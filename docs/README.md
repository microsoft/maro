--- conflicted
+++ resolved
@@ -1,8 +1,8 @@
 # MARO Documentation
 
 ## Pre-install
-<<<<<<< HEAD
 
+## Generate API docs
 ```sh
 pip install -U -r requirements.docs.txt
 ```
@@ -37,23 +37,10 @@
 - [Browser-sync](https://www.browsersync.io/)
 
 ```sh
-=======
-```sh
-pip install -U -r requirements.docs.txt
-```
-
-## Build docs
-```sh
-# For linux, darwin
-make html
-
-# For windows
-./make.bat html
-```
-
-## Generate API docs
-```sh
-sphinx-apidoc -f -o ./source/apidoc ../maro/
+# Watch file change, auto-build
+watchmedo shell-command --patterns="*.rst;*.md;*.py;*.png;*.ico;*.svg" --ignore-pattern="_build/*" --recursive --command="APIDOC_GEN=False make html"
+# Watch file change, auto-refresh
+browser-sync start --server --startPath ./_build/html --port 8000 --files "**/*"
 ```
 
 ## Local host
@@ -67,7 +54,6 @@
 - [Browser-sync](https://www.browsersync.io/)
 
 ```sh
->>>>>>> d8c98dee
 # Watch file change, auto-build
 watchmedo shell-command --patterns="*.rst;*.md;*.py;*.png;*.ico;*.svg" --ignore-pattern="_build/*" --recursive --command="APIDOC_GEN=False make html"
 # Watch file change, auto-refresh
