--- conflicted
+++ resolved
@@ -9,6 +9,7 @@
     ConsumerAction, FacilityBase, ManufactureAction, StorageUnit
 )
 from maro.simulator.scenarios.supply_chain.business_engine import SupplyChainBusinessEngine
+from maro.simulator.scenarios.supply_chain.facilities.facility import FacilityInfo
 from maro.simulator.scenarios.supply_chain.order import Order
 from maro.simulator.scenarios.supply_chain.sku_dynamics_sampler import SkuDynamicsSampler, OneTimeSkuPriceDemandSampler, \
     OneTimeSkuDynamicsSampler, StreamSkuDynamicsSampler, StreamSkuPriceDemandSampler, DataFileDemandSampler
@@ -80,33 +81,6 @@
         # tick 0 passed, no product manufacturing.
         env.step(None)
 
-<<<<<<< HEAD
-        states = manufacture_nodes[
-                 env.frame_index::manufacture_features
-                 ].flatten().reshape(manufacture_number, -1).astype(np.int)
-
-        # try to find which one is sku3 manufacture unit.
-        sku3_data_model_index: Optional[int] = None
-        sku3_manufacture_id: Optional[int] = None
-        sku3_facility_id: Optional[int] = None
-        for index, state in enumerate(states):
-            # Id of sku3 is 3.
-            if state[IDX_PRODUCT_ID] == SKU3_ID:
-                sku3_data_model_index = index
-                sku3_manufacture_id = state[IDX_ID]
-                sku3_facility_id = state[IDX_FACILITY_ID]
-        self.assertTrue(all([
-            sku3_data_model_index is not None,
-            sku3_manufacture_id is not None,
-            sku3_facility_id is not None,
-        ]))
-
-        # try to find sku3's storage from env.summary
-        sku3_facility_info: FacilityInfo = env.summary["node_mapping"]["facilities"][sku3_facility_id]
-        sku3_storage_index = sku3_facility_info.storage_info.node_index
-
-=======
->>>>>>> 232815b2
         capacities = storage_nodes[env.frame_index:sku3_storage_index:"capacity"].flatten().astype(np.int)
         remaining_spaces = storage_nodes[env.frame_index:sku3_storage_index:"remaining_space"].flatten().astype(np.int)
 
@@ -229,33 +203,6 @@
         # tick 0 passed, no product manufacturing.
         env.step(None)
 
-<<<<<<< HEAD
-        states = manufacture_nodes[
-                 env.frame_index::manufacture_features
-                 ].flatten().reshape(manufacture_number, -1).astype(np.int)
-
-        # try to find which one is sku3 manufacture unit.
-        sku4_data_model_index: Optional[int] = None
-        sku4_manufacture_id: Optional[int] = None
-        sku4_facility_id: Optional[int] = None
-        for index, state in enumerate(states):
-            # Id of sku4 is 4.
-            if state[IDX_PRODUCT_ID] == SKU4_ID:
-                sku4_data_model_index = index
-                sku4_manufacture_id = state[IDX_ID]
-                sku4_facility_id = state[IDX_FACILITY_ID]
-        self.assertTrue(all([
-            sku4_data_model_index is not None,
-            sku4_manufacture_id is not None,
-            sku4_facility_id is not None,
-        ]))
-
-        # try to find sku4's storage from env.summary
-        sku4_facility_info: FacilityInfo = env.summary["node_mapping"]["facilities"][sku4_facility_id]
-        sku4_storage_index = sku4_facility_info.storage_info.node_index
-
-=======
->>>>>>> 232815b2
         # capacity is same as configured.
         capacities = storage_nodes[env.frame_index:sku4_storage_index:"capacity"].flatten().astype(np.int)
         self.assertEqual(200, capacities.sum())
@@ -266,13 +213,8 @@
 
         # no manufacture number as we have not pass any action
         manufacture_states = manufacture_nodes[
-<<<<<<< HEAD
-                             env.frame_index:sku4_data_model_index:manufacture_features
-                             ].flatten().astype(np.int)
-=======
             env.frame_index:manufacture_sku4_unit.data_model_index:manufacture_features
         ].flatten().astype(np.int)
->>>>>>> 232815b2
 
         # manufacture_quantity should be 0
         self.assertEqual(0, manufacture_states[IDX_START_MANUFACTURE_QUANTITY])
@@ -297,13 +239,8 @@
             _, _, is_done = env.step([ManufactureAction(manufacture_sku4_unit.id, 10)])
 
         manufacture_states = manufacture_nodes[
-<<<<<<< HEAD
-                             env.frame_index:sku4_data_model_index:manufacture_features
-                             ].flatten().astype(np.int)
-=======
             env.frame_index:manufacture_sku4_unit.data_model_index:manufacture_features
         ].flatten().astype(np.int)
->>>>>>> 232815b2
 
         # manufacture_quantity should be 0
         self.assertEqual(0, manufacture_states[IDX_START_MANUFACTURE_QUANTITY])
@@ -344,31 +281,6 @@
         # tick 0 passed, no product manufacturing, verified in above case, pass checking it here.
         env.step(None)
 
-<<<<<<< HEAD
-        states = manufacture_nodes[
-                 env.frame_index::manufacture_features
-                 ].flatten().reshape(manufacture_number, -1).astype(np.int)
-        # try to find which one is sku3 manufacture unit.
-        sku1_data_model_index: Optional[int] = None
-        sku1_manufacture_id: Optional[int] = None
-        sku1_facility_id: Optional[int] = None
-        for index, state in enumerate(states):
-            # Id of sku1 is 1.
-            if state[IDX_PRODUCT_ID] == SKU1_ID:
-                sku1_data_model_index = index
-                sku1_manufacture_id = state[IDX_ID]
-                sku1_facility_id = state[IDX_FACILITY_ID]
-        self.assertTrue(all([
-            sku1_data_model_index is not None,
-            sku1_manufacture_id is not None,
-            sku1_facility_id is not None,
-        ]))
-
-        sku1_facility_info: FacilityInfo = env.summary["node_mapping"]["facilities"][sku1_facility_id]
-        sku1_storage_index = sku1_facility_info.storage_info.node_index
-
-=======
->>>>>>> 232815b2
         # ############################### TICK: 1 ######################################
 
         # ask sku1 manufacture start manufacturing, rate is 10.
@@ -382,13 +294,8 @@
 
         start_frame = env.business_engine.frame_index(start_tick)
         manufacture_states = manufacture_nodes[
-<<<<<<< HEAD
-                             env.frame_index:sku1_data_model_index:manufacture_features
-                             ].flatten().astype(np.int)
-=======
             start_frame:manufacture_sku1_unit.data_model_index:manufacture_features
         ].flatten().astype(np.int)
->>>>>>> 232815b2
 
         # we can produce 4 sku1, as it will meet storage avg limitation per sku. 4 = 200//2 - 96
         self.assertEqual(200 // 2 - 96, manufacture_states[IDX_START_MANUFACTURE_QUANTITY])
@@ -396,13 +303,8 @@
         # so storage remaining space should be 200 - ((96 + 4) + (100 - 4 * 2 sku3/sku1))
         expected_frame = env.business_engine.frame_index(expected_tick)
         remaining_spaces = storage_nodes[
-<<<<<<< HEAD
-                           env.frame_index:sku1_data_model_index:"remaining_space"
-                           ].flatten().astype(np.int)
-=======
             expected_frame:manufacture_sku1_unit.data_model_index:"remaining_space"
         ].flatten().astype(np.int)
->>>>>>> 232815b2
         self.assertEqual(200 - ((96 + 4) + (100 - 4 * 2)), remaining_spaces.sum())
 
         product_dict = get_product_dict_from_storage(env, env.frame_index, sku1_storage_index)
@@ -424,21 +326,16 @@
             _, _, is_done = env.step(None)
 
         manufacture_states = manufacture_nodes[
-<<<<<<< HEAD
-                             env.frame_index:sku1_data_model_index:manufacture_features
-                             ].flatten().astype(np.int)
-=======
             env.frame_index:manufacture_sku1_unit.data_model_index:manufacture_features
         ].flatten().astype(np.int)
->>>>>>> 232815b2
 
         # but manufacture number is 0
         self.assertEqual(0, manufacture_states[IDX_START_MANUFACTURE_QUANTITY])
 
         # so storage remaining space should be 200 - ((96 + 4) + (100 - 4*2))
         remaining_spaces = storage_nodes[
-                           env.frame_index:sku1_storage_index:"remaining_space"
-                           ].flatten().astype(np.int)
+            env.frame_index:sku1_storage_index:"remaining_space"
+        ].flatten().astype(np.int)
         self.assertEqual(200 - ((96 + 4) + (100 - 4 * 2)), remaining_spaces.sum())
 
         product_dict = get_product_dict_from_storage(env, env.frame_index, sku1_storage_index)
@@ -472,32 +369,6 @@
         # tick 0 passed, no product manufacturing.
         env.step(None)
 
-<<<<<<< HEAD
-        states = manufacture_nodes[
-                 env.frame_index::manufacture_features
-                 ].flatten().reshape(manufacture_number, -1).astype(np.int)
-
-        # try to find which one is sku2 manufacture unit.
-        sku2_data_model_index: Optional[int] = None
-        sku2_manufacture_id: Optional[int] = None
-        sku2_facility_id: Optional[int] = None
-        for index, state in enumerate(states):
-            if state[IDX_PRODUCT_ID] == SKU2_ID:
-                sku2_data_model_index = index
-                sku2_manufacture_id = state[IDX_ID]
-                sku2_facility_id = state[IDX_FACILITY_ID]
-        self.assertTrue(all([
-            sku2_data_model_index is not None,
-            sku2_manufacture_id is not None,
-            sku2_facility_id is not None,
-        ]))
-
-        # try to find sku2's storage from env.summary
-        sku2_facility_info: FacilityInfo = env.summary["node_mapping"]["facilities"][sku2_facility_id]
-        sku2_storage_index = sku2_facility_info.storage_info.node_index
-
-=======
->>>>>>> 232815b2
         capacities = storage_nodes[env.frame_index:sku2_storage_index:"capacity"].flatten().astype(np.int)
         remaining_spaces = storage_nodes[env.frame_index:sku2_storage_index:"remaining_space"].flatten().astype(np.int)
 
@@ -556,17 +427,15 @@
         # leave the action as None will keep the manufacture rate as 0, so at to stop manufacturing.
         env.step(None)
 
-        states = manufacture_nodes[
-            env.frame_index:manufacture_sku2_unit.data_model_index:manufacture_features
-        ].flatten().astype(np.int)
+        states = manufacture_nodes[env.frame_index:sku2_data_model_index:manufacture_features].flatten().astype(np.int)
 
         # so manufacture_quantity should be 0
-        self.assertEqual(0, states[IDX_START_MANUFACTURE_QUANTITY])
+        self.assertEqual(0, states[IDX_MANUFACTURE_QUANTITY])
 
         product_dict = get_product_dict_from_storage(env, env.frame_index, sku2_storage_index)
 
         # sku2 quantity should be same as last tick
-        self.assertEqual(50 + 1 * 2, product_dict[SKU2_ID])
+        self.assertEqual(50 + 1, product_dict[SKU2_ID])
 
     """
     Storage test:
@@ -618,8 +487,8 @@
 
         # ######################### Remaining Space ###########################
         init_remaining_spaces = storage_nodes[
-                                env.frame_index:storage_node_index:"remaining_space"
-                                ].flatten().astype(np.int)
+            env.frame_index:storage_node_index:"remaining_space"
+        ].flatten().astype(np.int)
         self.assertEqual(200 - 96 - 100, storage_unit.remaining_space)
         self.assertEqual(200 - 96 - 100, init_remaining_spaces.sum())
 
@@ -645,8 +514,8 @@
 
         # ######################### Remaining Space ###########################
         init_remaining_spaces = storage_nodes[
-                                env.frame_index:storage_node_index:"remaining_space"
-                                ].flatten().astype(np.int)
+            env.frame_index:storage_node_index:"remaining_space"
+        ].flatten().astype(np.int)
         self.assertEqual(200 - 96 - 100, storage_unit.remaining_space)
         self.assertEqual(200 - 96 - 100, init_remaining_spaces.sum())
 
@@ -716,8 +585,8 @@
         capacities = storage_nodes[env.frame_index:storage_node_index:"capacity"].flatten().astype(np.int)
 
         init_remaining_spaces = storage_nodes[
-                                env.frame_index:storage_node_index:"remaining_space"
-                                ].flatten().astype(np.int)
+            env.frame_index:storage_node_index:"remaining_space"
+        ].flatten().astype(np.int)
 
         init_product_dict = get_product_dict_from_storage(env, env.frame_index, storage_node_index)
 
@@ -1097,70 +966,6 @@
     . try_unload if target storage cannot take all
     """
 
-<<<<<<< HEAD
-    # def test_vehicle_unit_state(self) -> None:
-    #     """Test the first Vehicle of Supplier_SKU3."""
-    #     env = build_env("case_02", 100)
-    #     be = env.business_engine
-    #     assert isinstance(be, SupplyChainBusinessEngine)
-
-    #     supplier_3: FacilityBase = be.world._get_facility_by_name("Supplier_SKU3")
-    #     vehicle_unit = supplier_3.distribution.children[0]
-    #     self.assertTrue(isinstance(vehicle_unit, VehicleUnit))
-
-    #     # ############################### Check the initial state ######################################
-    #     env.step(None)
-
-    #     # Check initial state according to configuration file
-    #     self.assertEqual(3, vehicle_unit._max_patient)
-
-    #     # no request
-    #     self.assertEqual(0, vehicle_unit.requested_quantity)
-    #     # no destination
-    #     self.assertIsNone(vehicle_unit._destination)
-    #     # no product
-    #     self.assertEqual(0, vehicle_unit.product_id)
-    #     # no steps
-    #     self.assertEqual(0, vehicle_unit._remaining_steps)
-    #     # no payloads
-    #     self.assertEqual(0, vehicle_unit.payload)
-    #     # no steps
-    #     self.assertEqual(0, vehicle_unit._steps)
-
-    #     # state in frame
-    #     self.assertEqual(0, vehicle_unit.data_model.payload)
-    #     self.assertEqual(12, vehicle_unit.data_model.unit_transport_cost)
-
-    #     # ############################### Check the state after reset ######################################
-    #     # reset to check again
-    #     env.reset()
-
-    #     # check initial state according to configuration file
-    #     self.assertEqual(3, vehicle_unit._max_patient)
-
-    #     # no request
-    #     self.assertEqual(0, vehicle_unit.requested_quantity)
-    #     # no destination
-    #     self.assertIsNone(vehicle_unit._destination)
-    #     # no product
-    #     self.assertEqual(0, vehicle_unit.product_id)
-    #     # no steps
-    #     self.assertEqual(0, vehicle_unit._remaining_steps)
-    #     # no payloads
-    #     self.assertEqual(0, vehicle_unit.payload)
-    #     # no steps
-    #     self.assertEqual(0, vehicle_unit._steps)
-
-    #     # state in frame
-    #     self.assertEqual(0, vehicle_unit.data_model.payload)
-    #     self.assertEqual(12, vehicle_unit.data_model.unit_transport_cost)
-
-    # def test_vehicle_unit_schedule(self) -> None:
-    #     """Schedule the first Vehicle of Supplier_SKU3 to Warehouse_001."""
-    #     env = build_env("case_02", 100)
-    #     be = env.business_engine
-    #     assert isinstance(be, SupplyChainBusinessEngine)
-=======
     def test_distribution_unit_initial_state(self) -> None:
         """Test initial state of the DistributionUnit of Supplier_SKU3."""
         env = build_env("case_02", 100)
@@ -1186,294 +991,10 @@
         env = build_env("case_02", 100)
         be = env.business_engine
         assert isinstance(be, SupplyChainBusinessEngine)
->>>>>>> 232815b2
-
-    #     supplier_3 = be.world._get_facility_by_name("Supplier_SKU3")
-    #     warehouse_1 = be.world._get_facility_by_name("Warehouse_001")
-
-<<<<<<< HEAD
-    #     vehicle_unit: VehicleUnit = supplier_3.distribution.children[0]
-    #     self.assertTrue(isinstance(vehicle_unit, VehicleUnit))
-
-    #     # make sure the upstream in the only one supplier in config
-    #     self.assertEqual(1, len(warehouse_1.upstream_vlt_infos))
-    #     self.assertEqual(1, len(warehouse_1.upstream_vlt_infos[SKU3_ID]))
-
-    #     vehicle_nodes = env.snapshot_list["vehicle"]
-
-    #     features = ("id", "facility_id", "payload", "unit_transport_cost")
-    #     IDX_ID, IDX_FACILITY_ID, IDX_PAYLOAD, IDX_UNIT_TRANSPORT_COST = 0, 1, 2, 3
-
-    #     # ############################### Schedule Manually ######################################
-    #     self.assertEqual(12, vehicle_unit.data_model.unit_transport_cost)
-
-    #     # step to take snapshot
-    #     env.step(None)
-
-    #     # schedule vehicle unit manually, from supplier to warehouse
-    #     vlt = 7
-    #     vehicle_unit.schedule(warehouse_1, SKU3_ID, 20, vlt)
-    #     schedule_tick: int = env.tick
-    #     expected_arrival_tick: int = schedule_tick + vlt
-
-    #     # check internal states
-    #     self.assertEqual(warehouse_1, vehicle_unit._destination)
-    #     self.assertEqual(SKU3_ID, vehicle_unit.product_id)
-    #     self.assertEqual(20, vehicle_unit.requested_quantity)
-    #     self.assertEqual(vlt, vehicle_unit._remaining_steps)
-
-    #     # Step to flush to data model
-    #     env.step(None)
-
-    #     states = vehicle_nodes[env.frame_index:vehicle_unit.data_model_index:features].flatten().astype(np.int)
-
-    #     # source id
-    #     self.assertEqual(vehicle_unit.facility.id, states[IDX_FACILITY_ID])
-    #     # payload should be 20, as we already env.step
-    #     self.assertEqual(20, states[IDX_PAYLOAD])
-
-    #     # ############################### 1 tick before arrival ######################################
-    #     while env.tick < expected_arrival_tick - 1:
-    #         env.step(None)
-
-    #     states = vehicle_nodes[env.frame_index:vehicle_unit.data_model_index:features].flatten().astype(np.int)
-
-    #     # payload
-    #     self.assertEqual(20, states[IDX_PAYLOAD])
-
-    #     # ############################### Arrival tick ######################################
-    #     env.step(None)
-
-    #     states = vehicle_nodes[env.frame_index:vehicle_unit.data_model_index:features].flatten().astype(np.int)
-
-    #     # the product is unloaded, vehicle states will be reset to initial
-    #     # not destination at first
-    #     self.assertIsNone(vehicle_unit._destination)
-    #     self.assertEqual(0, vehicle_unit.product_id)
-    #     self.assertEqual(0, vehicle_unit._remaining_steps)
-    #     self.assertEqual(0, vehicle_unit.payload)
-    #     self.assertEqual(0, vehicle_unit._steps)
-    #     self.assertEqual(0, vehicle_unit.requested_quantity)
-
-    #     # check states
-    #     self.assertEqual(0, states[IDX_PAYLOAD])
-
-    # def test_vehicle_unit_no_patient(self) -> None:
-    #     """Test Vehicle no patient by trying to load more products than Supplier_SKU3 has to Warehouse_001."""
-    #     env = build_env("case_02", 100)
-    #     be = env.business_engine
-    #     assert isinstance(be, SupplyChainBusinessEngine)
-
-    #     supplier_3 = be.world._get_facility_by_name("Supplier_SKU3")
-    #     warehouse_1 = be.world._get_facility_by_name("Warehouse_001")
-
-    #     vehicle_unit: VehicleUnit = supplier_3.distribution.children[0]
-    #     self.assertTrue(isinstance(vehicle_unit, VehicleUnit))
-
-    #     # make sure the upstream in the only one supplier in config
-    #     self.assertEqual(1, len(warehouse_1.upstream_vlt_infos))
-    #     self.assertEqual(1, len(warehouse_1.upstream_vlt_infos[SKU3_ID]))
-
-    #     vehicle_nodes = env.snapshot_list["vehicle"]
-
-    #     features = ("id", "facility_id", "payload", "unit_transport_cost")
-    #     IDX_ID, IDX_FACILITY_ID, IDX_PAYLOAD, IDX_UNIT_TRANSPORT_COST = 0, 1, 2, 3
-
-    #     # ############################### Try to load more than the supplier has ######################################
-    #     vehicle_unit.schedule(warehouse_1, SKU3_ID, 100, 3)
-
-    #     self.assertEqual(100, vehicle_unit.requested_quantity)
-    #     self.assertEqual(3, vehicle_unit._remaining_patient)
-
-    #     # no payload
-    #     self.assertEqual(0, vehicle_unit.payload)
-    #     self.assertEqual(0, vehicle_unit.data_model.payload)
-
-    #     # push env to next step
-    #     env.step(None)
-
-    #     self.assertEqual(3 - 1, vehicle_unit._remaining_patient)
-    #     self.assertEqual(0, vehicle_unit.payload)
-    #     self.assertEqual(0, vehicle_unit.data_model.payload)
-
-    #     # push env to next step
-    #     env.step(None)
-
-    #     self.assertEqual(3 - 1 - 1, vehicle_unit._remaining_patient)
-    #     self.assertEqual(0, vehicle_unit.payload)
-    #     self.assertEqual(0, vehicle_unit.data_model.payload)
-
-    #     env.step(None)
-
-    #     # Reset to max patient in reset function
-    #     self.assertEqual(vehicle_unit._max_patient, vehicle_unit._remaining_patient)
-
-    #     self.assertEqual(0, vehicle_unit.payload)
-    #     self.assertEqual(0, vehicle_unit.data_model.payload)
-
-    #     # ############################### ######################################
-    #     states = vehicle_nodes[:vehicle_unit.data_model_index:features[IDX_PAYLOAD]].flatten().astype(np.int)
-
-    #     # no payload from start to now
-    #     self.assertListEqual([0] * 3, list(states))
-
-    #     # ############################### ######################################
-    #     # The vehicle will be reset to initial state once it arrives at the destination and unloads products.
-    #     self.assertIsNone(vehicle_unit._destination)
-    #     self.assertEqual(0, vehicle_unit.product_id)
-    #     self.assertEqual(0, vehicle_unit._remaining_steps)
-    #     self.assertEqual(0, vehicle_unit.payload)
-    #     self.assertEqual(0, vehicle_unit._steps)
-    #     self.assertEqual(0, vehicle_unit.requested_quantity)
-
-    #     # check states
-    #     states = vehicle_nodes[env.frame_index:vehicle_unit.data_model_index:features].flatten().astype(np.int)
-    #     self.assertEqual(0, states[IDX_PAYLOAD])
-
-    # def test_vehicle_unit_cannot_unload_at_destination(self) -> None:
-    #     """Test Vehicle can not unload by scheduling more than Warehouse_001's remaining space from Supplier_SKU3.
-    #     NOTE: If vehicle cannot unload at destination, it will keep waiting, until success to unload.
-    #     """
-    #     env = build_env("case_02", 10)
-    #     be = env.business_engine
-    #     assert isinstance(be, SupplyChainBusinessEngine)
-
-    #     supplier_3 = be.world._get_facility_by_name("Supplier_SKU3")
-    #     warehouse_1 = be.world._get_facility_by_name("Warehouse_001")
-
-    #     vehicle_unit: VehicleUnit = supplier_3.distribution.children[0]
-    #     self.assertTrue(isinstance(vehicle_unit, VehicleUnit))
-
-    #     # make sure the upstream in the only one supplier in config
-    #     self.assertEqual(1, len(warehouse_1.upstream_vlt_infos))
-    #     self.assertEqual(1, len(warehouse_1.upstream_vlt_infos[SKU3_ID]))
-
-    #     vehicle_nodes = env.snapshot_list["vehicle"]
-
-    #     features = ("id", "facility_id", "payload", "unit_transport_cost")
-    #     IDX_ID, IDX_FACILITY_ID, IDX_PAYLOAD, IDX_UNIT_TRANSPORT_COST = 0, 1, 2, 3
-
-    #     # Move all 80 sku3 to Warehouse_001 (only 70 remaining space), will cause vehicle keep waiting there
-    #     vehicle_unit.schedule(warehouse_1, SKU3_ID, 80, 3)
-
-    #     # step to the end.
-    #     is_done = False
-
-    #     while not is_done:
-    #         _, _, is_done = env.step(None)
-
-    #     # Payload should be 80 for first 2 ticks, as it is on the way.
-    #     # Payload of tick 3 should be 10 as it will unload (100 - 10 * 3 = 70) as soon as it arrives at the destination.
-    #     # Later there is no storage space left to unload more products, so it would be 10 until the end.
-    #     states = vehicle_nodes[:vehicle_unit.data_model_index:features[IDX_PAYLOAD]].flatten().astype(np.int)
-    #     self.assertListEqual([80] * 2 + [10] * (10 - 2), list(states))
-
-    """
-    Distribution unit test:
-
-    . initial state
-    . place order
-    . dispatch orders without available vehicle
-    . dispatch order with vehicle
-    """
-
-    def test_distribution_unit_initial_state(self) -> None:
-        """Test initial state of the DistributionUnit of Supplier_SKU3."""
-        env = build_env("case_02", 100)
-        be = env.business_engine
-        assert isinstance(be, SupplyChainBusinessEngine)
 
         supplier_3 = be.world._get_facility_by_name("Supplier_SKU3")
-        distribution_unit = supplier_3.distribution
-
-        self.assertEqual(0, distribution_unit.delay_order_penalty[SKU3_ID])
-        self.assertEqual(0, distribution_unit.check_in_quantity_in_order[SKU3_ID])
-        self.assertEqual(0, distribution_unit.transportation_cost[SKU3_ID])
-        self.assertEqual(10, distribution_unit._unit_delay_order_penalty[SKU3_ID])
-
-        self.assertEqual(0, sum([len(order_queue) for order_queue in distribution_unit._order_queues.values()]))
-
-        env.reset()
-
-        self.assertEqual(0, sum([len(order_queue) for order_queue in distribution_unit._order_queues.values()]))
-
-    # def test_distribution_unit_dispatch_order(self) -> None:
-    #     """Test initial state of the DistributionUnit of Supplier_SKU3."""
-    #     env = build_env("case_02", 100)
-    #     be = env.business_engine
-    #     assert isinstance(be, SupplyChainBusinessEngine)
-    #
-    #     supplier_3 = be.world._get_facility_by_name("Supplier_SKU3")
-    #     warehouse_1 = be.world._get_facility_by_name("Warehouse_001")
-    #
-    #     distribution_unit = supplier_3.distribution
-    #     distribution_unit.initialize()
-    #     product_unit = supplier_3.products[SKU3_ID]
-    #     vehicle = distribution_unit._vehicle_num
-    #     vehicle_1 = distribution_unit._vehicle_num["train"][0]
-    #     vehicle_2 = distribution_unit._vehicle_num["train"][1]
-    #
-    #     order = Order(warehouse_1, SKU3_ID, 10, "train", 7)
-    #     distribution_unit.place_order(order)
-    #
-    #     # Check if the order already saved in queue
-    #     self.assertEqual(1, len(distribution_unit._order_queues["train"]))
-    #     # check get pending order correct
-    #     self.assertEqual(10, sum([order.quantity for order in distribution_unit._order_queues["train"]]))
-    #
-    #     # same as vehicle schedule case, distribution will try to schedule this order to vehicles from beginning to end
-    #     # so it will dispatch this order to first vehicle
-    #     env.step(None)
-    #
-    #     self.assertEqual(warehouse_1, vehicle_1._destination)
-    #     self.assertEqual(10, vehicle_1.requested_quantity)
-    #     self.assertEqual(SKU3_ID, vehicle_1.product_id)
-    #
-    #     # since we already test vehicle unit, do not check the it again here
-    #
-    #     # add another order to check pending order
-    #     distribution_unit.place_order(order)
-    #
-    #     # 1 pending order now
-    #     self.assertEqual(1, len(distribution_unit._order_queues["train"]))
-    #     self.assertEqual(10, sum([order.quantity for order in distribution_unit._order_queues["train"]]))
-    #
-    #     # another order, will cause the pending order increase
-    #     distribution_unit.place_order(order)
-    #
-    #     # 2 pending orders now
-    #     self.assertEqual(2, len(distribution_unit._order_queues["train"]))
-    #     self.assertEqual(10 * 2, sum([order.quantity for order in distribution_unit._order_queues["train"]]))
-    #
-    #     # now we have only one available vehicle, 2 pending order
-    #     # next step will cause delay_order_penalty
-    #     env.step(None)
-    #
-    #     self.assertEqual(warehouse_1, vehicle_2._destination)
-    #     self.assertEqual(10, vehicle_2.requested_quantity)
-    #     self.assertEqual(SKU3_ID, vehicle_2.product_id)
-    #
-    #     # Only 1 pending order left
-    #     self.assertEqual(1, len(distribution_unit._order_queues["train"]))
-    #     self.assertEqual(10, sum([order.quantity for order in distribution_unit._order_queues["train"]]))
-    #
-    #     # NOTE: the delay order penalty would be set to 0 by ProductUnit.
-    #     self.assertEqual(10, product_unit._delay_order_penalty)
-    #
-    #     distribution_unit.place_order(order)
-    #     distribution_unit.place_order(order)
-    #     env.step(None)
-    #
-    #     # NOTE: the delay order penalty would be set to 0 by ProductUnit.
-    #     self.assertEqual(10 * (1 + 2), product_unit._delay_order_penalty)
-    #
-    # """
-    # Seller unit test:
-    #     . initial state
-    #     . with a customized seller unit
-    #     . with built in one
-    # """
-=======
+        warehouse_1 = be.world._get_facility_by_name("Warehouse_001")
+
         distribution_unit = supplier_3.distribution
         product_unit = supplier_3.products[SKU3_ID]
 
@@ -1610,7 +1131,6 @@
         . with a customized seller unit
         . with built in one
     """
->>>>>>> 232815b2
 
     def test_seller_unit_initial_states(self) -> None:
         """Test the initial states of sku3's SellerUnit of Retailer_001."""
@@ -1768,137 +1288,84 @@
         . Order with 0-vlt
     """
 
-    # def test_consumer_receive_products_after_vlt_days(self) -> None:
-    #     """Test Supplier_SKU1 ask products from Supplier_SKU3 and Supplier_SKU4 respectively.
-    #     The Supplier_SKU3's DistributionUnit would be processed before Supplier_SKU1,
-    #     so there would be vlt + 1 days before receiving,
-    #     while Supplier_SKU4's DistributionUnit would be processed after Supplier_SKU1,
-    #     so there would be only vlt days before Supplier_SKU1 receiving products from Supplier_SKU4.
-    #     """
-    #     env = build_env("case_01", 100)
-    #     be = env.business_engine
-    #     assert isinstance(be, SupplyChainBusinessEngine)
-    #
-    #     env.step(None)
-    #
-    #     supplier_1: FacilityBase = be.world._get_facility_by_name("Supplier_SKU1")
-    #     supplier_3: FacilityBase = be.world._get_facility_by_name("Supplier_SKU3")
-    #     supplier_4: FacilityBase = be.world._get_facility_by_name("Supplier_SKU4")
-    #     sku3_consumer_unit = supplier_1.products[SKU3_ID].consumer
-    #     consumer_node_index = sku3_consumer_unit.data_model_index
-    #
-    #     features = ("id", "facility_id", "product_id", "order_base_cost", "purchased", "received", "order_product_cost")
-    #     # IDX_ID, IDX_FACILITY_ID, IDX_PRODUCT_ID, IDX_ORDER_COST = 0, 1, 2, 3
-    #     IDX_PURCHASED, IDX_RECEIVED, IDX_ORDER_PRODUCT_COST = 4, 5, 6
-    #
-    #     consumer_nodes = env.snapshot_list["consumer"]
-    #
-    #     # ############################## Ask products from Supplier_SKU3 #######################################
-    #
-    #     required_quantity_1 = 1
-    #     action = ConsumerAction(sku3_consumer_unit.id, SKU3_ID, supplier_3.id, required_quantity_1, "train")
-    #     purchase_tick_1: int = env.tick
-    #
-    #     # 1 day for scheduling according to the order of Supplier_SKU1 & Supplier_SKU3 in config
-    #     # 7 days vlt, no extra days for loading and unloading
-    #     expected_tick_1 = purchase_tick_1 + 1 + 7
-    #
-    #     env.step([action])
-    #
-    #     while env.tick < expected_tick_1 - 1:
-    #         env.step(None)
-    #
-    #     # Not received yet.
-    #     self.assertEqual(required_quantity_1, sku3_consumer_unit._open_orders[supplier_3.id][SKU3_ID])
-    #     self.assertEqual(0, sku3_consumer_unit._received)
-    #
-    #     states = consumer_nodes[env.frame_index:consumer_node_index:features].flatten().astype(np.int)
-    #     self.assertEqual(0, states[IDX_RECEIVED])
-    #
-    #     env.step(None)
-    #
-    #     self.assertEqual(expected_tick_1, env.tick)
-    #
-    #     # now all order is done
-    #     self.assertEqual(1, sku3_consumer_unit._open_orders[supplier_3.id][SKU3_ID])   #?
-    #     self.assertEqual(required_quantity_1, sku3_consumer_unit._received)
-    #
-    #     states = consumer_nodes[env.frame_index:consumer_node_index:features].flatten().astype(np.int)
-    #     self.assertEqual(required_quantity_1, states[IDX_RECEIVED])
-    #
-    #     # ############################## Ask products from Supplier_SKU4 #######################################
-    #
-    #     required_quantity_2 = 2
-    #     action = ConsumerAction(sku3_consumer_unit.id, SKU3_ID, supplier_4.id, required_quantity_2, "train")
-    #     purchase_tick_2: int = env.tick
-    #
-    #     # 0 day for scheduling according to the order of Supplier_SKU1 & Supplier_SKU4 in config
-    #     # 5 days vlt, no extra days for loading and unloading
-    #     expected_tick_2 = purchase_tick_2 + 0 + 5
-    #
-    #     env.step([action])
-    #
-    #     while env.tick < expected_tick_2 - 1:
-    #         env.step(None)
-    #
-    #     # Not received yet.
-    #     self.assertEqual(required_quantity_2, sku3_consumer_unit._open_orders[supplier_4.id][SKU3_ID])
-    #     self.assertEqual(0, sku3_consumer_unit._received)
-    #
-    #     states = consumer_nodes[env.frame_index:consumer_node_index:features].flatten().astype(np.int)
-    #     self.assertEqual(0, states[IDX_RECEIVED])
-    #
-    #     env.step(None)
-    #
-    #     self.assertEqual(expected_tick_2, env.tick)
-    #
-    #     # now all order is done
-    #     self.assertEqual(0, sku3_consumer_unit._open_orders[supplier_4.id][SKU3_ID])
-    #     self.assertEqual(required_quantity_2, sku3_consumer_unit._received)
-    #
-    #     states = consumer_nodes[env.frame_index:consumer_node_index:features].flatten().astype(np.int)
-    #     self.assertEqual(required_quantity_2, states[IDX_RECEIVED])
-    #
-    # # def test_0_vlt(self):
-    # #     """Test Supplier_SKU2 ask products from Supplier_SKU1 with 0-vlt."""
-    # #     env = build_env("case_01", 100)
-    # #     be = env.business_engine
-    # #     assert isinstance(be, SupplyChainBusinessEngine)
-    #
-    # #     env.step(None)
-    #
-    # #     supplier_1: FacilityBase = be.world._get_facility_by_name("Supplier_SKU1")
-    # #     supplier_2: FacilityBase = be.world._get_facility_by_name("Supplier_SKU2")
-    # #     sku1_consumer_unit = supplier_2.products[SKU1_ID].consumer
-    # #     consumer_node_index = sku1_consumer_unit.data_model_index
-    #
-    # #     features = ("id", "facility_id", "product_id", "order_base_cost", "purchased", "received", "order_product_cost")
-    # #     IDX_ID, IDX_FACILITY_ID, IDX_PRODUCT_ID, IDX_ORDER_COST = 0, 1, 2, 3
-    # #     IDX_PURCHASED, IDX_RECEIVED, IDX_ORDER_PRODUCT_COST = 4, 5 ,6
-    #
-    # #     consumer_nodes = env.snapshot_list["consumer"]
-    #
-    # #     # ############################## Ask products from Supplier_SKU3 #######################################
-    #
-    # #     required_quantity_1 = 10
-    # #     action = ConsumerAction(sku1_consumer_unit.id, SKU1_ID, supplier_1.id, required_quantity_1, "train")
-    # #     purchase_tick_1: int = env.tick
-    #
-    # #     # 1 day for scheduling according to the order of Supplier_SKU1 & Supplier_SKU2 in config
-    # #     # 0 days vlt, no extra days for loading and unloading
-    # #     expected_tick_1 = purchase_tick_1 + 1 + 0
-    #
-    # #     env.step([action])
-
-    #     # TODO: Figure out 0-vlt case
-    #     # self.assertEqual(expected_tick_1, env.tick)
-
-    #     # TODO: Figure out 0-vlt case
-    #     # now all order is done
-    #     # self.assertEqual(required_quantity_1, sku1_consumer_unit._received)
-
-    #     states = consumer_nodes[env.frame_index:consumer_node_index:features].flatten().astype(np.int)
-    #     self.assertEqual(required_quantity_1, states[IDX_RECEIVED])
+    def test_consumer_receive_products_after_vlt_days(self) -> None:
+        """Test Supplier_SKU1 ask products from Supplier_SKU3 and Supplier_SKU4 respectively.
+        The Supplier_SKU3's DistributionUnit would be processed before Supplier_SKU1,
+        so there would be vlt + 1 days before receiving,
+        while Supplier_SKU4's DistributionUnit would be processed after Supplier_SKU1,
+        so there would be only vlt days before Supplier_SKU1 receiving products from Supplier_SKU4.
+        """
+        env = build_env("case_01", 100)
+        be = env.business_engine
+        assert isinstance(be, SupplyChainBusinessEngine)
+
+        env.step(None)
+
+        supplier_1: FacilityBase = be.world._get_facility_by_name("Supplier_SKU1")
+        supplier_3: FacilityBase = be.world._get_facility_by_name("Supplier_SKU3")
+        supplier_4: FacilityBase = be.world._get_facility_by_name("Supplier_SKU4")
+        sku3_consumer_unit = supplier_1.products[SKU3_ID].consumer
+        consumer_node_index = sku3_consumer_unit.data_model_index
+
+        features = ("id", "facility_id", "product_id", "order_base_cost", "purchased", "received", "order_product_cost")
+        # IDX_ID, IDX_FACILITY_ID, IDX_PRODUCT_ID, IDX_ORDER_COST = 0, 1, 2, 3
+        IDX_PURCHASED, IDX_RECEIVED, IDX_ORDER_PRODUCT_COST = 4, 5, 6
+
+        consumer_nodes = env.snapshot_list["consumer"]
+
+        # ############################## Ask products from Supplier_SKU3 #######################################
+
+        required_quantity_1 = 1
+        action = ConsumerAction(sku3_consumer_unit.id, SKU3_ID, supplier_3.id, required_quantity_1, "train")
+        purchase_tick_1: int = env.tick
+
+        # 7 days vlt, no extra days for loading and unloading
+        expected_tick_1 = purchase_tick_1 + 7
+
+        env.step([action])
+
+        while env.tick <= expected_tick_1:
+            self.assertEqual(required_quantity_1, sku3_consumer_unit._open_orders[supplier_3.id][SKU3_ID])
+            env.step(None)
+
+        self.assertEqual(0, sku3_consumer_unit._open_orders[supplier_3.id][SKU3_ID])
+
+        expected_frame = env.business_engine.frame_index(expected_tick_1)
+
+        # Not received yet.
+        states = consumer_nodes[expected_frame - 1:consumer_node_index:features].flatten().astype(np.int)
+        self.assertEqual(0, states[IDX_RECEIVED])
+
+        # received.
+        states = consumer_nodes[expected_frame:consumer_node_index:features].flatten().astype(np.int)
+        self.assertEqual(required_quantity_1, states[IDX_RECEIVED])
+
+        # ############################## Ask products from Supplier_SKU4 #######################################
+
+        required_quantity_2 = 2
+        action = ConsumerAction(sku3_consumer_unit.id, SKU3_ID, supplier_4.id, required_quantity_2, "train")
+        purchase_tick_2: int = env.tick
+
+        # 5 days vlt, no extra days for loading and unloading
+        expected_tick_2 = purchase_tick_2 + 5
+
+        env.step([action])
+
+        while env.tick <= expected_tick_2:
+            self.assertEqual(required_quantity_2, sku3_consumer_unit._open_orders[supplier_4.id][SKU3_ID])
+            env.step(None)
+
+        self.assertEqual(0, sku3_consumer_unit._open_orders[supplier_4.id][SKU3_ID])
+
+        expected_frame = env.business_engine.frame_index(expected_tick_2)
+
+        # Not received yet.
+        states = consumer_nodes[expected_frame - 1:consumer_node_index:features].flatten().astype(np.int)
+        self.assertEqual(0, states[IDX_RECEIVED])
+
+        # received.
+        states = consumer_nodes[expected_frame:consumer_node_index:features].flatten().astype(np.int)
+        self.assertEqual(required_quantity_2, states[IDX_RECEIVED])
 
     def test_init_sku_dynamics_OneTimeSkuPriceDemandSampler(self):
         """Test the reading of "store_001" SKU information of OneTimeSkuPriceDemandSampler."""
@@ -2016,19 +1483,13 @@
         # ######################### tick 1 ###########################
         env.step(None)
 
-<<<<<<< HEAD
         product_dict = get_product_dict_from_storage(env, env.frame_index, storage_node_index)
         self.assertEqual(2, len(product_dict))
-=======
-        # 7 days vlt, no extra days for loading and unloading
-        expected_tick_1 = purchase_tick_1 + 7
->>>>>>> 232815b2
 
         # Inside StorageUnit
         self.assertEqual(10000 - 25 - 41, storage_unit._product_level[FOOD_1_ID])
         self.assertEqual(5000 - 80 - 32, storage_unit._product_level[HOBBY_1_ID])
 
-<<<<<<< HEAD
         expected_tick = 20
         while env.tick < expected_tick - 1:
             env.step(None)
@@ -2072,23 +1533,6 @@
         capacities = storage_nodes[env.frame_index:storage_node_index:"capacity"].flatten().astype(np.int)
         self.assertEqual(80000, storage_unit.capacity)
         self.assertEqual(80000, capacities.sum())
-=======
-        while env.tick <= expected_tick_1:
-            self.assertEqual(required_quantity_1, sku3_consumer_unit._open_orders[supplier_3.id][SKU3_ID])
-            env.step(None)
-
-        self.assertEqual(0, sku3_consumer_unit._open_orders[supplier_3.id][SKU3_ID])
-
-        expected_frame = env.business_engine.frame_index(expected_tick_1)
-
-        # Not received yet.
-        states = consumer_nodes[expected_frame - 1:consumer_node_index:features].flatten().astype(np.int)
-        self.assertEqual(0, states[IDX_RECEIVED])
-
-        # received.
-        states = consumer_nodes[expected_frame:consumer_node_index:features].flatten().astype(np.int)
-        self.assertEqual(required_quantity_1, states[IDX_RECEIVED])
->>>>>>> 232815b2
 
         # ######################### Remaining Space ###########################
         init_remaining_spaces = storage_nodes[
@@ -2098,16 +1542,11 @@
         self.assertEqual(80000 - (10000 - 25) - (5000 - 80), init_remaining_spaces.sum())
 
 
-<<<<<<< HEAD
     def test_sku_dynamics_OneTimeSkuPriceDemandSampler(self):
         """Tested the store_ 001 storage_ Interaction between unit and data."""
         env = build_env("case_04", 600)
         be = env.business_engine
         assert isinstance(be, SupplyChainBusinessEngine)
-=======
-        # 5 days vlt, no extra days for loading and unloading
-        expected_tick_2 = purchase_tick_2 + 5
->>>>>>> 232815b2
 
         env.step(None)
         Store_001: FacilityBase = be.world._get_facility_by_name("Store_001")
@@ -2155,7 +1594,6 @@
         self.assertEqual(10000 - 25 - 41, storage_unit._product_level[FOOD_1_ID])
         self.assertEqual(5000 - 80 - 32, storage_unit._product_level[HOBBY_1_ID])
 
-<<<<<<< HEAD
         expected_tick = 20
         while env.tick < expected_tick - 1:
             env.step(None)
@@ -2374,24 +1812,7 @@
         # no receives
         self.assertEqual(0, states[IDX_RECEIVED])
 
-=======
-        while env.tick <= expected_tick_2:
-            self.assertEqual(required_quantity_2, sku3_consumer_unit._open_orders[supplier_4.id][SKU3_ID])
-            env.step(None)
-
-        self.assertEqual(0, sku3_consumer_unit._open_orders[supplier_4.id][SKU3_ID])
-
-        expected_frame = env.business_engine.frame_index(expected_tick_2)
-
-        # Not received yet.
-        states = consumer_nodes[expected_frame - 1:consumer_node_index:features].flatten().astype(np.int)
-        self.assertEqual(0, states[IDX_RECEIVED])
-
-        # received.
-        states = consumer_nodes[expected_frame:consumer_node_index:features].flatten().astype(np.int)
-        self.assertEqual(required_quantity_2, states[IDX_RECEIVED])
->>>>>>> 232815b2
 
 
 if __name__ == '__main__':
-   unittest.main()+    unittest.main()