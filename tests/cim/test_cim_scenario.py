# Copyright (c) Microsoft Corporation.
# Licensed under the MIT license.


import os
import unittest

from maro.event_buffer import EventBuffer, EventState
from maro.simulator.scenarios.cim.business_engine import CimBusinessEngine, CimEventType
<<<<<<< HEAD
from tests.cim.mock_data_container import MockDataContainer

from tests.utils import next_step, backends_to_test

=======
from tests.utils import next_step
>>>>>>> f7bd11a4

from .mock_data_container import MockDataContainer

MAX_TICK = 20

def setup_case(case_name: str):
    eb = EventBuffer()
    case_folder = os.path.join("tests", "data", "cim", case_name)

    CimBusinessEngine.__init__ = mock_cim_init_func

    be = CimBusinessEngine(eb, case_folder, MAX_TICK)

    return eb, be


def mock_cim_init_func(self, event_buffer, topology_path, max_tick):

    self._start_tick = 0
    self._max_tick = max_tick
    self._topology_path = topology_path
    self._event_buffer = event_buffer
    self._max_snapshots = None
    self._snapshot_resolution = 1
    
    self._data_cntr = MockDataContainer(topology_path)

    self._vessels = []
    self._ports = []
    self._frame = None

    self._init_frame()

    self._snapshots = self._frame.snapshots

    self._register_events()

    self._load_departure_events()

class TestCimScenarios(unittest.TestCase):
    def setUp(self):
        pass

    def test_init_state(self):
        for backend_name in backends_to_test:
            os.environ["DEFAULT_BACKEND_NAME"] = backend_name

            eb: EventBuffer = None
            be: CimBusinessEngine = None
            eb, be = setup_case("case_01")

            # check frame
            self.assertEqual(3, len(be.frame.ports), "static node number should be same with port number after "
                                                            "initialization")
            self.assertEqual(2, len(be.frame.vessels), "dynamic node number should be same with vessel number "
                                                            "after initialization")

            # check snapshot
            self.assertEqual(MAX_TICK, len(be.snapshots), f"snapshots should be {MAX_TICK} after initialization")

    def test_vessel_moving_correct(self):
        for backend_name in backends_to_test:
            print("backend name: ", backend_name)

            os.environ["DEFAULT_BACKEND_NAME"] = backend_name
            eb, be = setup_case("case_01")
            tick = 0

            #####################################
            # STEP : beginning
            v = be._vessels[0]

            self.assertEqual(0, v.next_loc_idx, "next_loc_idx of vessel 0 should be 0 at beginning")
            self.assertEqual(0, v.last_loc_idx, "last_loc_idx of vessel 0 should be 0 at beginning")

            stop = be._data_cntr.vessel_stops[0, v.next_loc_idx]

            self.assertEqual(0, stop.port_idx, "vessel 0 should parking at port 0 at beginning")

            v = be._vessels[1]

            self.assertEqual(0, v.next_loc_idx, "next_loc_idx of vessel 1 should be 0 at beginning")
            self.assertEqual(0, v.last_loc_idx, "last_loc_idx of vessel 1 should be 0 at beginning")

            stop = be._data_cntr.vessel_stops[1, v.next_loc_idx]

            self.assertEqual(1, stop.port_idx, "vessel 1 should parking at port 1 at beginning")

            #####################################
            # STEP : tick = 2
            for i in range(3):
                next_step(eb, be, tick)

                tick += 1

            v = be._vessels[0]

            # if these 2 idx not equal, then means at sailing state
            self.assertEqual(1, v.next_loc_idx, "next_loc_idx of vessel 0 should be 1 at tick 2")
            self.assertEqual(0, v.last_loc_idx, "last_loc_idx of vessel 0 should be 0 at tick 2")

            v = be._vessels[1]

            self.assertEqual(1, v.next_loc_idx, "next_loc_idx of vessel 1 should be 1 at tick 2")
            self.assertEqual(0, v.last_loc_idx, "last_loc_idx of vessel 1 should be 0 at tick 2")

            v = be.snapshots["matrices"][2::"vessel_plans"].flatten()

            # since we already fixed the vessel plans, we just check the value
            for i in range(2):
                self.assertEqual(11, v[i*3+0])
                self.assertEqual(-1, v[i*3+1])
                self.assertEqual(13, v[i*3+2])

            #####################################
            # STEP : tick = 8
            for i in range(6):
                next_step(eb, be, tick)

                tick += 1

            v = be._vessels[0]

            # vessel 0 parking
            self.assertEqual(1, v.next_loc_idx, "next_loc_idx of vessel 0 should be 1 at tick 8")
            self.assertEqual(1, v.last_loc_idx, "last_loc_idx of vessel 0 should be 1 at tick 8")

            stop = be._data_cntr.vessel_stops[0, v.next_loc_idx]

            self.assertEqual(1, stop.port_idx, "vessel 0 should parking at port 1 at tick 8")

            v = be._vessels[1]

            # vessel 1 sailing
            self.assertEqual(1, v.next_loc_idx, "next_loc_idx of vessel 1 should be 1 at tick 8")
            self.assertEqual(0, v.last_loc_idx, "last_loc_idx of vessel 1 should be 0 at tick 8")

            #####################################
            # STEP : tick = 10
            for i in range(2):
                next_step(eb, be, tick)

                tick += 1

            v = be._vessels[0]

            # vessel 0 parking
            self.assertEqual(1, v.next_loc_idx, "next_loc_idx of vessel 0 should be 1 at tick 10")
            self.assertEqual(1, v.last_loc_idx, "last_loc_idx of vessel 0 should be 1 at tick 10")

            v = be._vessels[1]

            # vessel 1 parking
            self.assertEqual(1, v.next_loc_idx, "next_loc_idx of vessel 1 should be 1 at tick 10")
            self.assertEqual(1, v.last_loc_idx, "last_loc_idx of vessel 1 should be 1 at tick 10")

            #####################################
            # STEP : tick = 11
            for i in range(1):
                next_step(eb, be, tick)

                tick += 1

            v = be._vessels[0]

            # vessel 0 parking
            self.assertEqual(2, v.next_loc_idx, "next_loc_idx of vessel 0 should be 2 at tick 11")
            self.assertEqual(1, v.last_loc_idx, "last_loc_idx of vessel 0 should be 1 at tick 11")

            v = be._vessels[1]

            # vessel 1 parking
            self.assertEqual(1, v.next_loc_idx, "next_loc_idx of vessel 1 should be 1 at tick 11")
            self.assertEqual(1, v.last_loc_idx, "last_loc_idx of vessel 1 should be 1 at tick 11")

            next_step(eb, be, tick)  # move the env to next step, so it will take snapshot for current tick 11

            # we have hard coded the future stops, here we just check if the value correct at each tick
            for i in range(tick - 1):
                # check if the future stop at tick 8 (vessel 0 arrive at port 1)
                stop_list = be.snapshots["vessels"][i:0:["past_stop_list", "past_stop_tick_list"]].flatten()

                self.assertEqual(-1, stop_list[0])
                self.assertEqual(-1, stop_list[2])

                stop_list = be.snapshots["vessels"][i:0:["future_stop_list", "future_stop_tick_list"]].flatten()

                self.assertEqual(2, stop_list[0])
                self.assertEqual(3, stop_list[1])
                self.assertEqual(4, stop_list[2])
                self.assertEqual(4, stop_list[3])
                self.assertEqual(10, stop_list[4])
                self.assertEqual(20, stop_list[5])

                # check if statistics data correct
                order_states = be.snapshots["ports"][i:0:["shortage", "acc_shortage", "booking", "acc_booking"]].flatten()

                # all the value should be 0 for this case
                self.assertEqual(0, order_states[0], f"shortage of port 0 should be 0 at tick {i}")
                self.assertEqual(0, order_states[1], f"acc_shortage of port 0 should be 0 until tick {i}")
                self.assertEqual(0, order_states[2], f"booking of port 0 should be 0 at tick {i}")
                self.assertEqual(0, order_states[3], f"acc_booking of port 0 should be 0 until tick {i}")

                # check fulfillment
                fulfill_states = be.snapshots["ports"][i:0:["fulfillment", "acc_fulfillment"]].flatten()

                self.assertEqual(0, fulfill_states[0], f"fulfillment of port 0 should be 0 at tick {i}")
                self.assertEqual(0, fulfill_states[1], f"acc_fulfillment of port 0 should be 0 until tick {i}")

            v = be.snapshots["matrices"][2:: "vessel_plans"].flatten()

            # since we already fixed the vessel plans, we just check the value
            for i in range(2):
                self.assertEqual(11, v[i*3+0])
                self.assertEqual(-1, v[i*3+1])
                self.assertEqual(13, v[i*3+2])

    def test_order_state(self):
        for backend_name in backends_to_test:
            os.environ["DEFAULT_BACKEND_NAME"] = backend_name

            eb, be = setup_case("case_02")
            tick = 0

            p = be._ports[0]

            self.assertEqual(0, p.booking, "port 0 have no booking at beginning")
            self.assertEqual(0, p.shortage, "port 0 have no shortage at beginning")
            self.assertEqual(100, p.empty, "port 0 have 100 empty containers at beginning")

            #####################################
            # STEP : tick = 0
            for i in range(1):
                next_step(eb, be, tick)
                tick += 1

            # there should be 10 order generated at tick 0
            self.assertEqual(10, p.booking, "port 0 should have 10 bookings at tick 0")
            self.assertEqual(0, p.shortage, "port 0 have no shortage at tick 0")
            self.assertEqual(90, p.empty, "port 0 have 90 empty containers at tick 0")

            #####################################
            # STEP : tick = 1
            for i in range(1):
                next_step(eb, be, tick)
                tick += 1

            # we have 0 booking, so no shortage
            self.assertEqual(0, p.booking, "port 0 should have 0 bookings at tick 1")
            self.assertEqual(0, p.shortage, "port 0 have no shortage at tick 1")
            self.assertEqual(90, p.empty, "port 0 have 90 empty containers at tick 1")

            #####################################
            # STEP : tick = 3
            for i in range(2):
                next_step(eb, be, tick)
                tick += 1

            # there is an order that take 40 containers
            self.assertEqual(40, p.booking, "port 0 should have 40 booking at tick 3")
            self.assertEqual(0, p.shortage, "port 0 have no shortage at tick 3")
            self.assertEqual(50, p.empty, "port 0 have 90 empty containers at tick 3")

            #####################################
            # STEP : tick = 7
            for i in range(4):
                next_step(eb, be, tick)
                tick += 1

            # there is an order that take 51 containers
            self.assertEqual(51, p.booking, "port 0 should have 51 booking at tick 7")
            self.assertEqual(1, p.shortage, "port 0 have 1 shortage at tick 7")
            self.assertEqual(0, p.empty, "port 0 have 0 empty containers at tick 7")

            # push the simulator to next tick to update snapshot
            next_step(eb, be, tick)

            # check if there is any container missing
            total_cntr_number = sum([port.empty for port in be._ports]) + \
                                sum([vessel.empty for vessel in be._vessels]) + \
                                sum([port.full for port in be._ports]) + \
                                sum([vessel.full for vessel in be._vessels])

            # NOTE: we flatten here, as raw backend query result has 4dim shape
            # check if statistics data correct
            order_states = be.snapshots["ports"][7:0:["shortage", "acc_shortage", "booking", "acc_booking"]].flatten()

            # all the value should be 0 for this case
            self.assertEqual(1, order_states[0], f"shortage of port 0 should be 0 at tick {i}")
            self.assertEqual(1, order_states[1], f"acc_shortage of port 0 should be 0 until tick {i}")
            self.assertEqual(51, order_states[2], f"booking of port 0 should be 0 at tick {i}")
            self.assertEqual(101, order_states[3], f"acc_booking of port 0 should be 0 until tick {i}")

            # check fulfillment
            fulfill_states = be.snapshots["ports"][7:0:["fulfillment", "acc_fulfillment"]].flatten()

            self.assertEqual(50, fulfill_states[0], f"fulfillment of port 0 should be 50 at tick {i}")
            self.assertEqual(100, fulfill_states[1], f"acc_fulfillment of port 0 should be 100 until tick {i}")

    def test_order_load_discharge_state(self):
        for backend_name in backends_to_test:
            os.environ["DEFAULT_BACKEND_NAME"] = backend_name

            eb, be = setup_case("case_03")
            tick = 0

            #####################################
            # STEP : tick = 5
            for i in range(6):
                next_step(eb, be, tick)
                tick += 1

            # check if we have load all 50 full container
            p = be._ports[0]
            v = be._vessels[0]

            self.assertEqual(0, p.full, "port 0 should have no full at tick 5")
            self.assertEqual(50, v.full, "all 50 full container should be loaded on vessel 0")
            self.assertEqual(50, p.empty, "remaining empty should be 50 after order generated at tick 5")
            self.assertEqual(0, p.shortage, "no shortage at tick 5 for port 0")
            self.assertEqual(0, p.booking, "no booking at tick 5 for pot 0")

            #####################################
            # STEP : tick = 10
            for i in range(5):
                next_step(eb, be, tick)
                tick += 1

            # at tick 10 vessel 0 arrive at port 1, it should discharge all the full containers
            p1 = be._ports[1]

            self.assertEqual(0, v.full, "all 0 full container on vessel 0 after arrive at port 1 at tick 10")
            self.assertEqual(50, p1.on_consignee,
                            "there should be 50 full containers pending to be empty at tick 10 after discharge")
            self.assertEqual(0, p1.empty, "no empty for port 1 at tick 10")
            self.assertEqual(0, p1.full, "no full for port 1 at tick 10")

            #####################################
            # STEP : tick = 12
            for i in range(2):
                next_step(eb, be, tick)
                tick += 1

            # we hard coded the buffer time to 2, so
            self.assertEqual(0, p1.on_consignee, "all the full become empty at tick 12 for port 1")
            self.assertEqual(50, p1.empty, "there will be 50 empty at tick 12 for port 1")


    def test_early_discharge(self):
        for backend_name in backends_to_test:
            os.environ["DEFAULT_BACKEND_NAME"] = backend_name

            eb, be = setup_case("case_04")
            tick = 0

            p0 = be._ports[0]
            p1 = be._ports[1]
            p2 = be._ports[2]
            v = be._vessels[0]

            #####################################
            # STEP : tick = 10
            for i in range(11):
                next_step(eb, be, tick)
                tick += 1

            # at tick 10, vessel 0 arrive port 2, it already loaded 50 full, it need to load 50 at port 2, so it will early dicharge 10 empty
            self.assertEqual(0, v.empty, "vessel 0 should early discharge all the empty at tick 10")
            self.assertEqual(100, v.full, "vessel 0 should have 100 full on-board at tick 10")
            self.assertEqual(10, p2.empty, "port 2 have 10 more empty due to early discharge at tick 10")
            self.assertEqual(0, p2.full, "no full at port 2 at tick 10")

            #####################################
            # STEP : tick = 18
            for i in range(8):
                next_step(eb, be, tick)
                tick += 1

            # at tick 18, vessel 0 arrive at port 1, it will discharge all the full
            self.assertEqual(0, v.empty, "vessel 0 should have no empty at tick 18")
            self.assertEqual(0, v.full, "vessel 0 should discharge all full on-board at tick 18")
            self.assertEqual(100, p1.on_consignee, "100 full pending to become empty at port 1 at tick 18")
            self.assertEqual(0, p1.empty, "no empty for port 1 at tick 18")

            #####################################
            # STEP : tick = 20
            for i in range(2):
                next_step(eb, be, tick)
                tick += 1

            self.assertEqual(100, p1.empty, "there should be 100 empty at tick 20 at port 1")


if __name__ == "__main__":
    unittest.main()<|MERGE_RESOLUTION|>--- conflicted
+++ resolved
@@ -6,19 +6,15 @@
 import unittest
 
 from maro.event_buffer import EventBuffer, EventState
-from maro.simulator.scenarios.cim.business_engine import CimBusinessEngine, CimEventType
-<<<<<<< HEAD
+from maro.simulator.scenarios.cim.business_engine import (CimBusinessEngine,
+                                                          CimEventType)
 from tests.cim.mock_data_container import MockDataContainer
-
-from tests.utils import next_step, backends_to_test
-
-=======
-from tests.utils import next_step
->>>>>>> f7bd11a4
+from tests.utils import backends_to_test, next_step
 
 from .mock_data_container import MockDataContainer
 
 MAX_TICK = 20
+
 
 def setup_case(case_name: str):
     eb = EventBuffer()
@@ -39,7 +35,7 @@
     self._event_buffer = event_buffer
     self._max_snapshots = None
     self._snapshot_resolution = 1
-    
+
     self._data_cntr = MockDataContainer(topology_path)
 
     self._vessels = []
@@ -54,6 +50,7 @@
 
     self._load_departure_events()
 
+
 class TestCimScenarios(unittest.TestCase):
     def setUp(self):
         pass
@@ -68,12 +65,13 @@
 
             # check frame
             self.assertEqual(3, len(be.frame.ports), "static node number should be same with port number after "
-                                                            "initialization")
+                             "initialization")
             self.assertEqual(2, len(be.frame.vessels), "dynamic node number should be same with vessel number "
-                                                            "after initialization")
+                             "after initialization")
 
             # check snapshot
-            self.assertEqual(MAX_TICK, len(be.snapshots), f"snapshots should be {MAX_TICK} after initialization")
+            self.assertEqual(MAX_TICK, len(
+                be.snapshots), f"snapshots should be {MAX_TICK} after initialization")
 
     def test_vessel_moving_correct(self):
         for backend_name in backends_to_test:
@@ -87,21 +85,27 @@
             # STEP : beginning
             v = be._vessels[0]
 
-            self.assertEqual(0, v.next_loc_idx, "next_loc_idx of vessel 0 should be 0 at beginning")
-            self.assertEqual(0, v.last_loc_idx, "last_loc_idx of vessel 0 should be 0 at beginning")
+            self.assertEqual(
+                0, v.next_loc_idx, "next_loc_idx of vessel 0 should be 0 at beginning")
+            self.assertEqual(
+                0, v.last_loc_idx, "last_loc_idx of vessel 0 should be 0 at beginning")
 
             stop = be._data_cntr.vessel_stops[0, v.next_loc_idx]
 
-            self.assertEqual(0, stop.port_idx, "vessel 0 should parking at port 0 at beginning")
+            self.assertEqual(0, stop.port_idx,
+                             "vessel 0 should parking at port 0 at beginning")
 
             v = be._vessels[1]
 
-            self.assertEqual(0, v.next_loc_idx, "next_loc_idx of vessel 1 should be 0 at beginning")
-            self.assertEqual(0, v.last_loc_idx, "last_loc_idx of vessel 1 should be 0 at beginning")
+            self.assertEqual(
+                0, v.next_loc_idx, "next_loc_idx of vessel 1 should be 0 at beginning")
+            self.assertEqual(
+                0, v.last_loc_idx, "last_loc_idx of vessel 1 should be 0 at beginning")
 
             stop = be._data_cntr.vessel_stops[1, v.next_loc_idx]
 
-            self.assertEqual(1, stop.port_idx, "vessel 1 should parking at port 1 at beginning")
+            self.assertEqual(1, stop.port_idx,
+                             "vessel 1 should parking at port 1 at beginning")
 
             #####################################
             # STEP : tick = 2
@@ -113,13 +117,17 @@
             v = be._vessels[0]
 
             # if these 2 idx not equal, then means at sailing state
-            self.assertEqual(1, v.next_loc_idx, "next_loc_idx of vessel 0 should be 1 at tick 2")
-            self.assertEqual(0, v.last_loc_idx, "last_loc_idx of vessel 0 should be 0 at tick 2")
+            self.assertEqual(1, v.next_loc_idx,
+                             "next_loc_idx of vessel 0 should be 1 at tick 2")
+            self.assertEqual(0, v.last_loc_idx,
+                             "last_loc_idx of vessel 0 should be 0 at tick 2")
 
             v = be._vessels[1]
 
-            self.assertEqual(1, v.next_loc_idx, "next_loc_idx of vessel 1 should be 1 at tick 2")
-            self.assertEqual(0, v.last_loc_idx, "last_loc_idx of vessel 1 should be 0 at tick 2")
+            self.assertEqual(1, v.next_loc_idx,
+                             "next_loc_idx of vessel 1 should be 1 at tick 2")
+            self.assertEqual(0, v.last_loc_idx,
+                             "last_loc_idx of vessel 1 should be 0 at tick 2")
 
             v = be.snapshots["matrices"][2::"vessel_plans"].flatten()
 
@@ -139,18 +147,23 @@
             v = be._vessels[0]
 
             # vessel 0 parking
-            self.assertEqual(1, v.next_loc_idx, "next_loc_idx of vessel 0 should be 1 at tick 8")
-            self.assertEqual(1, v.last_loc_idx, "last_loc_idx of vessel 0 should be 1 at tick 8")
+            self.assertEqual(1, v.next_loc_idx,
+                             "next_loc_idx of vessel 0 should be 1 at tick 8")
+            self.assertEqual(1, v.last_loc_idx,
+                             "last_loc_idx of vessel 0 should be 1 at tick 8")
 
             stop = be._data_cntr.vessel_stops[0, v.next_loc_idx]
 
-            self.assertEqual(1, stop.port_idx, "vessel 0 should parking at port 1 at tick 8")
+            self.assertEqual(1, stop.port_idx,
+                             "vessel 0 should parking at port 1 at tick 8")
 
             v = be._vessels[1]
 
             # vessel 1 sailing
-            self.assertEqual(1, v.next_loc_idx, "next_loc_idx of vessel 1 should be 1 at tick 8")
-            self.assertEqual(0, v.last_loc_idx, "last_loc_idx of vessel 1 should be 0 at tick 8")
+            self.assertEqual(1, v.next_loc_idx,
+                             "next_loc_idx of vessel 1 should be 1 at tick 8")
+            self.assertEqual(0, v.last_loc_idx,
+                             "last_loc_idx of vessel 1 should be 0 at tick 8")
 
             #####################################
             # STEP : tick = 10
@@ -162,14 +175,18 @@
             v = be._vessels[0]
 
             # vessel 0 parking
-            self.assertEqual(1, v.next_loc_idx, "next_loc_idx of vessel 0 should be 1 at tick 10")
-            self.assertEqual(1, v.last_loc_idx, "last_loc_idx of vessel 0 should be 1 at tick 10")
+            self.assertEqual(1, v.next_loc_idx,
+                             "next_loc_idx of vessel 0 should be 1 at tick 10")
+            self.assertEqual(1, v.last_loc_idx,
+                             "last_loc_idx of vessel 0 should be 1 at tick 10")
 
             v = be._vessels[1]
 
             # vessel 1 parking
-            self.assertEqual(1, v.next_loc_idx, "next_loc_idx of vessel 1 should be 1 at tick 10")
-            self.assertEqual(1, v.last_loc_idx, "last_loc_idx of vessel 1 should be 1 at tick 10")
+            self.assertEqual(1, v.next_loc_idx,
+                             "next_loc_idx of vessel 1 should be 1 at tick 10")
+            self.assertEqual(1, v.last_loc_idx,
+                             "last_loc_idx of vessel 1 should be 1 at tick 10")
 
             #####################################
             # STEP : tick = 11
@@ -181,26 +198,33 @@
             v = be._vessels[0]
 
             # vessel 0 parking
-            self.assertEqual(2, v.next_loc_idx, "next_loc_idx of vessel 0 should be 2 at tick 11")
-            self.assertEqual(1, v.last_loc_idx, "last_loc_idx of vessel 0 should be 1 at tick 11")
+            self.assertEqual(2, v.next_loc_idx,
+                             "next_loc_idx of vessel 0 should be 2 at tick 11")
+            self.assertEqual(1, v.last_loc_idx,
+                             "last_loc_idx of vessel 0 should be 1 at tick 11")
 
             v = be._vessels[1]
 
             # vessel 1 parking
-            self.assertEqual(1, v.next_loc_idx, "next_loc_idx of vessel 1 should be 1 at tick 11")
-            self.assertEqual(1, v.last_loc_idx, "last_loc_idx of vessel 1 should be 1 at tick 11")
-
-            next_step(eb, be, tick)  # move the env to next step, so it will take snapshot for current tick 11
+            self.assertEqual(1, v.next_loc_idx,
+                             "next_loc_idx of vessel 1 should be 1 at tick 11")
+            self.assertEqual(1, v.last_loc_idx,
+                             "last_loc_idx of vessel 1 should be 1 at tick 11")
+
+            # move the env to next step, so it will take snapshot for current tick 11
+            next_step(eb, be, tick)
 
             # we have hard coded the future stops, here we just check if the value correct at each tick
             for i in range(tick - 1):
                 # check if the future stop at tick 8 (vessel 0 arrive at port 1)
-                stop_list = be.snapshots["vessels"][i:0:["past_stop_list", "past_stop_tick_list"]].flatten()
+                stop_list = be.snapshots["vessels"][i:0:[
+                    "past_stop_list", "past_stop_tick_list"]].flatten()
 
                 self.assertEqual(-1, stop_list[0])
                 self.assertEqual(-1, stop_list[2])
 
-                stop_list = be.snapshots["vessels"][i:0:["future_stop_list", "future_stop_tick_list"]].flatten()
+                stop_list = be.snapshots["vessels"][i:0:[
+                    "future_stop_list", "future_stop_tick_list"]].flatten()
 
                 self.assertEqual(2, stop_list[0])
                 self.assertEqual(3, stop_list[1])
@@ -210,19 +234,27 @@
                 self.assertEqual(20, stop_list[5])
 
                 # check if statistics data correct
-                order_states = be.snapshots["ports"][i:0:["shortage", "acc_shortage", "booking", "acc_booking"]].flatten()
+                order_states = be.snapshots["ports"][i:0:[
+                    "shortage", "acc_shortage", "booking", "acc_booking"]].flatten()
 
                 # all the value should be 0 for this case
-                self.assertEqual(0, order_states[0], f"shortage of port 0 should be 0 at tick {i}")
-                self.assertEqual(0, order_states[1], f"acc_shortage of port 0 should be 0 until tick {i}")
-                self.assertEqual(0, order_states[2], f"booking of port 0 should be 0 at tick {i}")
-                self.assertEqual(0, order_states[3], f"acc_booking of port 0 should be 0 until tick {i}")
+                self.assertEqual(
+                    0, order_states[0], f"shortage of port 0 should be 0 at tick {i}")
+                self.assertEqual(
+                    0, order_states[1], f"acc_shortage of port 0 should be 0 until tick {i}")
+                self.assertEqual(
+                    0, order_states[2], f"booking of port 0 should be 0 at tick {i}")
+                self.assertEqual(
+                    0, order_states[3], f"acc_booking of port 0 should be 0 until tick {i}")
 
                 # check fulfillment
-                fulfill_states = be.snapshots["ports"][i:0:["fulfillment", "acc_fulfillment"]].flatten()
-
-                self.assertEqual(0, fulfill_states[0], f"fulfillment of port 0 should be 0 at tick {i}")
-                self.assertEqual(0, fulfill_states[1], f"acc_fulfillment of port 0 should be 0 until tick {i}")
+                fulfill_states = be.snapshots["ports"][i:0:[
+                    "fulfillment", "acc_fulfillment"]].flatten()
+
+                self.assertEqual(
+                    0, fulfill_states[0], f"fulfillment of port 0 should be 0 at tick {i}")
+                self.assertEqual(
+                    0, fulfill_states[1], f"acc_fulfillment of port 0 should be 0 until tick {i}")
 
             v = be.snapshots["matrices"][2:: "vessel_plans"].flatten()
 
@@ -241,9 +273,12 @@
 
             p = be._ports[0]
 
-            self.assertEqual(0, p.booking, "port 0 have no booking at beginning")
-            self.assertEqual(0, p.shortage, "port 0 have no shortage at beginning")
-            self.assertEqual(100, p.empty, "port 0 have 100 empty containers at beginning")
+            self.assertEqual(
+                0, p.booking, "port 0 have no booking at beginning")
+            self.assertEqual(
+                0, p.shortage, "port 0 have no shortage at beginning")
+            self.assertEqual(
+                100, p.empty, "port 0 have 100 empty containers at beginning")
 
             #####################################
             # STEP : tick = 0
@@ -252,9 +287,12 @@
                 tick += 1
 
             # there should be 10 order generated at tick 0
-            self.assertEqual(10, p.booking, "port 0 should have 10 bookings at tick 0")
-            self.assertEqual(0, p.shortage, "port 0 have no shortage at tick 0")
-            self.assertEqual(90, p.empty, "port 0 have 90 empty containers at tick 0")
+            self.assertEqual(
+                10, p.booking, "port 0 should have 10 bookings at tick 0")
+            self.assertEqual(
+                0, p.shortage, "port 0 have no shortage at tick 0")
+            self.assertEqual(
+                90, p.empty, "port 0 have 90 empty containers at tick 0")
 
             #####################################
             # STEP : tick = 1
@@ -263,9 +301,12 @@
                 tick += 1
 
             # we have 0 booking, so no shortage
-            self.assertEqual(0, p.booking, "port 0 should have 0 bookings at tick 1")
-            self.assertEqual(0, p.shortage, "port 0 have no shortage at tick 1")
-            self.assertEqual(90, p.empty, "port 0 have 90 empty containers at tick 1")
+            self.assertEqual(
+                0, p.booking, "port 0 should have 0 bookings at tick 1")
+            self.assertEqual(
+                0, p.shortage, "port 0 have no shortage at tick 1")
+            self.assertEqual(
+                90, p.empty, "port 0 have 90 empty containers at tick 1")
 
             #####################################
             # STEP : tick = 3
@@ -274,9 +315,12 @@
                 tick += 1
 
             # there is an order that take 40 containers
-            self.assertEqual(40, p.booking, "port 0 should have 40 booking at tick 3")
-            self.assertEqual(0, p.shortage, "port 0 have no shortage at tick 3")
-            self.assertEqual(50, p.empty, "port 0 have 90 empty containers at tick 3")
+            self.assertEqual(
+                40, p.booking, "port 0 should have 40 booking at tick 3")
+            self.assertEqual(
+                0, p.shortage, "port 0 have no shortage at tick 3")
+            self.assertEqual(
+                50, p.empty, "port 0 have 90 empty containers at tick 3")
 
             #####################################
             # STEP : tick = 7
@@ -285,34 +329,44 @@
                 tick += 1
 
             # there is an order that take 51 containers
-            self.assertEqual(51, p.booking, "port 0 should have 51 booking at tick 7")
+            self.assertEqual(
+                51, p.booking, "port 0 should have 51 booking at tick 7")
             self.assertEqual(1, p.shortage, "port 0 have 1 shortage at tick 7")
-            self.assertEqual(0, p.empty, "port 0 have 0 empty containers at tick 7")
+            self.assertEqual(
+                0, p.empty, "port 0 have 0 empty containers at tick 7")
 
             # push the simulator to next tick to update snapshot
             next_step(eb, be, tick)
 
             # check if there is any container missing
             total_cntr_number = sum([port.empty for port in be._ports]) + \
-                                sum([vessel.empty for vessel in be._vessels]) + \
-                                sum([port.full for port in be._ports]) + \
-                                sum([vessel.full for vessel in be._vessels])
+                sum([vessel.empty for vessel in be._vessels]) + \
+                sum([port.full for port in be._ports]) + \
+                sum([vessel.full for vessel in be._vessels])
 
             # NOTE: we flatten here, as raw backend query result has 4dim shape
             # check if statistics data correct
-            order_states = be.snapshots["ports"][7:0:["shortage", "acc_shortage", "booking", "acc_booking"]].flatten()
+            order_states = be.snapshots["ports"][7:0:[
+                "shortage", "acc_shortage", "booking", "acc_booking"]].flatten()
 
             # all the value should be 0 for this case
-            self.assertEqual(1, order_states[0], f"shortage of port 0 should be 0 at tick {i}")
-            self.assertEqual(1, order_states[1], f"acc_shortage of port 0 should be 0 until tick {i}")
-            self.assertEqual(51, order_states[2], f"booking of port 0 should be 0 at tick {i}")
-            self.assertEqual(101, order_states[3], f"acc_booking of port 0 should be 0 until tick {i}")
+            self.assertEqual(
+                1, order_states[0], f"shortage of port 0 should be 0 at tick {i}")
+            self.assertEqual(
+                1, order_states[1], f"acc_shortage of port 0 should be 0 until tick {i}")
+            self.assertEqual(
+                51, order_states[2], f"booking of port 0 should be 0 at tick {i}")
+            self.assertEqual(
+                101, order_states[3], f"acc_booking of port 0 should be 0 until tick {i}")
 
             # check fulfillment
-            fulfill_states = be.snapshots["ports"][7:0:["fulfillment", "acc_fulfillment"]].flatten()
-
-            self.assertEqual(50, fulfill_states[0], f"fulfillment of port 0 should be 50 at tick {i}")
-            self.assertEqual(100, fulfill_states[1], f"acc_fulfillment of port 0 should be 100 until tick {i}")
+            fulfill_states = be.snapshots["ports"][7:0:[
+                "fulfillment", "acc_fulfillment"]].flatten()
+
+            self.assertEqual(
+                50, fulfill_states[0], f"fulfillment of port 0 should be 50 at tick {i}")
+            self.assertEqual(
+                100, fulfill_states[1], f"acc_fulfillment of port 0 should be 100 until tick {i}")
 
     def test_order_load_discharge_state(self):
         for backend_name in backends_to_test:
@@ -332,8 +386,10 @@
             v = be._vessels[0]
 
             self.assertEqual(0, p.full, "port 0 should have no full at tick 5")
-            self.assertEqual(50, v.full, "all 50 full container should be loaded on vessel 0")
-            self.assertEqual(50, p.empty, "remaining empty should be 50 after order generated at tick 5")
+            self.assertEqual(
+                50, v.full, "all 50 full container should be loaded on vessel 0")
+            self.assertEqual(
+                50, p.empty, "remaining empty should be 50 after order generated at tick 5")
             self.assertEqual(0, p.shortage, "no shortage at tick 5 for port 0")
             self.assertEqual(0, p.booking, "no booking at tick 5 for pot 0")
 
@@ -346,9 +402,10 @@
             # at tick 10 vessel 0 arrive at port 1, it should discharge all the full containers
             p1 = be._ports[1]
 
-            self.assertEqual(0, v.full, "all 0 full container on vessel 0 after arrive at port 1 at tick 10")
+            self.assertEqual(
+                0, v.full, "all 0 full container on vessel 0 after arrive at port 1 at tick 10")
             self.assertEqual(50, p1.on_consignee,
-                            "there should be 50 full containers pending to be empty at tick 10 after discharge")
+                             "there should be 50 full containers pending to be empty at tick 10 after discharge")
             self.assertEqual(0, p1.empty, "no empty for port 1 at tick 10")
             self.assertEqual(0, p1.full, "no full for port 1 at tick 10")
 
@@ -359,9 +416,10 @@
                 tick += 1
 
             # we hard coded the buffer time to 2, so
-            self.assertEqual(0, p1.on_consignee, "all the full become empty at tick 12 for port 1")
-            self.assertEqual(50, p1.empty, "there will be 50 empty at tick 12 for port 1")
-
+            self.assertEqual(0, p1.on_consignee,
+                             "all the full become empty at tick 12 for port 1")
+            self.assertEqual(
+                50, p1.empty, "there will be 50 empty at tick 12 for port 1")
 
     def test_early_discharge(self):
         for backend_name in backends_to_test:
@@ -382,9 +440,12 @@
                 tick += 1
 
             # at tick 10, vessel 0 arrive port 2, it already loaded 50 full, it need to load 50 at port 2, so it will early dicharge 10 empty
-            self.assertEqual(0, v.empty, "vessel 0 should early discharge all the empty at tick 10")
-            self.assertEqual(100, v.full, "vessel 0 should have 100 full on-board at tick 10")
-            self.assertEqual(10, p2.empty, "port 2 have 10 more empty due to early discharge at tick 10")
+            self.assertEqual(
+                0, v.empty, "vessel 0 should early discharge all the empty at tick 10")
+            self.assertEqual(
+                100, v.full, "vessel 0 should have 100 full on-board at tick 10")
+            self.assertEqual(
+                10, p2.empty, "port 2 have 10 more empty due to early discharge at tick 10")
             self.assertEqual(0, p2.full, "no full at port 2 at tick 10")
 
             #####################################
@@ -394,9 +455,12 @@
                 tick += 1
 
             # at tick 18, vessel 0 arrive at port 1, it will discharge all the full
-            self.assertEqual(0, v.empty, "vessel 0 should have no empty at tick 18")
-            self.assertEqual(0, v.full, "vessel 0 should discharge all full on-board at tick 18")
-            self.assertEqual(100, p1.on_consignee, "100 full pending to become empty at port 1 at tick 18")
+            self.assertEqual(
+                0, v.empty, "vessel 0 should have no empty at tick 18")
+            self.assertEqual(
+                0, v.full, "vessel 0 should discharge all full on-board at tick 18")
+            self.assertEqual(
+                100, p1.on_consignee, "100 full pending to become empty at port 1 at tick 18")
             self.assertEqual(0, p1.empty, "no empty for port 1 at tick 18")
 
             #####################################
@@ -405,7 +469,8 @@
                 next_step(eb, be, tick)
                 tick += 1
 
-            self.assertEqual(100, p1.empty, "there should be 100 empty at tick 20 at port 1")
+            self.assertEqual(
+                100, p1.empty, "there should be 100 empty at tick 20 at port 1")
 
 
 if __name__ == "__main__":
