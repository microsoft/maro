--- conflicted
+++ resolved
@@ -6,12 +6,7 @@
 import unittest
 
 from maro.event_buffer import EventBuffer, EventState
-<<<<<<< HEAD
-from maro.simulator.scenarios.cim.business_engine import (CimBusinessEngine,
-                                                          CimEventType)
-=======
 from maro.simulator.scenarios.cim.business_engine import CimBusinessEngine, CimEventType
->>>>>>> fb26bbff
 from tests.utils import next_step
 
 from .mock_data_container import MockDataContainer
