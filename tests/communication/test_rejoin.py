--- conflicted
+++ resolved
@@ -8,15 +8,9 @@
 import time
 import unittest
 
-<<<<<<< HEAD
-from tests.communication.utils import get_random_port
-
-from maro.communication import Proxy, SessionMessage, SessionType
-=======
 from maro.communication import Proxy, SessionMessage, SessionType
 
 from tests.communication.utils import get_random_port
->>>>>>> 278a8810
 
 PROXY_PARAMETER = {
     "group_name": "communication_unit_test",
