--- conflicted
+++ resolved
@@ -1,10 +1,6 @@
 # Copyright (c) Microsoft Corporation.
 # Licensed under the MIT license.
 
-<<<<<<< HEAD
-from concurrent.futures import ThreadPoolExecutor
-=======
->>>>>>> fb26bbff
 import os
 import subprocess
 import sys
@@ -12,14 +8,9 @@
 import unittest
 from concurrent.futures import ThreadPoolExecutor, as_completed
 
-<<<<<<< HEAD
-from maro.communication import SessionMessage, dist
-from tests.communication.utils import get_random_port, proxy_generator
-=======
 from maro.communication import Proxy, SessionMessage, dist
 
 from utils import get_random_port, proxy_generator
->>>>>>> fb26bbff
 
 
 def handler_function(that, proxy, message):
