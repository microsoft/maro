# Copyright (c) Microsoft Corporation.
# Licensed under the MIT license.

import os
import subprocess
import sys
import threading
import unittest
from concurrent.futures import ThreadPoolExecutor
<<<<<<< HEAD
=======

from maro.communication import SessionMessage, dist
>>>>>>> 278a8810

from tests.communication.utils import get_random_port, proxy_generator

from maro.communication import SessionMessage, dist


def handler_function(that, proxy, message):
    replied_payload = {"counter": message.body["counter"] + 1}
    proxy.reply(message, body=replied_payload)
    sys.exit(0)


def lunch_receiver(handler_dict, redis_port):
    proxy = proxy_generator("receiver", redis_port)

    @dist(proxy, handler_dict)
    class Receiver:
        def __init__(self):
            pass

    receiver = Receiver()
    receiver.launch()


@unittest.skipUnless(os.environ.get("test_with_redis", False), "require redis")
class TestDecorator(unittest.TestCase):
    @classmethod
    def setUpClass(cls):
        print(f"The dist decorator unit test start!")
        # Initialize the Redis.
        redis_port = get_random_port()
        cls.redis_process = subprocess.Popen(["redis-server", "--port", str(redis_port), "--daemonize yes"])
        cls.redis_process.wait()

        # Initialize the receiver.
        conditional_event = "sender:*:1"
        handler_dict = {conditional_event: handler_function}
        decorator_task = threading.Thread(target=lunch_receiver, args=(handler_dict, redis_port))
        decorator_task.start()

        # Initialize the sender proxy.
        with ThreadPoolExecutor() as executor:
            sender_task = executor.submit(proxy_generator, "sender", redis_port)
            cls.sender_proxy = sender_task.result()

    @classmethod
    def tearDownClass(cls) -> None:
        print(f"The dist decorator unit test finished!")
        if hasattr(cls, "redis_process"):
            cls.redis_process.kill()

    def test_decorator(self):
        message = SessionMessage(
            tag="unittest",
            source=TestDecorator.sender_proxy.name,
            destination=TestDecorator.sender_proxy.peers["receiver"][0],
            body={"counter": 0},
        )
        replied_message = TestDecorator.sender_proxy.send(message)

        self.assertEqual(message.body["counter"] + 1, replied_message[0].body["counter"])


if __name__ == "__main__":
    unittest.main()<|MERGE_RESOLUTION|>--- conflicted
+++ resolved
@@ -7,11 +7,8 @@
 import threading
 import unittest
 from concurrent.futures import ThreadPoolExecutor
-<<<<<<< HEAD
-=======
 
 from maro.communication import SessionMessage, dist
->>>>>>> 278a8810
 
 from tests.communication.utils import get_random_port, proxy_generator
 
