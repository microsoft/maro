# Copyright (c) Microsoft Corporation.
# Licensed under the MIT license.
<<<<<<< HEAD
 
=======

>>>>>>> fb26bbff
import unittest
from collections import defaultdict

from maro.communication import RegisterTable, SessionMessage


def get_peers(peer_type: str = None):
    env = ["worker_a.1", "worker_a.2", "worker_a.3", "worker_a.4", "worker_a.5",
           "worker_b.1", "worker_b.2", "worker_b.3", "worker_b.4", "worker_b.5"]
    if not peer_type or peer_type == "*":
        return env

    target_peer = []
    for peer in env:
        if peer_type in peer:
            target_peer.append(peer_type)
    return target_peer


def handle_function():
    pass


class TestRegisterTable(unittest.TestCase):

    def setUp(self) -> None:
        print(f"clear register table before each test.")
        self.register_table = RegisterTable(get_peers)

    @classmethod
    def setUpClass(cls) -> None:
        print(f"The register table unit test start!")
        # Prepare message dict for test
        cls.message_dict = {"worker_a": defaultdict(list),
                            "worker_b": defaultdict(list)}

        worker_a_list = ["worker_a.1", "worker_a.2", "worker_a.3", "worker_a.4", "worker_a.5"]
        worker_b_list = ["worker_b.1", "worker_b.2", "worker_b.3", "worker_b.4", "worker_b.5"]
        tag_type = ["tag_a", "tag_b"]

        for source in worker_a_list:
            for tag in tag_type:
                message = SessionMessage(tag=tag,
                                         source=source,
                                         destination="test")
                cls.message_dict["worker_a"][tag].append(message)

        for source in worker_b_list:
            for tag in tag_type:
                message = SessionMessage(tag=tag,
                                         source=source,
                                         destination="test")
                cls.message_dict["worker_b"][tag].append(message)

    @classmethod
    def tearDownClass(cls) -> None:
        print(f"The register table unit test finished!")

    def test_unit_conditional_event(self):
        # Accept a message from worker_a with tag_a.
        unit_event_1 = "worker_a:tag_a:1"
        self.register_table.register_event_handler(unit_event_1, handle_function)
        for msg in TestRegisterTable.message_dict["worker_a"]["tag_a"]:
            # The message from worker_a with tag_a, it will trigger handler function each time.
            self.register_table.push(msg)
            self.assertIsNotNone(self.register_table.get())

        for msg in TestRegisterTable.message_dict["worker_b"]["tag_b"]:
            # The message from worker_b with tag_b, the register table won't be trigger anytime.
            self.register_table.push(msg)
            self.assertEqual(self.register_table.get(), [])

    def test_special_symbol(self):
        # Accept a message from worker_a with any tags.
        unit_event_2 = "worker_a:*:1"
        self.register_table.register_event_handler(unit_event_2, handle_function)
        for msg in TestRegisterTable.message_dict["worker_a"]["tag_a"] + TestRegisterTable.message_dict["worker_a"]["tag_b"]:
            # The message from worker_a with any tags, it will trigger handler function each time.
            self.register_table.push(msg)
            self.assertIsNotNone(self.register_table.get())

        for msg in TestRegisterTable.message_dict["worker_b"]["tag_a"]:
            # The message from worker_b with tag_a, it won't trigger handler function.
            self.register_table.push(msg)
            self.assertEqual(self.register_table.get(), [])

    def test_percentage_case(self):
        # Accept messages from any source with tag_a until the number of message reach 60% of source number.
        unit_event_2 = "*:tag_a:50%"
        self.register_table.register_event_handler(unit_event_2, handle_function)
        for idx, msg in enumerate(TestRegisterTable.message_dict["worker_a"]["tag_a"] +
                                  TestRegisterTable.message_dict["worker_b"]["tag_a"]):
            # The message with tag_a, it will trigger handler function until receiving 5 times.
            self.register_table.push(msg)
            if (idx + 1) % 5 == 0:
                self.assertIsNotNone(self.register_table.get())
            else:
                self.assertEqual(self.register_table.get(), [])

    def test_conditional_event(self):
        # Accept the combination of two messages: one from worker_a with tag_a, and one from worker_b with tag_a.
        and_conditional_event = ("worker_a:tag_a:1", "worker_b:tag_a:1", "AND")
        self.register_table.register_event_handler(and_conditional_event, handle_function)
        for idx, msg in enumerate(TestRegisterTable.message_dict["worker_a"]["tag_a"] +
                                  TestRegisterTable.message_dict["worker_b"]["tag_a"]):
            # The messages with tag_a from worker_a and worker_b, it will trigger handler function until the
            # combination be satisfied.
            self.register_table.push(msg)
            if idx >= 5:
                self.assertIsNotNone(self.register_table.get())
            else:
                self.assertEqual(self.register_table.get(), [])

        # Accept the message from worker_a with tag_a, or from worker_b with tag_a.
        or_conditional_event = ("worker_a:tag_a:1", "worker_b:tag_a:1", "OR")
        self.register_table.register_event_handler(or_conditional_event, handle_function)
        for idx, msg in enumerate(TestRegisterTable.message_dict["worker_a"]["tag_a"] +
                                  TestRegisterTable.message_dict["worker_b"]["tag_a"]):
            # The messages with tag_a from worker_a and worker_b, it will trigger handler function each time.
            self.register_table.push(msg)
            self.assertIsNotNone(self.register_table.get())

    def test_complicated_conditional_event(self):
        # Accept the combination of three messages: one from worker_a with tag_a, one from worker_b with tag_a,
        # and one from worker_a with tag_b.
        recurrent_conditional_event = (("worker_a:tag_a:1", "worker_b:tag_a:1", "AND"), "worker_a:tag_b:1", "AND")
        self.register_table.register_event_handler(recurrent_conditional_event, handle_function)

        for msg in TestRegisterTable.message_dict["worker_a"]["tag_a"] + \
                   TestRegisterTable.message_dict["worker_b"]["tag_a"]:
            self.register_table.push(msg)

        for msg in TestRegisterTable.message_dict["worker_a"]["tag_b"]:
            self.register_table.push(msg)
            self.assertIsNotNone(self.register_table.get())

    def test_multiple_trigger(self):
        # Accept a message from worker_a with tag_a
        unit_event_1 = "worker_a:tag_a:1"
        # Accept a message from worker_a with any tag.
        unit_event_2 = "worker_a:*:1"
        self.register_table.register_event_handler(unit_event_1, handle_function)
        self.register_table.register_event_handler(unit_event_2, handle_function)
        for msg in TestRegisterTable.message_dict["worker_a"]["tag_a"]:
            # For each message from worker_a with tag_a, it will trigger two handler functions, and both of them will
            # have the same message.
            self.register_table.push(msg)
            res = self.register_table.get()
            self.assertEqual(len(res), 2)
            self.assertEqual(res[0][1], res[1][1])


if __name__ == '__main__':
    unittest.main()<|MERGE_RESOLUTION|>--- conflicted
+++ resolved
@@ -1,10 +1,6 @@
 # Copyright (c) Microsoft Corporation.
 # Licensed under the MIT license.
-<<<<<<< HEAD
- 
-=======
 
->>>>>>> fb26bbff
 import unittest
 from collections import defaultdict
 
