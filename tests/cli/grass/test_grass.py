--- conflicted
+++ resolved
@@ -141,10 +141,7 @@
         for _, node_details in nodes_details.items():
             self.assertEqual("Running", node_details["state"])
 
-<<<<<<< HEAD
-=======
-    @unittest.skipIf(os.environ.get("training_only", False), "Skip if we want to test training stage only.")
->>>>>>> 7594a9b6
+    @unittest.skipIf(os.environ.get("training_only", False), "Skip if we want to test training stage only.")
     @record_running_time(func_to_time=test_func_to_time)
     def test12_image1(self) -> None:
         """Push image alpine:latest to the cluster.
@@ -166,10 +163,7 @@
             self.assertEqual("Running", node_details["state"])
             self.assertIn("alpine_latest", node_details["image_files"])
 
-<<<<<<< HEAD
-=======
-    @unittest.skipIf(os.environ.get("training_only", False), "Skip if we want to test training stage only.")
->>>>>>> 7594a9b6
+    @unittest.skipIf(os.environ.get("training_only", False), "Skip if we want to test training stage only.")
     @record_running_time(func_to_time=test_func_to_time)
     def test13_node2(self) -> None:
         """Scale node spec Standard_D2s_v3 to 2.
@@ -191,10 +185,7 @@
             self.assertEqual("Running", node_details["state"])
             self.assertIn("alpine_latest", node_details["image_files"])
 
-<<<<<<< HEAD
-=======
-    @unittest.skipIf(os.environ.get("training_only", False), "Skip if we want to test training stage only.")
->>>>>>> 7594a9b6
+    @unittest.skipIf(os.environ.get("training_only", False), "Skip if we want to test training stage only.")
     @record_running_time(func_to_time=test_func_to_time)
     def test14_stop(self) -> None:
         """Stop one Standard_D2s_v3.
@@ -222,10 +213,7 @@
         self.assertEqual(running_count, 1)
         self.assertEqual(stopped_count, 1)
 
-<<<<<<< HEAD
-=======
-    @unittest.skipIf(os.environ.get("training_only", False), "Skip if we want to test training stage only.")
->>>>>>> 7594a9b6
+    @unittest.skipIf(os.environ.get("training_only", False), "Skip if we want to test training stage only.")
     @record_running_time(func_to_time=test_func_to_time)
     def test15_image2(self) -> None:
         """Push image ubuntu:latest to the cluster.
@@ -258,10 +246,7 @@
         self.assertEqual(running_count, 1)
         self.assertEqual(stopped_count, 1)
 
-<<<<<<< HEAD
-=======
-    @unittest.skipIf(os.environ.get("training_only", False), "Skip if we want to test training stage only.")
->>>>>>> 7594a9b6
+    @unittest.skipIf(os.environ.get("training_only", False), "Skip if we want to test training stage only.")
     @record_running_time(func_to_time=test_func_to_time)
     def test16_start(self) -> None:
         """Start one Standard_D2s_v3.
@@ -287,10 +272,7 @@
                 self.assertIn("ubuntu_latest", node_details["image_files"])
         self.assertEqual(running_count, 2)
 
-<<<<<<< HEAD
-=======
-    @unittest.skipIf(os.environ.get("training_only", False), "Skip if we want to test training stage only.")
->>>>>>> 7594a9b6
+    @unittest.skipIf(os.environ.get("training_only", False), "Skip if we want to test training stage only.")
     @record_running_time(func_to_time=test_func_to_time)
     def test17_data(self) -> None:
         # Create tmp files
@@ -375,11 +357,7 @@
         with open(f"{dqn_target_dir}/distributed_config.yml", "r") as fr:
             distributed_config = yaml.safe_load(fr)
         with open(f"{dqn_target_dir}/config.yml", "w") as fw:
-<<<<<<< HEAD
-            config["general"]["max_episode"] = 30
-=======
             config["main_loop"]["max_episode"] = 30
->>>>>>> 7594a9b6
             yaml.safe_dump(config, fw)
         with open(f"{dqn_target_dir}/distributed_config.yml", "w") as fw:
             distributed_config["redis"]["hostname"] = master_details["private_ip_address"]
