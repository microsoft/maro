--- conflicted
+++ resolved
@@ -1,9 +1,5 @@
 name: ""
-<<<<<<< HEAD
-mode: grass
-=======
 mode: grass/azure
->>>>>>> 7594a9b6
 
 cloud:
   location: japaneast
