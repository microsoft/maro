# Copyright (c) Microsoft Corporation.
# Licensed under the MIT license.


import ast
import json
import logging
import os
import platform
import shutil
import time
import unittest
import uuid

import yaml

from maro.cli.utils.executors.azure_executor import AzureExecutor
from maro.cli.utils.params import GlobalParams, GlobalPaths
from maro.cli.utils.subprocess import SubProcess
from tests.cli.utils import record_running_time


@unittest.skipUnless(os.environ.get("test_with_cli", False), "Require cli prerequisites.")
class TestK8s(unittest.TestCase):
    """Tests for K8s Mode.

    Tests should be executed in specific order,
    and the order in which the various tests will be run is determined by sorting the test method names with
    respect to the built-in ordering for strings.
    We use testXX (X is a digit) as prefix to specify the order of the tests.
    Ref: https://docs.python.org/3.7/library/unittest.html#organizing-test-code
    """
    test_id = None
    test_name = "test_job"
    test_func_to_time = {}
    cluster_name = None
    resource_group = None

    @classmethod
    def setUpClass(cls) -> None:
        # Get and set params
        GlobalParams.LOG_LEVEL = logging.DEBUG
        cls.test_id = uuid.uuid4().hex[:8]
        os.makedirs(os.path.expanduser(f"{GlobalPaths.MARO_TEST}/{cls.test_id}"), exist_ok=True)
        cls.test_file_path = os.path.abspath(__file__)
        cls.test_dir_path = os.path.dirname(cls.test_file_path)
        cls.maro_pkg_path = os.path.normpath(os.path.join(cls.test_file_path, "../../../../"))
        cls.create_deployment_template_path = os.path.normpath(
            os.path.join(cls.test_dir_path, "../templates/test_k8s_azure_create.yml")
        )
        cls.create_deployment_path = os.path.expanduser(
            f"{GlobalPaths.MARO_TEST}/{cls.test_id}/test_k8s_azure_create.yml"
        )
        cls.test_config_path = os.path.normpath(os.path.join(cls.test_dir_path, "../config.yml"))

        # Load config and save deployment
        with open(cls.create_deployment_template_path) as fr:
            create_deployment_details = yaml.safe_load(fr)
        with open(cls.test_config_path) as fr:
            config_details = yaml.safe_load(fr)
            if config_details["cloud/subscription"] and config_details["user/admin_public_key"]:
                create_deployment_details["name"] = f"test_maro_k8s_{cls.test_id}"
                create_deployment_details["cloud"]["subscription"] = config_details["cloud/subscription"]
                create_deployment_details["cloud"]["resource_group"] = f"test_maro_k8s_{cls.test_id}"
                create_deployment_details["user"]["admin_public_key"] = config_details["user/admin_public_key"]
            else:
                raise Exception("Invalid config")
        with open(cls.create_deployment_path, "w") as fw:
            yaml.safe_dump(create_deployment_details, fw)

        # Get params from deployments
        cls.cluster_name = create_deployment_details["name"]
        cls.resource_group = create_deployment_details["cloud"]["resource_group"]

        # Pull "ubuntu" as testing image
        command = "docker pull alpine:latest"
        SubProcess.run(command)
        command = "docker pull ubuntu:latest"
        SubProcess.run(command)

    @classmethod
    def tearDownClass(cls) -> None:
        # Print result
        print(
            json.dumps(
                cls.test_func_to_time,
                indent=4, sort_keys=True
            )
        )

        # Delete resource group
        AzureExecutor.delete_resource_group(resource_group=cls.resource_group)

        # Delete tmp test folder
        shutil.rmtree(os.path.expanduser(f"{GlobalPaths.MARO_TEST}/{cls.test_id}"))

    # Utils

    def _get_node_details(self) -> dict:
        command = f"maro k8s node list {self.cluster_name}"
        return_str = SubProcess.run(command)
        return json.loads(return_str)

    def _get_image_details(self) -> dict:
        command = f"maro k8s image list {self.cluster_name}"
        return_str = SubProcess.run(command)
        return json.loads(return_str)

    def _get_cluster_details(self) -> dict:
        command = f"maro k8s status {self.cluster_name}"
        return_str = SubProcess.run(command)
        return json.loads(return_str)

    def _list_jobs_details(self) -> dict:
        command = f"maro k8s job list {self.cluster_name}"
        return_str = SubProcess.run(command)
        return json.loads(return_str)

    @staticmethod
    def _gracefully_wait(secs: int = 10) -> None:
        time.sleep(secs)

    # Tests

    @record_running_time(func_to_time=test_func_to_time)
    def test10_create(self) -> None:
        # Run cli command
        command = f"maro k8s create --debug {self.create_deployment_path}"
        SubProcess.interactive_run(command)

        # Check validity
        nodes_details = self._get_node_details()
        self.assertIn("Standard_D2s_v3", nodes_details)
        self.assertEqual(nodes_details["Standard_D2s_v3"], 1)

    @record_running_time(func_to_time=test_func_to_time)
    def test11_node(self) -> None:
        # Run cli command
        command = f"maro k8s node scale {self.cluster_name} --debug Standard_D4s_v3 1"
        SubProcess.interactive_run(command)

        # Check validity
        nodes_details = self._get_node_details()
        self.assertIn("Standard_D2s_v3", nodes_details)
        self.assertIn("Standard_D4s_v3", nodes_details)
        self.assertEqual(nodes_details["Standard_D2s_v3"], 1)
        self.assertEqual(nodes_details["Standard_D4s_v3"], 1)

    @record_running_time(func_to_time=test_func_to_time)
    def test12_image(self) -> None:
        # Run cli command
        command = f"maro k8s image push {self.cluster_name} --debug --image-name alpine:latest"
        SubProcess.interactive_run(command)

        # Check validity
        command = f"maro k8s image list {self.cluster_name}"
        return_str = SubProcess.run(command)
        images = ast.literal_eval(return_str)
        self.assertIn("alpine", images)

    @record_running_time(func_to_time=test_func_to_time)
    def test13_data(self) -> None:
        # Create tmp files
        test_dir = os.path.expanduser(f"{GlobalPaths.MARO_TEST}/{self.test_id}")
        os.makedirs(f"{test_dir}/push/test_data", exist_ok=True)
        os.makedirs(f"{test_dir}/pull", exist_ok=True)
<<<<<<< HEAD
        command = (
            f"dd if=/dev/zero of={test_dir}/push/test_data/a.file "
            f"bs=1 count=0 seek=1M"
        )
=======
        if platform.system() == "Windows":
            command = f"fsutil file createnew {test_dir}/push/test_data/a.file 1048576"
        else:
            command = f"fallocate -l 1M {test_dir}/push/test_data/a.file"
>>>>>>> 7594a9b6
        SubProcess.run(command)

        # Push file to an existed folder
        command = (
            f"maro k8s data push {self.cluster_name} --debug "
            f"'{GlobalPaths.MARO_TEST}/{self.test_id}/push/test_data/a.file' '/'"
        )
        SubProcess.interactive_run(command)

        # Push file to a new folder
        command = (
            f"maro k8s data push {self.cluster_name} --debug "
            f"'{GlobalPaths.MARO_TEST}/{self.test_id}/push/test_data/a.file' '/F1'"
        )
        SubProcess.interactive_run(command)

        # Push folder to an existed folder
        command = (
            f"maro k8s data push {self.cluster_name} --debug "
            f"'{GlobalPaths.MARO_TEST}/{self.test_id}/push/test_data/' '/'"
        )
        SubProcess.interactive_run(command)

        # Push folder to a new folder
        command = (
            f"maro k8s data push {self.cluster_name} --debug "
            f"'{GlobalPaths.MARO_TEST}/{self.test_id}/push/test_data/' '/F2'"
        )
        SubProcess.interactive_run(command)

        # Pull file to an existed folder
        command = (
            f"maro k8s data pull {self.cluster_name} --debug "
            f"'/a.file' '{GlobalPaths.MARO_TEST}/{self.test_id}/pull'"
        )
        SubProcess.interactive_run(command)

        # Pull file to a new folder
        command = (
            f"maro k8s data pull {self.cluster_name} --debug "
            f"'/F1/a.file' '{GlobalPaths.MARO_TEST}/{self.test_id}/pull/F1'"
        )
        SubProcess.interactive_run(command)

        # Pull folder to an existed folder
        command = (
            f"maro k8s data pull {self.cluster_name} --debug "
            f"'/test_data' '{GlobalPaths.MARO_TEST}/{self.test_id}/pull'"
        )
        SubProcess.interactive_run(command)

        # Pull folder to a new folder
        command = (
            f"maro k8s data pull {self.cluster_name} --debug "
            f"'/F2/test_data/' '{GlobalPaths.MARO_TEST}/{self.test_id}/pull/F2/'"
        )
        SubProcess.interactive_run(command)

        self.assertTrue(os.path.exists(os.path.expanduser(f"{GlobalPaths.MARO_TEST}/{self.test_id}/pull/a.file")))
        self.assertTrue(os.path.exists(os.path.expanduser(f"{GlobalPaths.MARO_TEST}/{self.test_id}/pull/F1/a.file")))
        self.assertTrue(os.path.exists(os.path.expanduser(f"{GlobalPaths.MARO_TEST}/{self.test_id}/pull/test_data")))
        self.assertTrue(os.path.exists(os.path.expanduser(f"{GlobalPaths.MARO_TEST}/{self.test_id}/pull/F2/test_data")))

    @record_running_time(func_to_time=test_func_to_time)
    def test20_train_env_provision(self):
        # Build docker image and load docker image
        command = (
            f"docker build -f {self.maro_pkg_path}/docker_files/cpu.runtime.source.df -t maro_runtime_cpu "
            f"{self.maro_pkg_path}"
        )
        SubProcess.run(command)
        command = f"maro k8s image push {self.cluster_name} --debug --image-name maro_runtime_cpu"
        SubProcess.interactive_run(command)

    @record_running_time(func_to_time=test_func_to_time)
    def test21_train_dqn(self) -> None:
        # Copy dqn examples to test folder
        dqn_source_dir = os.path.normpath(os.path.join(self.test_dir_path, "../../../examples/cim/dqn"))
        dqn_target_dir = os.path.expanduser(f"{GlobalPaths.MARO_TEST}/{self.test_id}/train/dqn")
        os.makedirs(os.path.dirname(dqn_target_dir), exist_ok=True)
        command = f"cp -r {dqn_source_dir} {dqn_target_dir}"
        SubProcess.run(command)

        # Get cluster details and rebuild config
        cluster_details = self._get_cluster_details()
        with open(f"{dqn_target_dir}/config.yml", 'r') as fr:
            config = yaml.safe_load(fr)
        with open(f"{dqn_target_dir}/distributed_config.yml", "r") as fr:
            distributed_config = yaml.safe_load(fr)
        with open(f"{dqn_target_dir}/config.yml", "w") as fw:
            config["general"]["max_episode"] = 30
            yaml.safe_dump(config, fw)
        with open(f"{dqn_target_dir}/distributed_config.yml", 'w') as fw:
            distributed_config["redis"]["hostname"] = cluster_details["redis"]["private_ip_address"]
            yaml.safe_dump(distributed_config, fw)

        # Push dqn folder to cluster
        command = (
            f"maro k8s data push {self.cluster_name} --debug "
            f"'{GlobalPaths.MARO_TEST}/{self.test_id}/train/dqn' '/train'"
        )
        SubProcess.run(command)

        # Start job
        start_job_dqn_template_path = os.path.normpath(
            os.path.join(self.test_dir_path, "../templates/test_k8s_azure_start_job_dqn.yml")
        )
        command = f"maro k8s job start {self.cluster_name} {start_job_dqn_template_path}"
        SubProcess.run(command)
        self._gracefully_wait(60)

        # Check job status
        remain_idx = 0
        is_finished = False
        while remain_idx <= 100:
            jobs_details = self._list_jobs_details()
            job_details = jobs_details[self.test_name]
            if "succeeded" in job_details["status"] and job_details["status"]["succeeded"] == 1:
                is_finished = True
                break
            time.sleep(10)
            remain_idx += 1
        self.assertTrue(is_finished)

    @record_running_time(func_to_time=test_func_to_time)
    def test30_delete(self) -> None:
        command = f"maro k8s delete --debug {self.cluster_name}"
        SubProcess.interactive_run(command)


if __name__ == "__main__":
    unittest.main()<|MERGE_RESOLUTION|>--- conflicted
+++ resolved
@@ -164,17 +164,10 @@
         test_dir = os.path.expanduser(f"{GlobalPaths.MARO_TEST}/{self.test_id}")
         os.makedirs(f"{test_dir}/push/test_data", exist_ok=True)
         os.makedirs(f"{test_dir}/pull", exist_ok=True)
-<<<<<<< HEAD
-        command = (
-            f"dd if=/dev/zero of={test_dir}/push/test_data/a.file "
-            f"bs=1 count=0 seek=1M"
-        )
-=======
         if platform.system() == "Windows":
             command = f"fsutil file createnew {test_dir}/push/test_data/a.file 1048576"
         else:
             command = f"fallocate -l 1M {test_dir}/push/test_data/a.file"
->>>>>>> 7594a9b6
         SubProcess.run(command)
 
         # Push file to an existed folder
