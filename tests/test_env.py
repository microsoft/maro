--- conflicted
+++ resolved
@@ -6,11 +6,7 @@
 
 import numpy as np
 from math import floor
-<<<<<<< HEAD
-from tests.dummy.dummy_business_engine import DummyEngine
-=======
 from .dummy.dummy_business_engine import DummyEngine
->>>>>>> ed15f698
 
 from maro.simulator.utils import get_available_envs, get_scenarios, get_topologies
 from maro.simulator.utils.common import frame_index_to_ticks, tick_to_frame_index
@@ -236,7 +232,7 @@
             self.assertEqual(
                 6, env.tick, msg=f"env should stop at tick 6, but {env.tick}")
 
-            # available snapshot should be 7 (0-6)
+            # avaiable snapshot should be 7 (0-6)
             states = env.snapshot_list["dummies"][::"val"].reshape(-1, 10)
 
             self.assertEqual(
@@ -273,7 +269,7 @@
         with self.assertRaises(FileNotFoundError) as ctx:
             env = Env("cim", "None", 100)
 
-    def test_get_available_envs(self):
+    def test_get_avaiable_envs(self):
         scenario_names = get_scenarios()
 
         # we have 3 built-in scenarios
@@ -282,17 +278,13 @@
         self.assertTrue("cim" in scenario_names)
         self.assertTrue("citi_bike" in scenario_names)
 
-        cim_topologies = get_topologies("cim")
+        cim_topoloies = get_topologies("cim")
         citi_bike_topologies = get_topologies("citi_bike")
-        vm_topologies = get_topologies("vm_scheduling")
+        vm_topoloties = get_topologies("vm_scheduling")
 
         env_list = get_available_envs()
 
-<<<<<<< HEAD
-        self.assertEqual(len(env_list), len(cim_topologies) + len(citi_bike_topologies) + len(vm_topologies) + len(get_topologies("supply_chain")))
-=======
         self.assertEqual(len(env_list), len(cim_topoloies) + len(citi_bike_topologies) + len(vm_topoloties) + len(get_topologies("supply_chain")))
->>>>>>> ed15f698
 
     def test_frame_index_to_ticks(self):
         ticks = frame_index_to_ticks(0, 10, 2)
@@ -302,11 +294,7 @@
         self.assertListEqual([0, 1], ticks[0])
         self.assertListEqual([8, 9], ticks[4])
 
-<<<<<<< HEAD
-    def test_get_available_frame_index_to_ticks_with_default_resolution(self):
-=======
     def test_get_avalible_frame_index_to_ticks_with_default_resolution(self):
->>>>>>> ed15f698
         for backend_name in backends_to_test:
             os.environ["DEFAULT_BACKEND_NAME"] = backend_name
 
@@ -323,11 +311,7 @@
             self.assertListEqual([t for t in t2f_mapping.keys()], [t for t in range(max_tick)])
             self.assertListEqual([f for f in t2f_mapping.values()], [f for f in range(max_tick)])
 
-<<<<<<< HEAD
-    def test_get_available_frame_index_to_ticks_with_resolution2(self):
-=======
     def test_get_avalible_frame_index_to_ticks_with_resolution2(self):
->>>>>>> ed15f698
         for backend_name in backends_to_test:
             os.environ["DEFAULT_BACKEND_NAME"] = backend_name
 
