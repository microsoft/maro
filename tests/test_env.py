--- conflicted
+++ resolved
@@ -4,14 +4,7 @@
 import os
 import unittest
 
-<<<<<<< HEAD
-import numpy as np
-from math import floor
-from tests.dummy.dummy_business_engine import DummyEngine
-
-=======
 from maro.simulator.core import Env
->>>>>>> 278a8810
 from maro.simulator.utils import get_available_envs, get_scenarios, get_topologies
 from maro.simulator.utils.common import frame_index_to_ticks, tick_to_frame_index
 
@@ -398,14 +391,10 @@
 
         env_list = get_available_envs()
 
-<<<<<<< HEAD
-        self.assertEqual(len(env_list), len(cim_topologies) + len(citi_bike_topologies) + len(vm_topologies) + len(get_topologies("supply_chain")))
-=======
         self.assertEqual(
             len(env_list),
-            len(cim_topoloies) + len(citi_bike_topologies) + len(vm_topoloties) + len(get_topologies("supply_chain")),
+            len(cim_topologies) + len(citi_bike_topologies) + len(vm_topologies) + len(get_topologies("supply_chain")),
         )
->>>>>>> 278a8810
 
     def test_frame_index_to_ticks(self):
         ticks = frame_index_to_ticks(0, 10, 2)
