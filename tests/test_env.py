# Copyright (c) Microsoft Corporation.
# Licensed under the MIT license.

import os
import unittest
<<<<<<< HEAD
import numpy as np
=======
>>>>>>> f7bd11a4

from dummy.dummy_business_engine import DummyEngine
from maro.simulator.core import BusinessEngineNotFoundError, Env

from tests.utils import backends_to_test

def run_to_end(env: Env):
    """Run the end of env"""
    is_done = False

    while not is_done:
        _, _, is_done = env.step(None)


class TestEnv(unittest.TestCase):
    """
    this test will use dummy scenario
    """        

    def test_builtin_scenario_with_default_parameters(self):
        """Test if the env with built-in scenario initializing correct"""
        for backend_name in backends_to_test:
            os.environ["DEFAULT_BACKEND_NAME"] = backend_name

            max_tick = 10

            env = Env(scenario="cim", topology="toy.5p_ssddd_l0.0", durations=max_tick)

            run_to_end(env)

            # check port number
            ports_number = len(env.snapshot_list["ports"])

            self.assertEqual(ports_number, 5, msg=f"5pssddd topology should contains 5 ports, got {ports_number}")

    def test_env_interfaces_with_specified_business_engine_cls(self):
        """Test if env interfaces works as expect"""
        for backend_name in backends_to_test:
            os.environ["DEFAULT_BACKEND_NAME"] = backend_name
            max_tick = 5

            env = Env(business_engine_cls=DummyEngine, start_tick=0, durations=max_tick)

            run_to_end(env)

            # check if the snapshot number equals with max_tick
            # NOTE: the snapshot_resolution defaults to 1, so the number of snapshots is same with max_tick
            num_of_snapshots = len(env.snapshot_list)

            self.assertEqual(max_tick, len(env.snapshot_list), msg=f"number of snapshots ({num_of_snapshots}) should be same "
                                                            f"with max tick ({max_tick}) without specified snapshot_resolution and max_snapshots")

            # check if we can reach to the end [start_tick, max_tick)
            self.assertEqual(max_tick-1, env.tick)

            # check if frame_index
            # NOTE: since we have not specified snapshot_resolution, frame_index should same with tick
            self.assertEqual(env.tick, env.frame_index)

            # check if config is same as we defined
            self.assertDictEqual(env.configs, {"name":"dummy"}, msg="configs should same as defined")

            # check node information
            node_info = env.summary["node_detail"]

            # check node exist
            self.assertTrue("dummies" in node_info, msg="dummy engine should contains dummy node")

            # check node number
            dummy_number = node_info["dummies"]["number"]

            self.assertEqual(10, dummy_number, msg=f"dummy should contains 10 nodes, got {dummy_number}")
            
            attributes = node_info["dummies"]["attributes"]

            # it will contains one attribute
            self.assertEqual(1, len(attributes), msg=f"dummy node should only contains 1 attribute, got {len(attributes)}")

            # and the attribute name is val
            self.assertTrue("val" in attributes)

            # attribute type should be i
            val_dtype = attributes['val']["type"]

            self.assertEqual("i", val_dtype, msg=f"dummy's val attribute should be int type, got {val_dtype}")

            # val should have only one slot (default)
            val_slots = attributes['val']["slots"]

            self.assertEqual(1, val_slots, msg=f"dummy's val attribute should be int type, got {val_slots}")

            # agent list should be [0, dummy_number)
            self.assertListEqual(list(range(0, dummy_number)), env.agent_idx_list, msg=f"dummy engine should have {dummy_number} agents")


            # check if snapshot list available
            self.assertIsNotNone(env.snapshot_list, msg="snapshot list should  be None")

            # reset should work
            
            dummies_ss = env.snapshot_list["dummies"]
            vals_before_reset = dummies_ss[env.frame_index::"val"]

            # before reset, snapshot should have value
            self.assertListEqual(list(vals_before_reset.flatten()), [env.tick]*dummy_number, msg=f"we should have val value same as last tick, got {vals_before_reset}")

            env.reset()

            # after reset, it should 0
            vals_after_reset = dummies_ss[env.frame_index::"val"]

            if backend_name == "raw":
                self.assertTrue(np.isnan(vals_after_reset).all())
            else:
                self.assertListEqual(list(vals_after_reset.flatten()), [0]*dummy_number, msg=f"we should have padding values")

    def test_snapshot_resolution(self):
        """Test env with snapshot_resolution, it should take snapshot every snapshot_resolution ticks"""
        
        for backend_name in backends_to_test:
            os.environ["DEFAULT_BACKEND_NAME"] = backend_name      

            max_tick = 10

            env = Env(business_engine_cls=DummyEngine, start_tick=0, durations=max_tick, snapshot_resolution=3)

            run_to_end(env)

            # we should have 4 snapshots totally without max_snapshots speified
            self.assertEqual(4, len(env.snapshot_list), msg="We should have 4 snapshots in memory")

            # snapshot at 2, 5, 8, 9 ticks
            states = env.snapshot_list["dummies"][::"val"].reshape(-1, 10)
            
            # NOTE: frame_index is the index of frame in snapshot list, it is 0 based, so snapshot resolution will make tick not equals to frame_index
            # 
            for frame_index, tick in enumerate((2, 5, 8, 9)):
                self.assertListEqual(list(states[frame_index]), [tick] * 10, msg=f"states should be {tick}")


    def test_max_snapshots(self):
        """Test env  with max_snapshots, it should take snapshot every tick, but should last N kept"""
        for backend_name in backends_to_test:
            os.environ["DEFAULT_BACKEND_NAME"] = backend_name        
        
            max_tick = 10

            env = Env(business_engine_cls=DummyEngine, start_tick=0, durations=max_tick, max_snapshots=2)

            run_to_end(env)  

            # we should have 2 snapshots totally with max_snapshots speified
            self.assertEqual(2, len(env.snapshot_list), msg="We should have 2 snapshots in memory")

            # and only 87 and 9 in snapshot
            states = env.snapshot_list["dummies"][::"val"].reshape(-1, 10)
            
            # 1st should states at tick 7
            self.assertListEqual(list(states[0]), [8] * 10, msg="1st snapshot should be at tick 8")

            # 2nd should states at tick 9
            self.assertListEqual(list(states[1]), [9] * 10, msg="2nd snapshot should be at tick 9")

    def test_snapshot_resolution_with_max_snapshots(self):
        """Test env with both snapshot_resolution and max_snapshots parameters, and it should work as expected"""
        for backend_name in backends_to_test:
            os.environ["DEFAULT_BACKEND_NAME"] = backend_name        
        
            max_tick = 10

            env = Env(business_engine_cls=DummyEngine, start_tick=0, durations=max_tick, snapshot_resolution=2, max_snapshots=2)

            run_to_end(env)

            # we should have snapshot same as max_snapshots
            self.assertEqual(2, len(env.snapshot_list), msg="We should have 2 snapshots in memory")

            # and only 7 and 9 in snapshot
            states = env.snapshot_list["dummies"][::"val"].reshape(-1, 10)
            
            # 1st should states at tick 7
            self.assertListEqual(list(states[0]), [7] * 10, msg="1st snapshot should be at tick 7")

            # 2nd should states at tick 9
            self.assertListEqual(list(states[1]), [9] * 10, msg="2nd snapshot should be at tick 9")

    def test_early_stop(self):
        """Test if we can stop at specified tick with early stop at post_step function"""
        for backend_name in backends_to_test:
            os.environ["DEFAULT_BACKEND_NAME"] = backend_name        
        
            max_tick = 10

            env = Env(business_engine_cls=DummyEngine, start_tick=0, durations=max_tick,
                options={"post_step_early_stop": 6}) # early stop at tick 6, NOTE: simulator still

            run_to_end(env)

            # the end tick of env should be 6 as specified
            self.assertEqual(6, env.tick, msg=f"env should stop at tick 6, but {env.tick}")

            # avaiable snapshot should be 7 (0-6)
            states = env.snapshot_list["dummies"][::"val"].reshape(-1, 10)
            
            self.assertEqual(7, len(states), msg=f"available snapshot number should be 7, but {len(states)}")

            # and last one should be 6
            self.assertListEqual(list(states[-1]), [6]*10, msg="last states should be 6")

    def test_builtin_scenario_with_customized_topology(self):
        """Test using built-in scenario with customized topology"""
        for backend_name in backends_to_test:
            os.environ["DEFAULT_BACKEND_NAME"] = backend_name

            max_tick = 10

            env = Env(scenario="cim", topology="tests/data/cim/customized_config", start_tick=0, durations=max_tick)

            run_to_end(env)

            # check if the config same as ours
            self.assertEqual([2], env.configs["container_volumes"], msg="customized container_volumes should be 2")

    def test_invalid_scenario(self):
        """Test specified invalid scenario"""

        # not exist scenario
        with self.assertRaises(ModuleNotFoundError) as ctx:
            env = Env("None", "toy.5p_ssddd_l0.0", 100)

        # not exist topology
        with self.assertRaises(FileNotFoundError) as ctx:
            env = Env("cim", "None", 100)



if __name__ == "__main__":
    unittest.main()<|MERGE_RESOLUTION|>--- conflicted
+++ resolved
@@ -3,15 +3,13 @@
 
 import os
 import unittest
-<<<<<<< HEAD
+
 import numpy as np
-=======
->>>>>>> f7bd11a4
-
 from dummy.dummy_business_engine import DummyEngine
+
 from maro.simulator.core import BusinessEngineNotFoundError, Env
-
 from tests.utils import backends_to_test
+
 
 def run_to_end(env: Env):
     """Run the end of env"""
@@ -24,7 +22,7 @@
 class TestEnv(unittest.TestCase):
     """
     this test will use dummy scenario
-    """        
+    """
 
     def test_builtin_scenario_with_default_parameters(self):
         """Test if the env with built-in scenario initializing correct"""
@@ -33,14 +31,16 @@
 
             max_tick = 10
 
-            env = Env(scenario="cim", topology="toy.5p_ssddd_l0.0", durations=max_tick)
+            env = Env(scenario="cim", topology="toy.5p_ssddd_l0.0",
+                      durations=max_tick)
 
             run_to_end(env)
 
             # check port number
             ports_number = len(env.snapshot_list["ports"])
 
-            self.assertEqual(ports_number, 5, msg=f"5pssddd topology should contains 5 ports, got {ports_number}")
+            self.assertEqual(
+                ports_number, 5, msg=f"5pssddd topology should contains 5 ports, got {ports_number}")
 
     def test_env_interfaces_with_specified_business_engine_cls(self):
         """Test if env interfaces works as expect"""
@@ -48,7 +48,8 @@
             os.environ["DEFAULT_BACKEND_NAME"] = backend_name
             max_tick = 5
 
-            env = Env(business_engine_cls=DummyEngine, start_tick=0, durations=max_tick)
+            env = Env(business_engine_cls=DummyEngine,
+                      start_tick=0, durations=max_tick)
 
             run_to_end(env)
 
@@ -57,7 +58,7 @@
             num_of_snapshots = len(env.snapshot_list)
 
             self.assertEqual(max_tick, len(env.snapshot_list), msg=f"number of snapshots ({num_of_snapshots}) should be same "
-                                                            f"with max tick ({max_tick}) without specified snapshot_resolution and max_snapshots")
+                             f"with max tick ({max_tick}) without specified snapshot_resolution and max_snapshots")
 
             # check if we can reach to the end [start_tick, max_tick)
             self.assertEqual(max_tick-1, env.tick)
@@ -67,23 +68,27 @@
             self.assertEqual(env.tick, env.frame_index)
 
             # check if config is same as we defined
-            self.assertDictEqual(env.configs, {"name":"dummy"}, msg="configs should same as defined")
+            self.assertDictEqual(
+                env.configs, {"name": "dummy"}, msg="configs should same as defined")
 
             # check node information
             node_info = env.summary["node_detail"]
 
             # check node exist
-            self.assertTrue("dummies" in node_info, msg="dummy engine should contains dummy node")
+            self.assertTrue("dummies" in node_info,
+                            msg="dummy engine should contains dummy node")
 
             # check node number
             dummy_number = node_info["dummies"]["number"]
 
-            self.assertEqual(10, dummy_number, msg=f"dummy should contains 10 nodes, got {dummy_number}")
-            
+            self.assertEqual(
+                10, dummy_number, msg=f"dummy should contains 10 nodes, got {dummy_number}")
+
             attributes = node_info["dummies"]["attributes"]
 
             # it will contains one attribute
-            self.assertEqual(1, len(attributes), msg=f"dummy node should only contains 1 attribute, got {len(attributes)}")
+            self.assertEqual(1, len(
+                attributes), msg=f"dummy node should only contains 1 attribute, got {len(attributes)}")
 
             # and the attribute name is val
             self.assertTrue("val" in attributes)
@@ -91,27 +96,31 @@
             # attribute type should be i
             val_dtype = attributes['val']["type"]
 
-            self.assertEqual("i", val_dtype, msg=f"dummy's val attribute should be int type, got {val_dtype}")
+            self.assertEqual(
+                "i", val_dtype, msg=f"dummy's val attribute should be int type, got {val_dtype}")
 
             # val should have only one slot (default)
             val_slots = attributes['val']["slots"]
 
-            self.assertEqual(1, val_slots, msg=f"dummy's val attribute should be int type, got {val_slots}")
+            self.assertEqual(
+                1, val_slots, msg=f"dummy's val attribute should be int type, got {val_slots}")
 
             # agent list should be [0, dummy_number)
-            self.assertListEqual(list(range(0, dummy_number)), env.agent_idx_list, msg=f"dummy engine should have {dummy_number} agents")
-
+            self.assertListEqual(list(range(0, dummy_number)), env.agent_idx_list,
+                                 msg=f"dummy engine should have {dummy_number} agents")
 
             # check if snapshot list available
-            self.assertIsNotNone(env.snapshot_list, msg="snapshot list should  be None")
+            self.assertIsNotNone(
+                env.snapshot_list, msg="snapshot list should  be None")
 
             # reset should work
-            
+
             dummies_ss = env.snapshot_list["dummies"]
             vals_before_reset = dummies_ss[env.frame_index::"val"]
 
             # before reset, snapshot should have value
-            self.assertListEqual(list(vals_before_reset.flatten()), [env.tick]*dummy_number, msg=f"we should have val value same as last tick, got {vals_before_reset}")
+            self.assertListEqual(list(vals_before_reset.flatten()), [
+                                 env.tick]*dummy_number, msg=f"we should have val value same as last tick, got {vals_before_reset}")
 
             env.reset()
 
@@ -121,100 +130,114 @@
             if backend_name == "raw":
                 self.assertTrue(np.isnan(vals_after_reset).all())
             else:
-                self.assertListEqual(list(vals_after_reset.flatten()), [0]*dummy_number, msg=f"we should have padding values")
+                self.assertListEqual(list(vals_after_reset.flatten()), [
+                                     0]*dummy_number, msg=f"we should have padding values")
 
     def test_snapshot_resolution(self):
         """Test env with snapshot_resolution, it should take snapshot every snapshot_resolution ticks"""
-        
-        for backend_name in backends_to_test:
-            os.environ["DEFAULT_BACKEND_NAME"] = backend_name      
-
-            max_tick = 10
-
-            env = Env(business_engine_cls=DummyEngine, start_tick=0, durations=max_tick, snapshot_resolution=3)
+
+        for backend_name in backends_to_test:
+            os.environ["DEFAULT_BACKEND_NAME"] = backend_name
+
+            max_tick = 10
+
+            env = Env(business_engine_cls=DummyEngine, start_tick=0,
+                      durations=max_tick, snapshot_resolution=3)
 
             run_to_end(env)
 
             # we should have 4 snapshots totally without max_snapshots speified
-            self.assertEqual(4, len(env.snapshot_list), msg="We should have 4 snapshots in memory")
+            self.assertEqual(4, len(env.snapshot_list),
+                             msg="We should have 4 snapshots in memory")
 
             # snapshot at 2, 5, 8, 9 ticks
             states = env.snapshot_list["dummies"][::"val"].reshape(-1, 10)
-            
+
             # NOTE: frame_index is the index of frame in snapshot list, it is 0 based, so snapshot resolution will make tick not equals to frame_index
-            # 
+            #
             for frame_index, tick in enumerate((2, 5, 8, 9)):
-                self.assertListEqual(list(states[frame_index]), [tick] * 10, msg=f"states should be {tick}")
-
+                self.assertListEqual(list(states[frame_index]), [
+                                     tick] * 10, msg=f"states should be {tick}")
 
     def test_max_snapshots(self):
         """Test env  with max_snapshots, it should take snapshot every tick, but should last N kept"""
         for backend_name in backends_to_test:
-            os.environ["DEFAULT_BACKEND_NAME"] = backend_name        
-        
-            max_tick = 10
-
-            env = Env(business_engine_cls=DummyEngine, start_tick=0, durations=max_tick, max_snapshots=2)
-
-            run_to_end(env)  
+            os.environ["DEFAULT_BACKEND_NAME"] = backend_name
+
+            max_tick = 10
+
+            env = Env(business_engine_cls=DummyEngine, start_tick=0,
+                      durations=max_tick, max_snapshots=2)
+
+            run_to_end(env)
 
             # we should have 2 snapshots totally with max_snapshots speified
-            self.assertEqual(2, len(env.snapshot_list), msg="We should have 2 snapshots in memory")
+            self.assertEqual(2, len(env.snapshot_list),
+                             msg="We should have 2 snapshots in memory")
 
             # and only 87 and 9 in snapshot
             states = env.snapshot_list["dummies"][::"val"].reshape(-1, 10)
-            
+
             # 1st should states at tick 7
-            self.assertListEqual(list(states[0]), [8] * 10, msg="1st snapshot should be at tick 8")
+            self.assertListEqual(
+                list(states[0]), [8] * 10, msg="1st snapshot should be at tick 8")
 
             # 2nd should states at tick 9
-            self.assertListEqual(list(states[1]), [9] * 10, msg="2nd snapshot should be at tick 9")
+            self.assertListEqual(
+                list(states[1]), [9] * 10, msg="2nd snapshot should be at tick 9")
 
     def test_snapshot_resolution_with_max_snapshots(self):
         """Test env with both snapshot_resolution and max_snapshots parameters, and it should work as expected"""
         for backend_name in backends_to_test:
-            os.environ["DEFAULT_BACKEND_NAME"] = backend_name        
-        
-            max_tick = 10
-
-            env = Env(business_engine_cls=DummyEngine, start_tick=0, durations=max_tick, snapshot_resolution=2, max_snapshots=2)
+            os.environ["DEFAULT_BACKEND_NAME"] = backend_name
+
+            max_tick = 10
+
+            env = Env(business_engine_cls=DummyEngine, start_tick=0,
+                      durations=max_tick, snapshot_resolution=2, max_snapshots=2)
 
             run_to_end(env)
 
             # we should have snapshot same as max_snapshots
-            self.assertEqual(2, len(env.snapshot_list), msg="We should have 2 snapshots in memory")
+            self.assertEqual(2, len(env.snapshot_list),
+                             msg="We should have 2 snapshots in memory")
 
             # and only 7 and 9 in snapshot
             states = env.snapshot_list["dummies"][::"val"].reshape(-1, 10)
-            
+
             # 1st should states at tick 7
-            self.assertListEqual(list(states[0]), [7] * 10, msg="1st snapshot should be at tick 7")
+            self.assertListEqual(
+                list(states[0]), [7] * 10, msg="1st snapshot should be at tick 7")
 
             # 2nd should states at tick 9
-            self.assertListEqual(list(states[1]), [9] * 10, msg="2nd snapshot should be at tick 9")
+            self.assertListEqual(
+                list(states[1]), [9] * 10, msg="2nd snapshot should be at tick 9")
 
     def test_early_stop(self):
         """Test if we can stop at specified tick with early stop at post_step function"""
         for backend_name in backends_to_test:
-            os.environ["DEFAULT_BACKEND_NAME"] = backend_name        
-        
+            os.environ["DEFAULT_BACKEND_NAME"] = backend_name
+
             max_tick = 10
 
             env = Env(business_engine_cls=DummyEngine, start_tick=0, durations=max_tick,
-                options={"post_step_early_stop": 6}) # early stop at tick 6, NOTE: simulator still
+                      options={"post_step_early_stop": 6})  # early stop at tick 6, NOTE: simulator still
 
             run_to_end(env)
 
             # the end tick of env should be 6 as specified
-            self.assertEqual(6, env.tick, msg=f"env should stop at tick 6, but {env.tick}")
+            self.assertEqual(
+                6, env.tick, msg=f"env should stop at tick 6, but {env.tick}")
 
             # avaiable snapshot should be 7 (0-6)
             states = env.snapshot_list["dummies"][::"val"].reshape(-1, 10)
-            
-            self.assertEqual(7, len(states), msg=f"available snapshot number should be 7, but {len(states)}")
+
+            self.assertEqual(
+                7, len(states), msg=f"available snapshot number should be 7, but {len(states)}")
 
             # and last one should be 6
-            self.assertListEqual(list(states[-1]), [6]*10, msg="last states should be 6")
+            self.assertListEqual(
+                list(states[-1]), [6]*10, msg="last states should be 6")
 
     def test_builtin_scenario_with_customized_topology(self):
         """Test using built-in scenario with customized topology"""
@@ -223,12 +246,14 @@
 
             max_tick = 10
 
-            env = Env(scenario="cim", topology="tests/data/cim/customized_config", start_tick=0, durations=max_tick)
+            env = Env(scenario="cim", topology="tests/data/cim/customized_config",
+                      start_tick=0, durations=max_tick)
 
             run_to_end(env)
 
             # check if the config same as ours
-            self.assertEqual([2], env.configs["container_volumes"], msg="customized container_volumes should be 2")
+            self.assertEqual([2], env.configs["container_volumes"],
+                             msg="customized container_volumes should be 2")
 
     def test_invalid_scenario(self):
         """Test specified invalid scenario"""
@@ -242,6 +267,5 @@
             env = Env("cim", "None", 100)
 
 
-
 if __name__ == "__main__":
     unittest.main()