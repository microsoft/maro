# Copyright (c) Microsoft Corporation.
# Licensed under the MIT license.

import os
from termgraph import termgraph as tg
from time import time
<<<<<<< HEAD
from timeit import timeit
=======

from maro.simulator import Env
from maro.simulator.scenarios.cim.frame_builder import gen_cim_frame

"""
In this file we will test performance for frame, snapshotlist, and cim scenario, with following config
>>>>>>> f7bd11a4

from maro.backends.frame import node, NodeBase, NodeAttribute, FrameNode, FrameBase

"""
colors = [91, 94]
data = [[183.32, 190.52], [231.23, 5.0], [16.43, 53.1], [50.21, 7.0],
        [508.97, 10.45], [212.05, 20.2], [30.0, 20.0]]
args = {'filename': 'data/ex4.dat', 'title': None, 'width': 50,
        'format': '{:<5.2f}', 'suffix': '', 'no_labels': False,
        'color': None, 'vertical': False, 'stacked': False,
        'different_scale': False, 'calendar': False,
        'start_dt': None, 'custom_tick': '', 'delim': '',
        'verbose': False, 'version': False, 'histogram': False, 'no_values': False}
labels = ['2007', '2008', '2009', '2010', '2011', '2012', '2014']
tg.chart(colors, data, args, labels)
"""

NODE1_NUMBER = 100
NODE2_NUMBER = 100
MAX_TICK = 10000


READ_WRITE_NUMBER = 10000000
STATES_QURING_TIME = 10000
TAKE_SNAPSHOT_TIME = 10000

AVG_TIME = 4


@node("node1")
class TestNode1(NodeBase):
    a = NodeAttribute("i")
    b = NodeAttribute("i")
    c = NodeAttribute("i")
    d = NodeAttribute("i")
    e = NodeAttribute("i", 16)


@node("node2")
class TestNode2(NodeBase):
    b = NodeAttribute("i", 20)


class TestFrame(FrameBase):
    node1 = FrameNode(TestNode1, NODE1_NUMBER)
    node2 = FrameNode(TestNode2, NODE2_NUMBER)

    def __init__(self, backend_name):
        super().__init__(enable_snapshot=True, total_snapshot=TAKE_SNAPSHOT_TIME, backend_name=backend_name)


def build_frame(backend_name: str):
    return TestFrame(backend_name)


def attribute_access(frame, times: int):
    """Return time cost (in seconds) for attribute acceesing test"""
    start_time = time()

    n1 = frame.node1[0]

    for _ in range(times):
        a = n1.a
        n1.a = 12

    return time() - start_time

def take_snapshot(frame, times: int):
    """Return times cost (in seconds) for take_snapshot operation"""
    
    start_time = time()

    for i in range(times):
        frame.take_snapshot(i)

    return time() - start_time

def snapshot_query(frame, times: int):
    """Return time cost (in seconds) for snapshot querying"""
    
    start_time = time()

    for i in range(times):
        states = frame.snapshots["node1"][i::"a"]

    return time() - start_time


if __name__ == "__main__":
    chart_colors = [91, 94]

    chart_args = {'filename': '-', 'title': "Performance comparison between cpp and np backends", 'width': 40,
        'format': '{:<5.2f}', 'suffix': '', 'no_labels': False,
        'color': None, 'vertical': False, 'stacked': False,
        'different_scale': False, 'calendar': False,
        'start_dt': None, 'custom_tick': '', 'delim': '',
        'verbose': False, 'version': False, 
        'histogram': False, 'no_values': False}

    chart_labels = [f'attribute accessing ({READ_WRITE_NUMBER})', f'take snapshot ({STATES_QURING_TIME})', f'states querying ({STATES_QURING_TIME})']

    chart_data = [[0.0, 0.0], [0.0, 0.0], [0.0, 0.0]]

    i = 0
    j = 0

    for backend_name in ["np", "raw"]:
        frame = build_frame(backend_name)

        j = 0

        for func, args in [(attribute_access, READ_WRITE_NUMBER), (take_snapshot, TAKE_SNAPSHOT_TIME), (snapshot_query, STATES_QURING_TIME)]:
            t = func(frame, args)

            chart_data[j][i] = t

            j+=1

        i+=1

    tg.print_categories(['np', 'raw'], chart_colors)
    tg.chart(chart_colors, chart_data, chart_args, chart_labels)<|MERGE_RESOLUTION|>--- conflicted
+++ resolved
@@ -2,34 +2,12 @@
 # Licensed under the MIT license.
 
 import os
+from time import time
+
 from termgraph import termgraph as tg
-from time import time
-<<<<<<< HEAD
-from timeit import timeit
-=======
 
-from maro.simulator import Env
-from maro.simulator.scenarios.cim.frame_builder import gen_cim_frame
-
-"""
-In this file we will test performance for frame, snapshotlist, and cim scenario, with following config
->>>>>>> f7bd11a4
-
-from maro.backends.frame import node, NodeBase, NodeAttribute, FrameNode, FrameBase
-
-"""
-colors = [91, 94]
-data = [[183.32, 190.52], [231.23, 5.0], [16.43, 53.1], [50.21, 7.0],
-        [508.97, 10.45], [212.05, 20.2], [30.0, 20.0]]
-args = {'filename': 'data/ex4.dat', 'title': None, 'width': 50,
-        'format': '{:<5.2f}', 'suffix': '', 'no_labels': False,
-        'color': None, 'vertical': False, 'stacked': False,
-        'different_scale': False, 'calendar': False,
-        'start_dt': None, 'custom_tick': '', 'delim': '',
-        'verbose': False, 'version': False, 'histogram': False, 'no_values': False}
-labels = ['2007', '2008', '2009', '2010', '2011', '2012', '2014']
-tg.chart(colors, data, args, labels)
-"""
+from maro.backends.frame import (FrameBase, FrameNode, NodeAttribute, NodeBase,
+                                 node)
 
 NODE1_NUMBER = 100
 NODE2_NUMBER = 100
@@ -62,7 +40,8 @@
     node2 = FrameNode(TestNode2, NODE2_NUMBER)
 
     def __init__(self, backend_name):
-        super().__init__(enable_snapshot=True, total_snapshot=TAKE_SNAPSHOT_TIME, backend_name=backend_name)
+        super().__init__(enable_snapshot=True,
+                         total_snapshot=TAKE_SNAPSHOT_TIME, backend_name=backend_name)
 
 
 def build_frame(backend_name: str):
@@ -81,9 +60,10 @@
 
     return time() - start_time
 
+
 def take_snapshot(frame, times: int):
     """Return times cost (in seconds) for take_snapshot operation"""
-    
+
     start_time = time()
 
     for i in range(times):
@@ -91,9 +71,10 @@
 
     return time() - start_time
 
+
 def snapshot_query(frame, times: int):
     """Return time cost (in seconds) for snapshot querying"""
-    
+
     start_time = time()
 
     for i in range(times):
@@ -106,14 +87,15 @@
     chart_colors = [91, 94]
 
     chart_args = {'filename': '-', 'title': "Performance comparison between cpp and np backends", 'width': 40,
-        'format': '{:<5.2f}', 'suffix': '', 'no_labels': False,
-        'color': None, 'vertical': False, 'stacked': False,
-        'different_scale': False, 'calendar': False,
-        'start_dt': None, 'custom_tick': '', 'delim': '',
-        'verbose': False, 'version': False, 
-        'histogram': False, 'no_values': False}
+                  'format': '{:<5.2f}', 'suffix': '', 'no_labels': False,
+                  'color': None, 'vertical': False, 'stacked': False,
+                  'different_scale': False, 'calendar': False,
+                  'start_dt': None, 'custom_tick': '', 'delim': '',
+                  'verbose': False, 'version': False,
+                  'histogram': False, 'no_values': False}
 
-    chart_labels = [f'attribute accessing ({READ_WRITE_NUMBER})', f'take snapshot ({STATES_QURING_TIME})', f'states querying ({STATES_QURING_TIME})']
+    chart_labels = [f'attribute accessing ({READ_WRITE_NUMBER})',
+                    f'take snapshot ({STATES_QURING_TIME})', f'states querying ({STATES_QURING_TIME})']
 
     chart_data = [[0.0, 0.0], [0.0, 0.0], [0.0, 0.0]]
 
@@ -130,9 +112,9 @@
 
             chart_data[j][i] = t
 
-            j+=1
+            j += 1
 
-        i+=1
+        i += 1
 
     tg.print_categories(['np', 'raw'], chart_colors)
     tg.chart(chart_colors, chart_data, chart_args, chart_labels)