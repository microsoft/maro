--- conflicted
+++ resolved
@@ -3,13 +3,7 @@
 
 import unittest
 
-<<<<<<< HEAD
-import numpy as np
-from tests.test_frame import DYNAMIC_NODE_NUM, STATIC_NODE_NUM, build_frame
-
-=======
 from .test_frame import DYNAMIC_NODE_NUM, STATIC_NODE_NUM, build_frame
->>>>>>> 278a8810
 from tests.utils import backends_to_test
 
 
