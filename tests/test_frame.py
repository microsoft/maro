# Copyright (c) Microsoft Corporation.
# Licensed under the MIT license.


import unittest
<<<<<<< HEAD
import numpy as np
from maro.backends.frame import node, NodeBase, NodeAttribute, FrameNode, FrameBase

from maro.utils.exception.backends_exception import (
    BackendsGetItemInvalidException,
    BackendsSetItemInvalidException,
    BackendsArrayAttributeAccessException)

from tests.utils import backends_to_test
=======

from maro.backends.frame import FrameBase, FrameNode, NodeAttribute, NodeBase, node
from maro.utils.exception.backends_exception import (
    BackendsArrayAttributeAccessException, BackendsGetItemInvalidException, BackendsSetItemInvalidException
)
>>>>>>> f7bd11a4

STATIC_NODE_NUM = 5
DYNAMIC_NODE_NUM = 10

@node("static")
class StaticNode(NodeBase):
    a1 = NodeAttribute("i", 2)
    a2 = NodeAttribute("i2")
    a3 = NodeAttribute("i8")

@node("dynamic")
class DynamicNode(NodeBase):
    b1 = NodeAttribute("f")
    b2 = NodeAttribute("d")

def build_frame(enable_snapshot:bool=False, total_snapshot:int=10, backend_name="np"):

    class MyFrame(FrameBase):
        static_nodes = FrameNode(StaticNode, STATIC_NODE_NUM)
        dynamic_nodes = FrameNode(DynamicNode, DYNAMIC_NODE_NUM)

        def __init__(self):
            super().__init__(enable_snapshot=enable_snapshot, total_snapshot=total_snapshot, backend_name=backend_name)

    return MyFrame()



class TestFrame(unittest.TestCase):
    def test_node_number(self):

        """Test if node number same as defined"""
        for backend_name in backends_to_test:
            frame = build_frame(backend_name=backend_name)

            self.assertEqual(STATIC_NODE_NUM, len(frame.static_nodes), backend_name)
            self.assertEqual(DYNAMIC_NODE_NUM, len(frame.dynamic_nodes), backend_name)
    
    def test_node_accessing(self):
        """Test node accessing correct"""
        for backend_name in backends_to_test:

            frame = build_frame(backend_name=backend_name)

            # accessing for 1st node for both static and dynamic node
            static_node: StaticNode = frame.static_nodes[0]
            dynamic_node: DynamicNode = frame.dynamic_nodes[0]

            static_node.a2 = 10
            dynamic_node.b1 = 12.34

            self.assertEqual(10, static_node.a2, msg="a2 attribute should be 10 for 1st static node")
            self.assertAlmostEqual(12.34, dynamic_node.b1, 2, msg="b1 attribute should be 12.34 for 1st dynamic node")

            # check if values correct for multiple nodes
            for node in frame.static_nodes:
                node.a2 = node.index

            # check if the value correct
            for node in frame.static_nodes:
                self.assertEqual(node.index, node.a2, msg=f"static node.a2 should be {node.index}")

            # check slice accessing
            static_node.a1[1] = 12
            static_node.a1[0] = 20

            self.assertListEqual([20, 12], list(static_node.a1[:]), msg="static node's a1 should be [20, 12]")
            self.assertEqual(20, static_node.a1[0], msg="1st slot of a1 should be 20")
            self.assertEqual(12, static_node.a1[1], msg="2nd slot of a1 should be 12")

            # set again with another way
            static_node.a1[(1, 0)] = (22, 11)

            self.assertListEqual([11, 22], list(static_node.a1[:]), msg="static node a1 should be [11, 22]")

            # another way
            # NOTE: additional value will be ignored
            static_node.a1[:] = (1, 2, 3)

            self.assertListEqual([1, 2], list(static_node.a1[:]), msg="static node a1 should be [1, 2")

    def test_invalid_node_accessing(self):
        for backend_name in backends_to_test:
            frm = build_frame(backend_name=backend_name)

            static_node: StaticNode = frm.static_nodes[0]

            # get attribute value with not supported parameter
            with self.assertRaises(BackendsGetItemInvalidException) as ctx:
                a = static_node.a1["a"]

            with self.assertRaises(BackendsSetItemInvalidException) as ctx:
                static_node.a1["a"] = 1

            with self.assertRaises(BackendsArrayAttributeAccessException) as ctx:
                static_node.a1 = 1

    def test_get_node_info(self):
        for backend_name in backends_to_test:
            """Test if node information correct"""
            frm = build_frame(backend_name=backend_name)

            node_info = frm.get_node_info()

            # if should contains 2 nodes
            self.assertTrue("static" in node_info)
            self.assertTrue("dynamic" in node_info)

            # node number
            self.assertEqual(STATIC_NODE_NUM, node_info["static"]["number"])
            self.assertEqual(DYNAMIC_NODE_NUM, node_info["dynamic"]["number"])

            # check attributes
            self.assertTrue("a1" in node_info["static"]["attributes"])
            self.assertTrue("a2" in node_info["static"]["attributes"])
            self.assertTrue("a3" in node_info["static"]["attributes"])
            self.assertTrue("b1" in node_info["dynamic"]["attributes"])
            self.assertTrue("b2" in node_info["dynamic"]["attributes"])

            # check slot number
            self.assertEqual(2, node_info["static"]["attributes"]["a1"]["slots"])
            self.assertEqual(1, node_info["static"]["attributes"]["a2"]["slots"])


    def test_enable_snapshots(self):
        for backend_name in backends_to_test:
            """Test if snapshot enabled"""
            frame = build_frame(enable_snapshot=True, backend_name=backend_name)

            # snapshots should not be None
            self.assertIsNotNone(frame)

            # length should be 10
            self.assertEqual(10, len(frame.snapshots), msg="snapshot length should be 10")

            # another frame without snapshots enabled
            frame1 = build_frame(backend_name=backend_name)

            self.assertIsNone(frame1.snapshots)


    def test_reset(self):
        for backend_name in backends_to_test:
            """Test reset work as expected, reset all attributes to 0"""
            frame = build_frame(backend_name=backend_name)

            frame.static_nodes[0].a1[:] = (1, 234)

            # before reset
            self.assertListEqual([1, 234], list(frame.static_nodes[0].a1[:]), msg="static node's a1 should be [1, 234] before reset")

            frame.reset()

            # after reset
            self.assertListEqual([0, 0], list(frame.static_nodes[0].a1[:]), msg="static node's a1 should be [0, 0] after reset")

    def test_append_nodes(self):
        # NOTE: this case only support raw backend
        frame = build_frame(enable_snapshot=True, total_snapshot=10, backend_name="raw")

        # set value for last static node
        last_static_node = frame.static_nodes[-1]

        self.assertEqual(STATIC_NODE_NUM, len(frame.static_nodes))

        last_static_node.a2 = 2
        last_static_node.a3 = 9

        # this snapshot should keep 5 static nodes
        frame.take_snapshot(0)

        # append 2 new node
        frame.append_node("static", 2)

        # then there should be 2 new node instance
        self.assertEqual(STATIC_NODE_NUM + 2, len(frame.static_nodes))

        # then index should keep sequentially
        for i in range(len(frame.static_nodes)):
            self.assertEqual(i, frame.static_nodes[i].index)

        # value should be zero
        for node in frame.static_nodes[-2:]:
            self.assertEqual(0, node.a3)
            self.assertEqual(0, node.a2)
            self.assertEqual(0, node.a1[0])
            self.assertEqual(0, node.a1[1])

        last_static_node.a3 = 12

        # this snapshot should contains 7 static node
        frame.take_snapshot(1)

        static_snapshot = frame.snapshots["static"]

        # snapshot only provide current number (include delete ones)
        self.assertEqual(7, len(static_snapshot))

        # query for 1st tick
        states = static_snapshot[0::"a3"]

        # the query result of raw snapshotlist has 4 dim shape
        # (ticks, max nodes, attributes, max slots)
        self.assertTupleEqual(states.shape, (1, 7, 1, 1))

        states = states.flatten()

        # there should be 7 items, 5 for 5 nodes, 2 for padding as we do not provide node index to query, 
        # snapshotlist will padding to max_number fo node
        self.assertEqual(7, len(states))
        self.assertListEqual([0.0, 0.0, 0.0, 0.0, 9.0], list(states)[0:5])

        # 2 padding (NAN) in the end
        self.assertTrue(np.isnan(states[-2:]).all())

        states = static_snapshot[1::"a3"]

        self.assertTupleEqual(states.shape, (1, 7, 1, 1))

        states = states.flatten()

        self.assertEqual(7, len(states))

        # no padding value
        self.assertListEqual([0.0, 0.0, 0.0, 0.0, 12.0, 0.0, 0.0], list(states))

        # with specify node indices, will not padding to max node number
        states = static_snapshot[0:[0, 1, 2, 3, 4]:"a3"]

        self.assertTupleEqual(states.shape, (1, 5, 1, 1))

        self.assertListEqual([0.0, 0.0, 0.0, 0.0, 9.0], list(states.flatten()))

        frame.snapshots.reset()
        frame.reset()

        # node number will resume to origin one after reset
        self.assertEqual(STATIC_NODE_NUM, len(frame.static_nodes))

    def test_delete_node(self):
        frame = build_frame(enable_snapshot=True, total_snapshot=10, backend_name="raw")

        # set value for last static node
        last_static_node = frame.static_nodes[-1]
        second_static_node = frame.static_nodes[1]

        self.assertEqual(STATIC_NODE_NUM, len(frame.static_nodes))

        second_static_node.a3 = 444
        last_static_node.a2 = 2
        last_static_node.a3 = 9

        # this snapshot should keep 5 static nodes
        frame.take_snapshot(0)

        # delete 2nd node
        frame.delete_node(second_static_node)

        last_static_node.a3 = 123

        frame.take_snapshot(1)

        # deleted node's instance will not be removed, just mark as deleted
        self.assertTrue(second_static_node.is_deleted)

        # future setter will cause exception
        with self.assertRaises(Exception) as ctx:
            second_static_node.a3 = 11

        # attribute getter failed too
        with self.assertRaises(Exception) as ctx:
            a = second_static_node.a3

        static_snapshots = frame.snapshots["static"]

        # snapshot will try to padding to max node number if not specify node indices
        states = static_snapshots[0::"a3"]

        self.assertTupleEqual(states.shape, (1, 5, 1, 1))

        states = states.flatten()

        # no nan for 1st snapshot
        self.assertFalse(np.isnan(states).all())
        self.assertListEqual([0.0, 444.0, 0.0, 0.0, 9.0], list(states))

        states = static_snapshots[1::"a3"]

        self.assertTupleEqual(states.shape, (1, 5, 1, 1))

        states = states.flatten()

        # 2nd is padding value
        self.assertTrue(np.isnan(states[1]))

        self.assertListEqual([0.0, 0.0, 0.0, 123.0], list(states[[0, 2, 3, 4]]))

        # then we resume the deleted node, this mark it as not deleted, but values will be reset to 0
        frame.resume_node(second_static_node)
        
        # DELETE node's value will be reset after deleted
        self.assertEqual(0, second_static_node.a3)

        second_static_node.a3 = 222

        frame.take_snapshot(2)

        states = static_snapshots[2::"a3"]

        self.assertTupleEqual(states.shape, (1, 5, 1, 1))

        states = states.flatten()

        self.assertListEqual([0.0, 222.0, 0.0, 0.0, 123.0], list(states))

        frame.snapshots.reset()
        frame.reset()

        # node number will resume to origin one after reset
        self.assertEqual(STATIC_NODE_NUM, len(frame.static_nodes))

        # and no nodes marked as deleted
        for node in frame.static_nodes:
            self.assertTrue(node.is_deleted == False)

    def test_set_attribute_slots(self):
        frame = build_frame(enable_snapshot=True, total_snapshot=10, backend_name="raw")

        # set value for last static node
        last_static_node = frame.static_nodes[-1]

        last_static_node.a2 = 2
        last_static_node.a3 = 9
        last_static_node.a1[:] = (0, 1)

        frame.take_snapshot(0)

        # change slots number

        # we do not accept 0 slots
        with self.assertRaises(Exception) as ctx:
            frame.set_attribute_slot("static", "a1", 0)

        # do not support set for not exist node
        with self.assertRaises(Exception) as ctx:
            frame.set_attribute_slot("no", "a1", 12)

        # do not support set for not exist attribute
        with self.assertRaises(Exception) as ctx:
            frame.set_attribute_slot("static", "aa", 1)

        # extend slots
        frame.set_attribute_slot("static", "a2", 4)

        # 1st value should keep same
        self.assertEqual(2, last_static_node.a2[0])

        # new slots' value should be 0
        self.assertListEqual([0, 0, 0], last_static_node.a2[1:])

        last_static_node.a2[3] = 5

        frame.take_snapshot(1)

        #
        static_snapshots = frame.snapshots["static"]

        states = static_snapshots[0::"a2"]

        # NOTE:
        # Currently, slots always padding to max number ever has
        self.assertTupleEqual((1, STATIC_NODE_NUM, 1, 4), states.shape)

        states = states.flatten()

        # each a2 attribute contains 4 slots, 1 for real value, 3 for padding, so we pick them with 4 steps
        self.assertListEqual([0.0, 0.0, 0.0, 0.0, 2.0], list(states[[0, 4, 8, 12, 16]]))

        states = static_snapshots[1:4:"a2"]

        self.assertTupleEqual((1, 1, 1, 4), states.shape)

        states = states.flatten()

        self.assertListEqual([2.0, 0.0, 0.0, 5.0], list(states))

        # new append nodes should have same slots
        frame.append_node("static", 2)

        self.assertEqual(STATIC_NODE_NUM + 2, len(frame.static_nodes))

        frame.snapshots.reset()
        frame.reset()

        # slots number will reset to origin one (definition) after reset
        # so it will cause exception if we use slice interface
        with self.assertRaises(Exception) as ctx:
            last_static_node.a2[:] = (0, 1, 2, 3)

        # but works with normal way
        self.assertEqual(0, last_static_node.a2)


if __name__ == "__main__":
    unittest.main()<|MERGE_RESOLUTION|>--- conflicted
+++ resolved
@@ -3,26 +3,19 @@
 
 
 import unittest
-<<<<<<< HEAD
+
 import numpy as np
-from maro.backends.frame import node, NodeBase, NodeAttribute, FrameNode, FrameBase
-
+
+from maro.backends.frame import (FrameBase, FrameNode, NodeAttribute, NodeBase,
+                                 node)
 from maro.utils.exception.backends_exception import (
-    BackendsGetItemInvalidException,
-    BackendsSetItemInvalidException,
-    BackendsArrayAttributeAccessException)
-
+    BackendsArrayAttributeAccessException, BackendsGetItemInvalidException,
+    BackendsSetItemInvalidException)
 from tests.utils import backends_to_test
-=======
-
-from maro.backends.frame import FrameBase, FrameNode, NodeAttribute, NodeBase, node
-from maro.utils.exception.backends_exception import (
-    BackendsArrayAttributeAccessException, BackendsGetItemInvalidException, BackendsSetItemInvalidException
-)
->>>>>>> f7bd11a4
 
 STATIC_NODE_NUM = 5
 DYNAMIC_NODE_NUM = 10
+
 
 @node("static")
 class StaticNode(NodeBase):
@@ -30,34 +23,37 @@
     a2 = NodeAttribute("i2")
     a3 = NodeAttribute("i8")
 
+
 @node("dynamic")
 class DynamicNode(NodeBase):
     b1 = NodeAttribute("f")
     b2 = NodeAttribute("d")
 
-def build_frame(enable_snapshot:bool=False, total_snapshot:int=10, backend_name="np"):
+
+def build_frame(enable_snapshot: bool = False, total_snapshot: int = 10, backend_name="np"):
 
     class MyFrame(FrameBase):
         static_nodes = FrameNode(StaticNode, STATIC_NODE_NUM)
         dynamic_nodes = FrameNode(DynamicNode, DYNAMIC_NODE_NUM)
 
         def __init__(self):
-            super().__init__(enable_snapshot=enable_snapshot, total_snapshot=total_snapshot, backend_name=backend_name)
+            super().__init__(enable_snapshot=enable_snapshot,
+                             total_snapshot=total_snapshot, backend_name=backend_name)
 
     return MyFrame()
-
 
 
 class TestFrame(unittest.TestCase):
     def test_node_number(self):
-
         """Test if node number same as defined"""
         for backend_name in backends_to_test:
             frame = build_frame(backend_name=backend_name)
 
-            self.assertEqual(STATIC_NODE_NUM, len(frame.static_nodes), backend_name)
-            self.assertEqual(DYNAMIC_NODE_NUM, len(frame.dynamic_nodes), backend_name)
-    
+            self.assertEqual(STATIC_NODE_NUM, len(
+                frame.static_nodes), backend_name)
+            self.assertEqual(DYNAMIC_NODE_NUM, len(
+                frame.dynamic_nodes), backend_name)
+
     def test_node_accessing(self):
         """Test node accessing correct"""
         for backend_name in backends_to_test:
@@ -71,8 +67,10 @@
             static_node.a2 = 10
             dynamic_node.b1 = 12.34
 
-            self.assertEqual(10, static_node.a2, msg="a2 attribute should be 10 for 1st static node")
-            self.assertAlmostEqual(12.34, dynamic_node.b1, 2, msg="b1 attribute should be 12.34 for 1st dynamic node")
+            self.assertEqual(
+                10, static_node.a2, msg="a2 attribute should be 10 for 1st static node")
+            self.assertAlmostEqual(
+                12.34, dynamic_node.b1, 2, msg="b1 attribute should be 12.34 for 1st dynamic node")
 
             # check if values correct for multiple nodes
             for node in frame.static_nodes:
@@ -80,26 +78,32 @@
 
             # check if the value correct
             for node in frame.static_nodes:
-                self.assertEqual(node.index, node.a2, msg=f"static node.a2 should be {node.index}")
+                self.assertEqual(node.index, node.a2,
+                                 msg=f"static node.a2 should be {node.index}")
 
             # check slice accessing
             static_node.a1[1] = 12
             static_node.a1[0] = 20
 
-            self.assertListEqual([20, 12], list(static_node.a1[:]), msg="static node's a1 should be [20, 12]")
-            self.assertEqual(20, static_node.a1[0], msg="1st slot of a1 should be 20")
-            self.assertEqual(12, static_node.a1[1], msg="2nd slot of a1 should be 12")
+            self.assertListEqual([20, 12], list(
+                static_node.a1[:]), msg="static node's a1 should be [20, 12]")
+            self.assertEqual(
+                20, static_node.a1[0], msg="1st slot of a1 should be 20")
+            self.assertEqual(
+                12, static_node.a1[1], msg="2nd slot of a1 should be 12")
 
             # set again with another way
             static_node.a1[(1, 0)] = (22, 11)
 
-            self.assertListEqual([11, 22], list(static_node.a1[:]), msg="static node a1 should be [11, 22]")
+            self.assertListEqual([11, 22], list(
+                static_node.a1[:]), msg="static node a1 should be [11, 22]")
 
             # another way
             # NOTE: additional value will be ignored
             static_node.a1[:] = (1, 2, 3)
 
-            self.assertListEqual([1, 2], list(static_node.a1[:]), msg="static node a1 should be [1, 2")
+            self.assertListEqual([1, 2], list(
+                static_node.a1[:]), msg="static node a1 should be [1, 2")
 
     def test_invalid_node_accessing(self):
         for backend_name in backends_to_test:
@@ -140,27 +144,29 @@
             self.assertTrue("b2" in node_info["dynamic"]["attributes"])
 
             # check slot number
-            self.assertEqual(2, node_info["static"]["attributes"]["a1"]["slots"])
-            self.assertEqual(1, node_info["static"]["attributes"]["a2"]["slots"])
-
+            self.assertEqual(2, node_info["static"]
+                             ["attributes"]["a1"]["slots"])
+            self.assertEqual(1, node_info["static"]
+                             ["attributes"]["a2"]["slots"])
 
     def test_enable_snapshots(self):
         for backend_name in backends_to_test:
             """Test if snapshot enabled"""
-            frame = build_frame(enable_snapshot=True, backend_name=backend_name)
+            frame = build_frame(enable_snapshot=True,
+                                backend_name=backend_name)
 
             # snapshots should not be None
             self.assertIsNotNone(frame)
 
             # length should be 10
-            self.assertEqual(10, len(frame.snapshots), msg="snapshot length should be 10")
+            self.assertEqual(10, len(frame.snapshots),
+                             msg="snapshot length should be 10")
 
             # another frame without snapshots enabled
             frame1 = build_frame(backend_name=backend_name)
 
             self.assertIsNone(frame1.snapshots)
 
-
     def test_reset(self):
         for backend_name in backends_to_test:
             """Test reset work as expected, reset all attributes to 0"""
@@ -169,16 +175,19 @@
             frame.static_nodes[0].a1[:] = (1, 234)
 
             # before reset
-            self.assertListEqual([1, 234], list(frame.static_nodes[0].a1[:]), msg="static node's a1 should be [1, 234] before reset")
+            self.assertListEqual([1, 234], list(
+                frame.static_nodes[0].a1[:]), msg="static node's a1 should be [1, 234] before reset")
 
             frame.reset()
 
             # after reset
-            self.assertListEqual([0, 0], list(frame.static_nodes[0].a1[:]), msg="static node's a1 should be [0, 0] after reset")
+            self.assertListEqual([0, 0], list(
+                frame.static_nodes[0].a1[:]), msg="static node's a1 should be [0, 0] after reset")
 
     def test_append_nodes(self):
         # NOTE: this case only support raw backend
-        frame = build_frame(enable_snapshot=True, total_snapshot=10, backend_name="raw")
+        frame = build_frame(enable_snapshot=True,
+                            total_snapshot=10, backend_name="raw")
 
         # set value for last static node
         last_static_node = frame.static_nodes[-1]
@@ -227,7 +236,7 @@
 
         states = states.flatten()
 
-        # there should be 7 items, 5 for 5 nodes, 2 for padding as we do not provide node index to query, 
+        # there should be 7 items, 5 for 5 nodes, 2 for padding as we do not provide node index to query,
         # snapshotlist will padding to max_number fo node
         self.assertEqual(7, len(states))
         self.assertListEqual([0.0, 0.0, 0.0, 0.0, 9.0], list(states)[0:5])
@@ -244,7 +253,8 @@
         self.assertEqual(7, len(states))
 
         # no padding value
-        self.assertListEqual([0.0, 0.0, 0.0, 0.0, 12.0, 0.0, 0.0], list(states))
+        self.assertListEqual(
+            [0.0, 0.0, 0.0, 0.0, 12.0, 0.0, 0.0], list(states))
 
         # with specify node indices, will not padding to max node number
         states = static_snapshot[0:[0, 1, 2, 3, 4]:"a3"]
@@ -260,7 +270,8 @@
         self.assertEqual(STATIC_NODE_NUM, len(frame.static_nodes))
 
     def test_delete_node(self):
-        frame = build_frame(enable_snapshot=True, total_snapshot=10, backend_name="raw")
+        frame = build_frame(enable_snapshot=True,
+                            total_snapshot=10, backend_name="raw")
 
         # set value for last static node
         last_static_node = frame.static_nodes[-1]
@@ -315,11 +326,12 @@
         # 2nd is padding value
         self.assertTrue(np.isnan(states[1]))
 
-        self.assertListEqual([0.0, 0.0, 0.0, 123.0], list(states[[0, 2, 3, 4]]))
+        self.assertListEqual([0.0, 0.0, 0.0, 123.0],
+                             list(states[[0, 2, 3, 4]]))
 
         # then we resume the deleted node, this mark it as not deleted, but values will be reset to 0
         frame.resume_node(second_static_node)
-        
+
         # DELETE node's value will be reset after deleted
         self.assertEqual(0, second_static_node.a3)
 
@@ -346,7 +358,8 @@
             self.assertTrue(node.is_deleted == False)
 
     def test_set_attribute_slots(self):
-        frame = build_frame(enable_snapshot=True, total_snapshot=10, backend_name="raw")
+        frame = build_frame(enable_snapshot=True,
+                            total_snapshot=10, backend_name="raw")
 
         # set value for last static node
         last_static_node = frame.static_nodes[-1]
@@ -396,7 +409,8 @@
         states = states.flatten()
 
         # each a2 attribute contains 4 slots, 1 for real value, 3 for padding, so we pick them with 4 steps
-        self.assertListEqual([0.0, 0.0, 0.0, 0.0, 2.0], list(states[[0, 4, 8, 12, 16]]))
+        self.assertListEqual([0.0, 0.0, 0.0, 0.0, 2.0],
+                             list(states[[0, 4, 8, 12, 16]]))
 
         states = static_snapshots[1:4:"a2"]
 
