# Copyright (c) Microsoft Corporation.
# Licensed under the MIT license.

import os
import unittest

import numpy as np
import pandas as pd
<<<<<<< HEAD
from tests.utils import backends_to_test
=======
>>>>>>> 278a8810

from maro.backends.backend import AttributeType
from maro.backends.frame import FrameBase, FrameNode, NodeAttribute, NodeBase, node
from maro.utils.exception.backends_exception import (
    BackendsArrayAttributeAccessException,
    BackendsGetItemInvalidException,
    BackendsSetItemInvalidException,
)
<<<<<<< HEAD
=======

from tests.utils import backends_to_test
>>>>>>> 278a8810

STATIC_NODE_NUM = 5
DYNAMIC_NODE_NUM = 10


@node("static")
class StaticNode(NodeBase):
    a1 = NodeAttribute("i", 2)
    a2 = NodeAttribute(AttributeType.Short)
    a3 = NodeAttribute(AttributeType.Long)


@node("dynamic")
class DynamicNode(NodeBase):
    b1 = NodeAttribute(AttributeType.Float)
    b2 = NodeAttribute(AttributeType.Double)


def build_frame(enable_snapshot: bool = False, total_snapshot: int = 10, backend_name="static"):
    class MyFrame(FrameBase):
        static_nodes = FrameNode(StaticNode, STATIC_NODE_NUM)
        dynamic_nodes = FrameNode(DynamicNode, DYNAMIC_NODE_NUM)

        def __init__(self):
            super().__init__(
                enable_snapshot=enable_snapshot,
                total_snapshot=total_snapshot,
                backend_name=backend_name,
            )

    return MyFrame()


class TestFrame(unittest.TestCase):
    def test_node_number(self):
        """Test if node number same as defined"""
        for backend_name in backends_to_test:
            frame = build_frame(backend_name=backend_name)

            self.assertEqual(
                STATIC_NODE_NUM,
                len(
                    frame.static_nodes,
                ),
                backend_name,
            )
            self.assertEqual(
                DYNAMIC_NODE_NUM,
                len(
                    frame.dynamic_nodes,
                ),
                backend_name,
            )

    def test_node_accessing(self):
        """Test node accessing correct"""
        for backend_name in backends_to_test:

            frame = build_frame(backend_name=backend_name)

            # accessing for 1st node for both static and dynamic node
            static_node: StaticNode = frame.static_nodes[0]
            dynamic_node: DynamicNode = frame.dynamic_nodes[0]

            static_node.a2 = 10
            dynamic_node.b1 = 12.34

            self.assertEqual(
                10,
                static_node.a2,
                msg="a2 attribute should be 10 for 1st static node",
            )
            self.assertAlmostEqual(
                12.34,
                dynamic_node.b1,
                2,
                msg="b1 attribute should be 12.34 for 1st dynamic node",
            )

            # check if values correct for multiple nodes
            for node in frame.static_nodes:
                node.a2 = node.index

            # check if the value correct
            for node in frame.static_nodes:
                self.assertEqual(
                    node.index,
                    node.a2,
                    msg=f"static node.a2 should be {node.index}",
                )

            # check slice accessing
            static_node.a1[1] = 12
            static_node.a1[0] = 20

            self.assertListEqual(
                [20, 12],
                list(
                    static_node.a1[:],
                ),
                msg="static node's a1 should be [20, 12]",
            )
            self.assertEqual(
                20,
                static_node.a1[0],
                msg="1st slot of a1 should be 20",
            )
            self.assertEqual(
                12,
                static_node.a1[1],
                msg="2nd slot of a1 should be 12",
            )

            # set again with another way
            static_node.a1[(1, 0)] = (22, 11)

            self.assertListEqual(
                [11, 22],
                list(
                    static_node.a1[:],
                ),
                msg="static node a1 should be [11, 22]",
            )

            # another way
            # NOTE: additional value will be ignored
            static_node.a1[:] = (1, 2, 3)

            self.assertListEqual(
                [1, 2],
                list(
                    static_node.a1[:],
                ),
                msg="static node a1 should be [1, 2",
            )

    def test_invalid_node_accessing(self):
        for backend_name in backends_to_test:
            frm = build_frame(backend_name=backend_name)

            static_node: StaticNode = frm.static_nodes[0]

            # get attribute value with not supported parameter
            with self.assertRaises(BackendsGetItemInvalidException) as ctx:
                static_node.a1["a"]

            with self.assertRaises(BackendsSetItemInvalidException) as ctx:
                static_node.a1["a"] = 1

            with self.assertRaises(BackendsArrayAttributeAccessException) as ctx:
                static_node.a1 = 1

    def test_get_node_info(self):
        for backend_name in backends_to_test:
            """Test if node information correct"""
            frm = build_frame(backend_name=backend_name)

            node_info = frm.get_node_info()

            # if should contains 2 nodes
            self.assertTrue("static" in node_info)
            self.assertTrue("dynamic" in node_info)

            # node number
            self.assertEqual(STATIC_NODE_NUM, node_info["static"]["number"])
            self.assertEqual(DYNAMIC_NODE_NUM, node_info["dynamic"]["number"])

            # check attributes
            self.assertTrue("a1" in node_info["static"]["attributes"])
            self.assertTrue("a2" in node_info["static"]["attributes"])
            self.assertTrue("a3" in node_info["static"]["attributes"])
            self.assertTrue("b1" in node_info["dynamic"]["attributes"])
            self.assertTrue("b2" in node_info["dynamic"]["attributes"])

            # check slot number
            self.assertEqual(
                2,
                node_info["static"]["attributes"]["a1"]["slots"],
            )
            self.assertEqual(
                1,
                node_info["static"]["attributes"]["a2"]["slots"],
            )

    def test_enable_snapshots(self):
        for backend_name in backends_to_test:
            """Test if snapshot enabled"""
            frame = build_frame(
                enable_snapshot=True,
                backend_name=backend_name,
            )

            # snapshots should not be None
            self.assertIsNotNone(frame)

            # length should be 0 before taking snapshot
            self.assertEqual(
                0,
                len(frame.snapshots),
                msg="snapshot length should be 0",
            )

            # another frame without snapshots enabled
            frame1 = build_frame(backend_name=backend_name)

            self.assertIsNone(frame1.snapshots)

    def test_reset(self):
        for backend_name in backends_to_test:
            """Test reset work as expected, reset all attributes to 0"""
            frame = build_frame(backend_name=backend_name)

            frame.static_nodes[0].a1[:] = (1, 234)

            # before reset
            self.assertListEqual(
                [1, 234],
                list(
                    frame.static_nodes[0].a1[:],
                ),
                msg="static node's a1 should be [1, 234] before reset",
            )

            frame.reset()

            # after reset
            self.assertListEqual(
                [0, 0],
                list(
                    frame.static_nodes[0].a1[:],
                ),
                msg="static node's a1 should be [0, 0] after reset",
            )

    def test_append_nodes(self):
        # NOTE: this case only support raw backend
        frame = build_frame(
            enable_snapshot=True,
            total_snapshot=10,
            backend_name="dynamic",
        )

        # set value for last static node
        last_static_node = frame.static_nodes[-1]

        self.assertEqual(STATIC_NODE_NUM, len(frame.static_nodes))

        last_static_node.a2 = 2
        last_static_node.a3 = 9

        # this snapshot should keep 5 static nodes
        frame.take_snapshot(0)

        # append 2 new node
        frame.append_node("static", 2)

        # then there should be 2 new node instance
        self.assertEqual(STATIC_NODE_NUM + 2, len(frame.static_nodes))

        # then index should keep sequentially
        for i in range(len(frame.static_nodes)):
            self.assertEqual(i, frame.static_nodes[i].index)

        # value should be zero
        for node in frame.static_nodes[-2:]:
            self.assertEqual(0, node.a3)
            self.assertEqual(0, node.a2)
            self.assertEqual(0, node.a1[0])
            self.assertEqual(0, node.a1[1])

        last_static_node.a3 = 12

        # this snapshot should contains 7 static node
        frame.take_snapshot(1)

        static_snapshot = frame.snapshots["static"]

        # snapshot only provide current number (include delete ones)
        self.assertEqual(7, len(static_snapshot))

        # query for 1st tick
        states = static_snapshot[0::"a3"]

        # the query result of raw snapshotlist has 4 dim shape
        # (ticks, max nodes, attributes, max slots)
        self.assertTupleEqual(states.shape, (1, 7, 1, 1))

        states = states.flatten()

        # there should be 7 items, 5 for 5 nodes, 2 for padding as we do not provide node index to query,
        # snapshotlist will padding to max_number fo node
        self.assertEqual(7, len(states))
        self.assertListEqual([0.0, 0.0, 0.0, 0.0, 9.0], list(states)[0:5])

        # 2 padding (NAN) in the end
        self.assertTrue((states[-2:].astype(np.int) == 0).all())

        states = static_snapshot[1::"a3"]

        self.assertTupleEqual(states.shape, (1, 7, 1, 1))

        states = states.flatten()

        self.assertEqual(7, len(states))

        # no padding value
        self.assertListEqual(
            [0.0, 0.0, 0.0, 0.0, 12.0, 0.0, 0.0],
            list(states),
        )

        # with specify node indices, will not padding to max node number
        states = static_snapshot[0:[0, 1, 2, 3, 4]:"a3"]

        self.assertTupleEqual(states.shape, (1, 5, 1, 1))

        self.assertListEqual(
            [0.0, 0.0, 0.0, 0.0, 9.0],
            list(states.flatten()[0:5]),
        )

        frame.snapshots.reset()
        frame.reset()

        # node number will resume to origin one after reset
        self.assertEqual(STATIC_NODE_NUM, len(frame.static_nodes))

    def test_delete_node(self):
        frame = build_frame(
            enable_snapshot=True,
            total_snapshot=10,
            backend_name="dynamic",
        )

        # set value for last static node
        last_static_node = frame.static_nodes[-1]
        second_static_node = frame.static_nodes[1]

        self.assertEqual(STATIC_NODE_NUM, len(frame.static_nodes))

        second_static_node.a3 = 444
        last_static_node.a2 = 2
        last_static_node.a3 = 9

        # this snapshot should keep 5 static nodes
        frame.take_snapshot(0)

        # delete 2nd node
        frame.delete_node(second_static_node)

        last_static_node.a3 = 123

        frame.take_snapshot(1)

        # deleted node's instance will not be removed, just mark as deleted
        self.assertTrue(second_static_node.is_deleted)

        # future setter will cause exception
        with self.assertRaises(Exception) as ctx:
            second_static_node.a3 = 11

        # attribute getter failed too
        with self.assertRaises(Exception) as ctx:
            second_static_node.a3

        static_snapshots = frame.snapshots["static"]

        # snapshot will try to padding to max node number if not specify node indices
        states = static_snapshots[0::"a3"]

        self.assertTupleEqual(states.shape, (1, 5, 1, 1))

        states = states.flatten()

        # no nan for 1st snapshot
        self.assertFalse(np.isnan(states).all())
        self.assertListEqual([0.0, 444.0, 0.0, 0.0, 9.0], list(states))

        states = static_snapshots[1::"a3"]

        self.assertTupleEqual(states.shape, (1, 5, 1, 1))

        states = states.flatten()

        # 2nd is padding value
        self.assertEqual(0, int(states[1]))

        self.assertListEqual(
            [0.0, 0.0, 0.0, 123.0],
            list(states[[0, 2, 3, 4]]),
        )

        # then we resume the deleted node, this mark it as not deleted, but values will be reset to 0
        frame.resume_node(second_static_node)

        # DELETE node's value will not be reset after deleted
        self.assertEqual(444, second_static_node.a3)

        second_static_node.a3 = 222

        frame.take_snapshot(2)

        states = static_snapshots[2::"a3"]

        self.assertTupleEqual(states.shape, (1, 5, 1, 1))

        states = states.flatten()

        self.assertListEqual([0.0, 222.0, 0.0, 0.0, 123.0], list(states))

        frame.snapshots.reset()
        frame.reset()

        # node number will resume to origin one after reset
        self.assertEqual(STATIC_NODE_NUM, len(frame.static_nodes))

        # and no nodes marked as deleted
        for node in frame.static_nodes:
            self.assertTrue(node.is_deleted == False)

    def test_invalid_attribute_description(self):
        # we do not support const list attribute

        @node("test")
        class TestNode(NodeBase):
            a1 = NodeAttribute("i", 2, is_const=True, is_list=True)

        class TestFrame(FrameBase):
            test_nodes = FrameNode(TestNode, 1)

            def __init__(self):
                super().__init__(enable_snapshot=True, total_snapshot=10, backend_name="dynamic")

        with self.assertRaises(RuntimeError) as ctx:
            TestFrame()

    def test_query_const_attribute_without_taking_snapshot(self):
        @node("test")
        class TestNode(NodeBase):
            a1 = NodeAttribute("i", 2, is_const=True)

        class TestFrame(FrameBase):
            test_nodes = FrameNode(TestNode, 2)

            def __init__(self):
                super().__init__(enable_snapshot=True, total_snapshot=10, backend_name="dynamic")

        frame = TestFrame()

        t1 = frame.test_nodes[0]

        t1.a1[0] = 10

        t1_ss = frame.snapshots["test"]

        # default snapshot length is 0
        self.assertEqual(0, len(frame.snapshots))

        # we DO have to provide a tick to it for padding, as there is no snapshots there
        states = t1_ss[0::"a1"]

        states = states.flatten()

        self.assertListEqual([10.0, 0.0, 0.0, 0.0], list(states))

    def test_list_attribute(self):
        @node("test")
        class TestNode(NodeBase):
            a1 = NodeAttribute("i", 1, is_list=True)
            a4 = NodeAttribute("i", 1, is_list=True)
            a2 = NodeAttribute("i", 2, is_const=True)
            a3 = NodeAttribute("i")

        class TestFrame(FrameBase):
            test_nodes = FrameNode(TestNode, 2)

            def __init__(self):
                super().__init__(enable_snapshot=True, total_snapshot=10, backend_name="dynamic")

        frame = TestFrame()

        frame.take_snapshot(0)

        n1 = frame.test_nodes[0]

        n1.a2[:] = (2221, 2222)
        n1.a3 = 333

        # slot number of list attribute is 0 by default
        # so get/set value by index will cause error

        # append value to it
        n1.a1.append(10)
        n1.a1.append(11)
        n1.a1.append(12)

        n1.a4.append(100)
        n1.a4.append(101)

        expected_value = [10, 11, 12]

        # check if value set append correct
        self.assertListEqual(expected_value, n1.a1[:])

        # Check if length correct
        self.assertEqual(3, len(n1.a1))

        # For loop to go through all items in list
        for i, a_value in enumerate(n1.a1):
            self.assertEqual(expected_value[i], a_value)

        frame.take_snapshot(1)

        # resize it to 2
        n1.a1.resize(2)

        # this will cause last value to be removed
        self.assertEqual(2, len(n1.a1))

        self.assertListEqual([10, 11], n1.a1[:])

        # exterd its size, then default value should be 0
        n1.a1.resize(5)

        self.assertEqual(5, len(n1.a1))
        self.assertListEqual([10, 11, 0, 0, 0], n1.a1[:])

        # clear will cause length be 0
        n1.a1.clear()

        self.assertEqual(0, len(n1.a1))

        # insert a new value to 0, as it is empty now
        n1.a1.insert(0, 10)

        self.assertEqual(1, len(n1.a1))

        self.assertEqual(10, n1.a1[0])

        # [11, 10] after insert
        n1.a1.insert(0, 11)

        # remove 2nd one
        n1.a1.remove(1)

        self.assertEqual(1, len(n1.a1))

        self.assertEqual(11, n1.a1[0])

        # test if snapshot correct
        # NOTE: list attribute querying need to provide 1 attribute and 1 node index
        states = frame.snapshots["test"][0:0:"a1"]

        # first tick a1 has no value, so states will be None
        self.assertIsNone(states)

        states = frame.snapshots["test"][1:0:"a1"]
        states = states.flatten()

        # a1 has 3 value at tick 1
        self.assertEqual(3, len(states))

        self.assertListEqual([10, 11, 12], list(states))

        # tick can be empty, then means get state for latest snapshot
        states = frame.snapshots["test"][:0:"a1"].flatten()

        self.assertEqual(3, len(states))
        self.assertListEqual([10, 11, 12], list(states))

        # check states after reset
        frame.reset()
        frame.snapshots.reset()

        # list attribute should be cleared
        self.assertEqual(0, len(n1.a1))
        self.assertEqual(0, len(n1.a4))

        # then append value to each list attribute to test if value will be mixed
        n1.a1.append(10)
        n1.a1.append(20)

        n1.a4.append(100)
        n1.a4.append(200)

        self.assertEqual(10, n1.a1[0])
        self.assertEqual(20, n1.a1[1])
        self.assertEqual(100, n1.a4[0])
        self.assertEqual(200, n1.a4[1])

    def test_list_attribute_with_large_size(self):
        @node("test")
        class TestNode(NodeBase):
            a1 = NodeAttribute("i", 1, is_list=True)

        class TestFrame(FrameBase):
            test_nodes = FrameNode(TestNode, 2)

            def __init__(self):
                super().__init__(backend_name="dynamic")

        frame = TestFrame()

        n1a1 = frame.test_nodes[0].a1

        max_size = 200 * 10000

        for i in range(max_size):
            n1a1.append(1)

        print(len(n1a1))
        self.assertEqual(max_size, len(n1a1))

    def test_list_attribute_invalid_index_access(self):
        @node("test")
        class TestNode(NodeBase):
            a1 = NodeAttribute("i", 1, is_list=True)

        class TestFrame(FrameBase):
            test_nodes = FrameNode(TestNode, 2)

            def __init__(self):
                super().__init__(backend_name="dynamic")

        frame = TestFrame()

        n1a1 = frame.test_nodes[0].a1

        # default list attribute's size is 0, so index accessing will out of range
        with self.assertRaises(RuntimeError) as ctx:
            n1a1[0]

        with self.assertRaises(RuntimeError) as ctx:
            n1a1.remove(0)

    def test_frame_dump(self):
        frame = build_frame(enable_snapshot=True, total_snapshot=10, backend_name="dynamic")

        frame.dump(".")

        # there should be 2 output files
        self.assertTrue(os.path.exists("node_static.csv"))
        self.assertTrue(os.path.exists("node_dynamic.csv"))
        list_parser = lambda c: c if not c.startswith("[") else [float(n) for n in c.strip("[] ,").split(",")]

        # a1 is a list
        static_df = pd.read_csv("node_static.csv", converters={"a1": list_parser})

        # all value should be 0
        for i in range(STATIC_NODE_NUM):
            row = static_df.loc[i]

            a1 = row["a1"]
            a2 = row["a2"]
            a3 = row["a3"]

            self.assertEqual(2, len(a1))

            self.assertListEqual([0.0, 0.0], a1)
            self.assertEqual(0, a2)
            self.assertEqual(0, a3)

        frame.take_snapshot(0)

        frame.take_snapshot(1)

        frame.snapshots.dump(".")

        self.assertTrue(os.path.exists("snapshots_dynamic.csv"))
        self.assertTrue(os.path.exists("snapshots_static.csv"))

    def test_frame_attribute_filtering(self):
        batch_number = 100

        for backend_name in backends_to_test:
            print("current backend:", backend_name)

            @node("test")
            class TestNode(NodeBase):
                a1 = NodeAttribute("i", batch_number)
                a2 = NodeAttribute("i")

            class TestFrame(FrameBase):
                test_nodes = FrameNode(TestNode, 2)

                def __init__(self):
                    super().__init__(enable_snapshot=True, total_snapshot=10, backend_name=backend_name)

            frame = TestFrame()

            node1 = frame.test_nodes[0]

            # initial value
            node1.a1[:] = [i for i in range(batch_number)]

            results = node1.a1.where(lambda x: x < 10)

            # value of index 0...9 match < 10 filter
            self.assertListEqual([i for i in range(10)], results)

            # no matched one
            results = node1.a1.where(lambda x: x > batch_number)

            self.assertEqual(0, len(results))

            # use basic comparison
            results = node1.a1 < 10

            self.assertListEqual([i for i in range(10)], results)

            results = node1.a1 > batch_number

            self.assertEqual(0, len(results))

            results = node1.a1 == 10

            self.assertEqual(10, results[0])

            results = node1.a1 <= 10

            self.assertListEqual([i for i in range(10 + 1)], results)

            results = node1.a1 >= 99

            self.assertEqual(1, len(results))

            results = node1.a1 != 99

            self.assertEqual(99, len(results))

            self.assertListEqual([i for i in range(99)], results)


if __name__ == "__main__":
    unittest.main()<|MERGE_RESOLUTION|>--- conflicted
+++ resolved
@@ -6,10 +6,6 @@
 
 import numpy as np
 import pandas as pd
-<<<<<<< HEAD
-from tests.utils import backends_to_test
-=======
->>>>>>> 278a8810
 
 from maro.backends.backend import AttributeType
 from maro.backends.frame import FrameBase, FrameNode, NodeAttribute, NodeBase, node
@@ -18,11 +14,8 @@
     BackendsGetItemInvalidException,
     BackendsSetItemInvalidException,
 )
-<<<<<<< HEAD
-=======
 
 from tests.utils import backends_to_test
->>>>>>> 278a8810
 
 STATIC_NODE_NUM = 5
 DYNAMIC_NODE_NUM = 10
