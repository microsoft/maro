--- conflicted
+++ resolved
@@ -4,18 +4,10 @@
 
 import unittest
 
-<<<<<<< HEAD
-from maro.backends.frame import (FrameBase, FrameNode, NodeAttribute, NodeBase,
-                                 node)
-from maro.utils.exception.backends_exception import (
-  BackendsArrayAttributeAccessException, BackendsGetItemInvalidException,
-  BackendsSetItemInvalidException)
-=======
 from maro.backends.frame import FrameBase, FrameNode, NodeAttribute, NodeBase, node
 from maro.utils.exception.backends_exception import (
     BackendsArrayAttributeAccessException, BackendsGetItemInvalidException, BackendsSetItemInvalidException
 )
->>>>>>> fb26bbff
 
 STATIC_NODE_NUM = 5
 DYNAMIC_NODE_NUM = 10
