# Copyright (c) Microsoft Corporation.
# Licensed under the MIT license.

import os
import unittest

from maro.data_lib import BinaryConverter
from maro.event_buffer import EventBuffer
from maro.simulator import Env
from maro.simulator.scenarios.citi_bike.business_engine import CitibikeBusinessEngine
from maro.simulator.scenarios.citi_bike.events import CitiBikeEvents
<<<<<<< HEAD
from maro.data_lib import BinaryConverter

from tests.utils import next_step, be_run_to_end, backends_to_test

=======
from tests.utils import be_run_to_end, next_step
>>>>>>> f7bd11a4


def setup_case(case_name: str, max_tick:int):
    config_path = os.path.join("tests/data/citi_bike", case_name)

    # enable binary exist

    # trips.bin
    trips_bin = os.path.join(config_path, "trips.bin")

    if not os.path.exists(trips_bin):
        converter = BinaryConverter(trips_bin, os.path.join("tests/data/citi_bike", "trips.meta.yml"))

        converter.add_csv(os.path.join(config_path, "trips.csv"))
        converter.flush()

    # weathers.bin
    weathers_bin = os.path.join("tests/data/citi_bike", "weathers.bin")

    if not os.path.exists(weathers_bin):
        converter = BinaryConverter(weathers_bin, os.path.join("tests/data/citi_bike", "weather.meta.yml"))

        converter.add_csv(os.path.join("tests/data/citi_bike", "weather.csv"))
        converter.flush()

    eb = EventBuffer()
    be = CitibikeBusinessEngine(event_buffer=eb, topology=config_path, start_tick=0, max_tick=max_tick, snapshot_resolution=1, max_snapshots=None, additional_options={})

    return eb, be

class TestCitibike(unittest.TestCase):
    def test_trips_without_shortage(self):
        """Normal case without shortage, case_1"""
        for backend_name in backends_to_test:
            os.environ["DEFAULT_BACKEND_NAME"] = backend_name
        
            eb, be = setup_case("case_1", max_tick=10)

            next_step(eb, be, 0)

            station_num = len(be.frame.stations)

            station_0 = be.frame.stations[0]
            station_1 = be.frame.stations[1]

            # check bikes at station 0, 1 should be moved
            self.assertEqual(4, station_0.bikes)
            self.assertEqual(10, station_1.bikes)

            pending_evts = eb.get_pending_events(5)

            # check event in pending pool, there should be 1 returned event
            self.assertEqual(1, len(pending_evts))
            self.assertEqual(CitiBikeEvents.ReturnBike, pending_evts[0].event_type)

            next_step(eb, be, 1)

            # station 0 and 1 have 1 trip
            self.assertEqual(3, station_0.bikes)
            self.assertEqual(9, station_1.bikes)

            # no shortage
            self.assertEqual(0, station_0.shortage)
            self.assertEqual(0, station_1.shortage)

            # check if snapshot correct
            states = be.snapshots["stations"][::["shortage", "bikes", "fulfillment", "trip_requirement"]]

            # reshape by tick, attribute numbr and station number
            states = states.reshape(-1, station_num,  4)

            self.assertEqual(2, len(states))

            states_at_tick_0 = states[0]
            states_at_tick_1 = states[1]

            # no shortage
            self.assertEqual(0, states_at_tick_0[:,0].sum())
            self.assertEqual(4+10, states_at_tick_0[:,1].sum())

            # since no shortage, trips == fulfillments
            self.assertEqual(states_at_tick_0[:,2].sum(), states_at_tick_0[:,3].sum())

            #
            self.assertEqual(0, states_at_tick_1[:,0].sum())
            self.assertEqual(3+9, states_at_tick_1[:,1].sum())

            self.assertEqual(states_at_tick_1[:,2].sum(), states_at_tick_1[:,3].sum())

    def test_trips_on_multiple_epsiode(self):
        """Test if total trips of multiple episodes with same config are same"""
        for backend_name in backends_to_test:
            os.environ["DEFAULT_BACKEND_NAME"] = backend_name
        
            max_ep = 100

            eb, be = setup_case("case_1", max_tick=100)

            total_trips_list = []

            for ep in range(max_ep):
                eb.reset()
                be.reset()

<<<<<<< HEAD
                be_run_to_end(eb, be)
=======
            total_trips = be.snapshots["stations"][::"trip_requirement"].sum()
            shortage_and_fulfillment = be.snapshots["stations"][::["shortage", "fulfillment"]].sum()

            self.assertEqual(total_trips, shortage_and_fulfillment)
>>>>>>> f7bd11a4

                total_trips = be.snapshots["stations"][::"trip_requirement"].sum()
                shortage_and_fulfillment = be.snapshots["stations"][::["shortage", "fulfillment"]].sum()
                
                self.assertEqual(total_trips, shortage_and_fulfillment)

                total_trips_list.append(total_trips)

                # if same with previous episodes
                self.assertEqual(total_trips_list[0], total_trips)

    def test_trips_with_shortage(self):
        """Test if shortage states correct"""
        for backend_name in backends_to_test:
            os.environ["DEFAULT_BACKEND_NAME"] = backend_name

            eb, be = setup_case("case_2", max_tick=5)

            stations_snapshots = be.snapshots["stations"]

            be_run_to_end(eb, be)

            states_at_tick_0 = stations_snapshots[0:0:["shortage", "bikes"]].flatten()

            shortage_at_tick_0 = states_at_tick_0[0]
            bikes_at_tick_0 = states_at_tick_0[1]

            # there should be no shortage, and 4 left
            self.assertEqual(0, shortage_at_tick_0)
            self.assertEqual(4, bikes_at_tick_0)

            # there should be 6 trips from 1st station, so there will be 2 shortage
            states_at_tick_1 = stations_snapshots[1:0:["shortage", "bikes", "trip_requirement"]].flatten()

            self.assertEqual(2, states_at_tick_1[0])
            self.assertEqual(0, states_at_tick_1[1])
            self.assertEqual(6, states_at_tick_1[2])


if __name__ == "__main__":
    unittest.main()<|MERGE_RESOLUTION|>--- conflicted
+++ resolved
@@ -7,19 +7,13 @@
 from maro.data_lib import BinaryConverter
 from maro.event_buffer import EventBuffer
 from maro.simulator import Env
-from maro.simulator.scenarios.citi_bike.business_engine import CitibikeBusinessEngine
+from maro.simulator.scenarios.citi_bike.business_engine import \
+    CitibikeBusinessEngine
 from maro.simulator.scenarios.citi_bike.events import CitiBikeEvents
-<<<<<<< HEAD
-from maro.data_lib import BinaryConverter
-
-from tests.utils import next_step, be_run_to_end, backends_to_test
-
-=======
-from tests.utils import be_run_to_end, next_step
->>>>>>> f7bd11a4
+from tests.utils import backends_to_test, be_run_to_end, next_step
 
 
-def setup_case(case_name: str, max_tick:int):
+def setup_case(case_name: str, max_tick: int):
     config_path = os.path.join("tests/data/citi_bike", case_name)
 
     # enable binary exist
@@ -28,7 +22,8 @@
     trips_bin = os.path.join(config_path, "trips.bin")
 
     if not os.path.exists(trips_bin):
-        converter = BinaryConverter(trips_bin, os.path.join("tests/data/citi_bike", "trips.meta.yml"))
+        converter = BinaryConverter(trips_bin, os.path.join(
+            "tests/data/citi_bike", "trips.meta.yml"))
 
         converter.add_csv(os.path.join(config_path, "trips.csv"))
         converter.flush()
@@ -37,22 +32,25 @@
     weathers_bin = os.path.join("tests/data/citi_bike", "weathers.bin")
 
     if not os.path.exists(weathers_bin):
-        converter = BinaryConverter(weathers_bin, os.path.join("tests/data/citi_bike", "weather.meta.yml"))
+        converter = BinaryConverter(weathers_bin, os.path.join(
+            "tests/data/citi_bike", "weather.meta.yml"))
 
         converter.add_csv(os.path.join("tests/data/citi_bike", "weather.csv"))
         converter.flush()
 
     eb = EventBuffer()
-    be = CitibikeBusinessEngine(event_buffer=eb, topology=config_path, start_tick=0, max_tick=max_tick, snapshot_resolution=1, max_snapshots=None, additional_options={})
+    be = CitibikeBusinessEngine(event_buffer=eb, topology=config_path, start_tick=0,
+                                max_tick=max_tick, snapshot_resolution=1, max_snapshots=None, additional_options={})
 
     return eb, be
+
 
 class TestCitibike(unittest.TestCase):
     def test_trips_without_shortage(self):
         """Normal case without shortage, case_1"""
         for backend_name in backends_to_test:
             os.environ["DEFAULT_BACKEND_NAME"] = backend_name
-        
+
             eb, be = setup_case("case_1", max_tick=10)
 
             next_step(eb, be, 0)
@@ -70,7 +68,8 @@
 
             # check event in pending pool, there should be 1 returned event
             self.assertEqual(1, len(pending_evts))
-            self.assertEqual(CitiBikeEvents.ReturnBike, pending_evts[0].event_type)
+            self.assertEqual(CitiBikeEvents.ReturnBike,
+                             pending_evts[0].event_type)
 
             next_step(eb, be, 1)
 
@@ -83,7 +82,8 @@
             self.assertEqual(0, station_1.shortage)
 
             # check if snapshot correct
-            states = be.snapshots["stations"][::["shortage", "bikes", "fulfillment", "trip_requirement"]]
+            states = be.snapshots["stations"][::[
+                "shortage", "bikes", "fulfillment", "trip_requirement"]]
 
             # reshape by tick, attribute numbr and station number
             states = states.reshape(-1, station_num,  4)
@@ -94,23 +94,25 @@
             states_at_tick_1 = states[1]
 
             # no shortage
-            self.assertEqual(0, states_at_tick_0[:,0].sum())
-            self.assertEqual(4+10, states_at_tick_0[:,1].sum())
+            self.assertEqual(0, states_at_tick_0[:, 0].sum())
+            self.assertEqual(4+10, states_at_tick_0[:, 1].sum())
 
             # since no shortage, trips == fulfillments
-            self.assertEqual(states_at_tick_0[:,2].sum(), states_at_tick_0[:,3].sum())
+            self.assertEqual(
+                states_at_tick_0[:, 2].sum(), states_at_tick_0[:, 3].sum())
 
             #
-            self.assertEqual(0, states_at_tick_1[:,0].sum())
-            self.assertEqual(3+9, states_at_tick_1[:,1].sum())
+            self.assertEqual(0, states_at_tick_1[:, 0].sum())
+            self.assertEqual(3+9, states_at_tick_1[:, 1].sum())
 
-            self.assertEqual(states_at_tick_1[:,2].sum(), states_at_tick_1[:,3].sum())
+            self.assertEqual(
+                states_at_tick_1[:, 2].sum(), states_at_tick_1[:, 3].sum())
 
     def test_trips_on_multiple_epsiode(self):
         """Test if total trips of multiple episodes with same config are same"""
         for backend_name in backends_to_test:
             os.environ["DEFAULT_BACKEND_NAME"] = backend_name
-        
+
             max_ep = 100
 
             eb, be = setup_case("case_1", max_tick=100)
@@ -121,18 +123,13 @@
                 eb.reset()
                 be.reset()
 
-<<<<<<< HEAD
                 be_run_to_end(eb, be)
-=======
-            total_trips = be.snapshots["stations"][::"trip_requirement"].sum()
-            shortage_and_fulfillment = be.snapshots["stations"][::["shortage", "fulfillment"]].sum()
 
-            self.assertEqual(total_trips, shortage_and_fulfillment)
->>>>>>> f7bd11a4
+                total_trips = be.snapshots["stations"][::"trip_requirement"].sum(
+                )
+                shortage_and_fulfillment = be.snapshots["stations"][::[
+                    "shortage", "fulfillment"]].sum()
 
-                total_trips = be.snapshots["stations"][::"trip_requirement"].sum()
-                shortage_and_fulfillment = be.snapshots["stations"][::["shortage", "fulfillment"]].sum()
-                
                 self.assertEqual(total_trips, shortage_and_fulfillment)
 
                 total_trips_list.append(total_trips)
@@ -151,7 +148,8 @@
 
             be_run_to_end(eb, be)
 
-            states_at_tick_0 = stations_snapshots[0:0:["shortage", "bikes"]].flatten()
+            states_at_tick_0 = stations_snapshots[0:0:[
+                "shortage", "bikes"]].flatten()
 
             shortage_at_tick_0 = states_at_tick_0[0]
             bikes_at_tick_0 = states_at_tick_0[1]
@@ -161,7 +159,8 @@
             self.assertEqual(4, bikes_at_tick_0)
 
             # there should be 6 trips from 1st station, so there will be 2 shortage
-            states_at_tick_1 = stations_snapshots[1:0:["shortage", "bikes", "trip_requirement"]].flatten()
+            states_at_tick_1 = stations_snapshots[1:0:[
+                "shortage", "bikes", "trip_requirement"]].flatten()
 
             self.assertEqual(2, states_at_tick_1[0])
             self.assertEqual(0, states_at_tick_1[1])
