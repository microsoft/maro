--- conflicted
+++ resolved
@@ -3,67 +3,6 @@
 
 
 from collections import defaultdict
-<<<<<<< HEAD
-from enum import Enum, IntEnum
-from typing import Callable
-
-
-class MaroEvents (Enum):
-    """Predefined decision event types, that used to communicate with outside."""
-    DECISION_EVENT = "maro_event_decision_event"
-    TAKE_ACTION = "maro_event_take_action"
-
-
-class EventState(IntEnum):
-    """State of event for internal using.
-    """
-    PENDING = 0
-    EXECUTING = 1
-    FINISHED = 2
-
-
-class AtomEvent:
-    """Basic event object that used to hold information that for callback.
-
-    Note:
-        The payload of event can be any object that related with specified logic.
-
-    Args:
-        tick (int): Tick that this event will be processed.
-        event_type (int): Type of this event, this is a customize field,
-            there is one predefined event type is 0 (PREDEFINE_EVENT_ACTION).
-        payload (object): Payload of this event.
-        category (EventCategory): Category mark of this event.
-
-    Attributes:
-        id (int): Id of this event, usually this is used for "joint decision" node
-                that need "sequential action".
-        tick (int): Process tick of this event.
-        payload (object): Payload of this event, can be any object.
-        category (EventCategory): Category of this event.
-        event_type (object): Type of this event, can be any type, usually int,
-                EventBuffer will use this to match handlers.
-        state (EventState): Internal life-circle state of event.
-        immediate_event_list (List[Event]): Used to hold events that depend on current event,
-                these events will be processed after this event.
-    """
-
-    def __init__(self, id: int, tick: int, event_type: object, payload: object):
-        self.id = id
-        self.tick = tick
-        self.payload = payload
-        self.event_type = event_type
-        self.state = EventState.PENDING
-
-    def __repr__(self):
-        return (
-            f"{{ tick: {self.tick}, type: {self.event_type}, "
-            f"category: {self.category}, state: {self.state}, payload: {self.payload} }}"
-        )
-
-    def __str__(self):
-        return self.__repr__()
-=======
 from typing import Callable
 
 from .atom_event import AtomEvent
@@ -73,7 +12,6 @@
 from .event_state import EventState
 from .maro_events import MaroEvents
 from .typings import Event, EventList
->>>>>>> 11e9b867
 
 
 class CascadeEvent(AtomEvent):
@@ -145,17 +83,6 @@
         # used to hold all the events that been processed
         self._finished_events = []
 
-<<<<<<< HEAD
-    def get_finished_events(self) -> list:
-        """Get all the processed events, call this function before reset method.
-
-        Returns:
-            list: List of event object.
-        """
-        return self._finished_events
-
-    def get_pending_events(self, tick: int) -> list:
-=======
         self._event_pool = EventPool()
 
         self._disable_finished_events = disable_finished_events
@@ -169,18 +96,13 @@
         return self._finished_events
 
     def get_pending_events(self, tick: int) -> EventList:
->>>>>>> 11e9b867
         """Get pending event at specified tick.
 
         Args:
             Tick (int): tick of events to get.
 
         Returns:
-<<<<<<< HEAD
-            list: List of event object.
-=======
             EventList: List of event object.
->>>>>>> 11e9b867
         """
         return [evt for evt in self._pending_events[tick] if evt is not None]
 
@@ -195,14 +117,11 @@
 
         self._finished_events.clear()
 
-<<<<<<< HEAD
-=======
         for pending_pool in self._pending_events.values():
             self._event_pool.recycle(pending_pool)
 
             pending_pool.clear()
 
->>>>>>> 11e9b867
     def gen_atom_event(self, tick: int, event_type: object, payload: object = None) -> AtomEvent:
         """Generate an atom event, an atom event is for normal usages,
         they will not stop current event dispatching process.
@@ -221,17 +140,6 @@
         """Generate an cascade event that used to hold immediate events that
         run right after current event.
 
-<<<<<<< HEAD
-        return AtomEvent(self._id, tick, event_type, payload)
-
-    def gen_cascade_event(self, tick: int, event_type: object, payload: object) -> CascadeEvent:
-        """Generate an cascade event that used to hold immediate events that
-        run right after current event.
-
-        Args:
-            tick (int): Tick that the event will be processed.
-            event_type (object): Type of this event.
-=======
         Args:
             tick (int): Tick that the event will be processed.
             event_type (object): Type of this event.
@@ -247,33 +155,12 @@
 
         Args:
             tick (int): Tick that the event will be processed.
->>>>>>> 11e9b867
-            payload (object): Payload of event, used to pass data to handlers.
-        Returns:
-<<<<<<< HEAD
-            CascadeEvent: Cascade event object.
-=======
+            payload (object): Payload of event, used to pass data to handlers.
+        Returns:
             CascadeEvent: Event object
->>>>>>> 11e9b867
         """
         return self._event_pool.gen(tick, MaroEvents.PENDING_DECISION, payload, True)
 
-<<<<<<< HEAD
-        return CascadeEvent(self._id, tick, event_type, payload)
-
-    def gen_decision_event(self, tick: int, payload: object) -> CascadeEvent:
-        """Generate a decision event that will stop current simulation, and ask agent for action.
-
-        Args:
-            tick (int): Tick that the event will be processed.
-            payload (object): Payload of event, used to pass data to handlers.
-        Returns:
-            Event: Event object
-        """
-        return self.gen_event(tick, MaroEvents.DECISION_EVENT, payload, True)
-
-=======
->>>>>>> 11e9b867
     def gen_action_event(self, tick: int, payload: object) -> CascadeEvent:
         """Generate an event that used to dispatch action to business engine.
 
@@ -281,42 +168,16 @@
             tick (int): Tick that the event will be processed.
             payload (object): Payload of event, used to pass data to handlers.
         Returns:
-<<<<<<< HEAD
-            Event: Event object
-        """
-        return self.gen_event(tick, MaroEvents.TAKE_ACTION, payload, True)
-
-    def gen_event(self, tick: int, event_type: object, payload: object, is_cascade: bool):
-        """Generate an event object.
-
-        Args:
-            tick (int): Tick that the event will be processed.
-            event_type (object): Type of this event.
-            payload (object): Payload of event, used to pass data to handlers.
-            is_cascade (bool): If the event is a cascade event, default is True
-        Returns:
-            Event: Event object
-        """
-        if is_cascade:
-            return self.gen_cascade_event(tick, event_type, payload)
-        else:
-            return self.gen_atom_event(tick, event_type, payload)
-=======
             CascadeEvent: Event object
         """
         return self._event_pool.gen(tick, MaroEvents.TAKE_ACTION, payload, True)
->>>>>>> 11e9b867
 
     def register_event_handler(self, event_type: object, handler: Callable):
         """Register an event with handler, when there is an event need to be processed,
         EventBuffer will invoke the handler if there are any event's type match specified at each tick.
 
         NOTE:
-<<<<<<< HEAD
-            Callback function should only hold one parameter that is event object.
-=======
             Callback function should only hold one parameter that is the event object.
->>>>>>> 11e9b867
 
         Args:
             event_type (object): Type of event that the handler want to process.
@@ -334,11 +195,7 @@
 
         self._pending_events[event.tick].append(event)
 
-<<<<<<< HEAD
-    def execute(self, tick: int) -> list:
-=======
     def execute(self, tick: int) -> EventList:
->>>>>>> 11e9b867
         """Process and dispatch event by tick.
 
         NOTE:
@@ -350,11 +207,7 @@
             tick (int): Tick used to process events.
 
         Returns:
-<<<<<<< HEAD
-            list: Pending cascade event list at current point.
-=======
             EventList: A list of events that are pending decisions at the current tick.
->>>>>>> 11e9b867
         """
         if tick in self._pending_events:
             cur_events_list: EventLinkedList = self._pending_events[tick]
@@ -367,46 +220,6 @@
                     # End of current tick.
                     break
 
-<<<<<<< HEAD
-                # 2. check if it is a cascade event and its state,
-                #    we only process cascade events that in pending state
-                if event.event_type == MaroEvents.DECISION_EVENT and event.state == EventState.PENDING:
-                    # NOTE: here we return all the cascade events next to current one
-                    result = []
-
-                    for j in range(self._current_index, len(cur_events)):
-                        if cur_events[j].event_type == MaroEvents.DECISION_EVENT:
-                            result.append(cur_events[j])
-
-                    return result
-
-                # 3. or it is an atom event, just invoke the handlers
-                if event.state == EventState.FINISHED:
-                    self._current_index += 1
-
-                    continue
-
-                # 3.1. if handler exist
-                if event.event_type and event.event_type in self._handlers:
-                    handlers = self._handlers[event.event_type]
-
-                    for handler in handlers:
-                        handler(event)
-
-                # append sub events after current position
-                if type(event) == CascadeEvent:
-                    for sindex, sub_event in enumerate(event._immediate_event_list):
-                        cur_events.insert(self._current_index + 1 + sindex, sub_event)
-
-                    event._immediate_event_list.clear()
-
-                event.state = EventState.FINISHED
-
-                # remove process event
-                # NOTE: bad performance
-                cur_events[self._current_index] = None
-                self._current_index += 1
-=======
                 # Only decision event is a list (even only one item).
                 # NOTE: decision event do not have handlers, and simulator will set its state
                 # to finished after recieved an action.
@@ -421,7 +234,6 @@
 
                     for handler in handlers:
                         handler(next_events)
->>>>>>> 11e9b867
 
                 next_events.state = EventState.FINISHED
 
