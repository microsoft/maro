--- conflicted
+++ resolved
@@ -182,7 +182,6 @@
         "init",
         help="Initialize local job manager.",
         examples=CliExamples.MARO_PROCESS_SETUP,
-<<<<<<< HEAD
         parents=[global_parser]
     )
     parser.add_argument(
@@ -216,41 +215,6 @@
     )
     parser.set_defaults(func=exit)
 
-=======
-        parents=[global_parser]
-    )
-    parser.add_argument(
-        "-p", "--port", type=int, default=19999,
-        help="Port on local machine to launch the Redis server at. Defaults to 19999."
-    )
-    parser.add_argument(
-        "-m", "--max-running", type=int, default=3,
-        help="Maximum number of jobs to allow running at the same time. Defaults to 3."
-    )
-    parser.add_argument(
-        "-q", "--query-every", type=int, default=5,
-        help="Number of seconds to wait between queries to the Redis server for pending or removed jobs. Defaults to 5."
-    )
-    parser.add_argument(
-        "-t", "--timeout", type=int, default=3,
-        help="""
-            Number of seconds to wait after sending SIGTERM to a process. If the process does not terminate
-            during this time, the process will be force-killed through SIGKILL. Defaults to 3.
-        """
-    )
-    parser.add_argument("-c", "--containerize", action="store_true", help="Whether to run jobs in containers")
-    parser.set_defaults(func=init)
-
-    # maro local exit
-    from maro.cli.local.commands import exit
-    parser = subparsers.add_parser(
-        "exit",
-        help="Terminate the local job manager",
-        parents=[global_parser]
-    )
-    parser.set_defaults(func=exit)
-
->>>>>>> b59dc38e
     # maro local job
     parser = subparsers.add_parser(
         "job",
@@ -293,20 +257,6 @@
     job_stop_parser.add_argument('job_name', help='Job name')
     job_stop_parser.set_defaults(func=describe_job)
 
-<<<<<<< HEAD
-    # # maro local job delete
-    # from maro.cli.local.commands import delete_job
-    # job_delete_parser = job_subparsers.add_parser(
-    #     "delete",
-    #     help='delete a stopped job',
-    #     examples=CliExamples.MARO_PROCESS_JOB_DELETE,
-    #     parents=[global_parser]
-    # )
-    # job_delete_parser.add_argument("job_name", help='Name of the job or the schedule')
-    # job_delete_parser.set_defaults(func=delete_job)
-
-=======
->>>>>>> b59dc38e
     # maro local job ls
     from maro.cli.local.commands import list_jobs
     job_list_parser = job_subparsers.add_parser(
