--- conflicted
+++ resolved
@@ -21,14 +21,9 @@
     save_schedule_details
 )
 from maro.cli.utils.executors.azure_executor import AzureExecutor
-<<<<<<< HEAD
-from maro.cli.utils.naming import (generate_cluster_id, generate_job_id, generate_component_id, generate_node_name,
-                                get_valid_file_name)
-=======
 from maro.cli.utils.naming import (
     generate_cluster_id, generate_component_id, generate_job_id, generate_node_name, get_valid_file_name
 )
->>>>>>> fb26bbff
 from maro.cli.utils.params import GlobalParams, GlobalPaths
 from maro.cli.utils.subprocess import SubProcess
 from maro.cli.utils.validation import validate_and_fill_dict
@@ -202,20 +197,6 @@
         self.grass_executor.retry_until_connected(node_ip_address=master_public_ip_address)
 
         # Create folders
-<<<<<<< HEAD
-        sync_mkdir(remote_path=GlobalPaths.MARO_GRASS_LIB,
-                admin_username=admin_username, node_ip_address=master_public_ip_address)
-        sync_mkdir(remote_path=f"{GlobalPaths.MARO_CLUSTERS}/{self.cluster_name}",
-                admin_username=admin_username, node_ip_address=master_public_ip_address)
-        sync_mkdir(remote_path=f"{GlobalPaths.MARO_CLUSTERS}/{self.cluster_name}/data",
-                admin_username=admin_username, node_ip_address=master_public_ip_address)
-        sync_mkdir(remote_path=f"{GlobalPaths.MARO_CLUSTERS}/{self.cluster_name}/images",
-                admin_username=admin_username, node_ip_address=master_public_ip_address)
-        sync_mkdir(remote_path=f"{GlobalPaths.MARO_CLUSTERS}/{self.cluster_name}/jobs",
-                admin_username=admin_username, node_ip_address=master_public_ip_address)
-        sync_mkdir(remote_path=f"{GlobalPaths.MARO_CLUSTERS}/{self.cluster_name}/schedules",
-                admin_username=admin_username, node_ip_address=master_public_ip_address)
-=======
         sync_mkdir(
             remote_path=GlobalPaths.MARO_GRASS_LIB,
             admin_username=admin_username, node_ip_address=master_public_ip_address
@@ -240,7 +221,6 @@
             remote_path=f"{GlobalPaths.MARO_CLUSTERS}/{self.cluster_name}/schedules",
             admin_username=admin_username, node_ip_address=master_public_ip_address
         )
->>>>>>> fb26bbff
 
         # Copy required files
         copy_files_to_node(
@@ -733,15 +713,10 @@
 
     # maro grass image
 
-<<<<<<< HEAD
-    def push_image(self, image_name: str, image_path: str, remote_context_path: str,
-                remote_image_name: str):
-=======
     def push_image(
         self, image_name: str, image_path: str, remote_context_path: str,
         remote_image_name: str
     ):
->>>>>>> fb26bbff
         # Load details
         cluster_details = self.cluster_details
         admin_username = cluster_details['user']['admin_username']
