# Copyright (c) Microsoft Corporation.
# Licensed under the MIT license.


import collections
import json
import os
import secrets
import shutil
import string
import threading
import time
from copy import deepcopy
from multiprocessing.pool import ThreadPool

import yaml

from maro.cli.grass.executors.grass_executor import GrassExecutor
from maro.cli.grass.utils.copy import copy_and_rename, copy_files_from_node, copy_files_to_node
from maro.cli.grass.utils.hash import get_checksum
from maro.cli.utils.details import (
    load_cluster_details, load_job_details, load_schedule_details, save_cluster_details, save_job_details,
    save_schedule_details
)
from maro.cli.utils.executors.azure_executor import AzureExecutor
from maro.cli.utils.naming import (
    generate_cluster_id, generate_component_id, generate_job_id, generate_node_name, get_valid_file_name
)
from maro.cli.utils.params import GlobalParams, GlobalPaths
from maro.cli.utils.subprocess import SubProcess
from maro.cli.utils.validation import validate_and_fill_dict
from maro.utils.exception.cli_exception import BadRequestError, CommandExecutionError, FileOperationError
from maro.utils.logger import CliLogger

logger = CliLogger(name=__name__)


class GrassAzureExecutor:

    def __init__(self, cluster_name: str):
        self.cluster_name = cluster_name
        self.cluster_details = load_cluster_details(cluster_name=cluster_name)
        self.grass_executor = GrassExecutor(cluster_details=self.cluster_details)

    # maro grass create

    @staticmethod
    def build_cluster_details(create_deployment: dict):
        # Standardize create deployment
        GrassAzureExecutor._standardize_create_deployment(create_deployment=create_deployment)

        # Get cluster name and save details
        cluster_name = create_deployment["name"]
<<<<<<< HEAD
        if os.path.isdir(os.path.expanduser(f"{GlobalPaths.MARO_CLUSTERS}/{cluster_name}")):
            raise CliException(f"Cluster {cluster_name} is exist")
        os.makedirs(os.path.expanduser(f"{GlobalPaths.MARO_CLUSTERS}/{cluster_name}"))
=======
        if os.path.isdir(f"{GlobalPaths.ABS_MARO_CLUSTERS}/{cluster_name}"):
            raise BadRequestError(f"Cluster '{cluster_name}' is exist.")
        os.makedirs(f"{GlobalPaths.ABS_MARO_CLUSTERS}/{cluster_name}")
>>>>>>> 7594a9b6
        save_cluster_details(
            cluster_name=cluster_name,
            cluster_details=create_deployment
        )

    @staticmethod
    def _standardize_create_deployment(create_deployment: dict):
        samba_password = "".join(secrets.choice(string.ascii_letters + string.digits) for _ in range(20))
        optional_key_to_value = {
<<<<<<< HEAD
            "root['master']['redis']": {"port": 6379},
            "root['master']['redis']['port']": 6379,
            "root['master']['fluentd']": {"port": 24224},
            "root['master']['fluentd']['port']": 24224,
            "root['master']['samba']": {"password": "".join(secrets.choice(alphabet) for _ in range(20))},
            "root['master']['samba']['password']": "".join(secrets.choice(alphabet) for _ in range(20))
        }
        with open(os.path.expanduser(
            f"{GlobalPaths.MARO_GRASS_LIB}/deployments/internal/grass-azure-create.yml")
        ) as fr:
=======
            "root['master']['redis']": {"port": GlobalParams.DEFAULT_REDIS_PORT},
            "root['master']['redis']['port']": GlobalParams.DEFAULT_REDIS_PORT,
            "root['master']['fluentd']": {"port": GlobalParams.DEFAULT_FLUENTD_PORT},
            "root['master']['fluentd']['port']": GlobalParams.DEFAULT_FLUENTD_PORT,
            "root['master']['samba']": {"password": samba_password},
            "root['master']['samba']['password']": samba_password,
            "root['connection']": {"ssh": {"port": GlobalParams.DEFAULT_SSH_PORT}},
            "root['connection']['ssh']": {"port": GlobalParams.DEFAULT_SSH_PORT},
            "root['connection']['ssh']['port']": GlobalParams.DEFAULT_SSH_PORT
        }
        with open(f"{GlobalPaths.ABS_MARO_GRASS_LIB}/deployments/internal/grass_azure_create.yml") as fr:
>>>>>>> 7594a9b6
            create_deployment_template = yaml.safe_load(fr)
        validate_and_fill_dict(
            template_dict=create_deployment_template,
            actual_dict=create_deployment,
            optional_key_to_value=optional_key_to_value
        )

    def create(self):
        logger.info("Creating cluster")

        # Start creating
        try:
            self._set_cluster_id()
            self._create_resource_group()
            self._create_vnet()
            # Simultaneously capture image and init master
            build_node_image_thread = threading.Thread(target=self._build_node_image, args=())
            build_node_image_thread.start()
            create_and_init_master_thread = threading.Thread(target=self._create_and_init_master, args=())
            create_and_init_master_thread.start()
            build_node_image_thread.join()
            create_and_init_master_thread.join()
        except Exception as e:
            # If failed, remove details folder, then raise
            shutil.rmtree(f"{GlobalPaths.ABS_MARO_CLUSTERS}/{self.cluster_name}")
            raise e

        logger.info_green(f"Cluster {self.cluster_name} is created")

    def _set_cluster_id(self):
        # Set cluster id
<<<<<<< HEAD
        cluster_details["id"] = generate_cluster_id()
=======
        self.cluster_details["id"] = generate_cluster_id()
>>>>>>> 7594a9b6

        # Save details
        save_cluster_details(
            cluster_name=self.cluster_name,
            cluster_details=self.cluster_details
        )

    def _create_resource_group(self):
        # Load and reload details
<<<<<<< HEAD
        cluster_details = self.cluster_details
        subscription = cluster_details["cloud"]["subscription"]
        resource_group = cluster_details["cloud"]["resource_group"]
        location = cluster_details["cloud"]["location"]
=======
        subscription = self.cluster_details["cloud"]["subscription"]
        resource_group = self.cluster_details["cloud"]["resource_group"]
        location = self.cluster_details["cloud"]["location"]
>>>>>>> 7594a9b6

        # Check if Azure CLI is installed
        version_details = AzureExecutor.get_version()
        logger.info_green(f"Your Azure CLI version: {version_details['azure-cli']}")

        # Set subscription id
        AzureExecutor.set_subscription(subscription=subscription)
        logger.info_green(f"Set subscription to: {subscription}")

        # Check and create resource group
        resource_group_details = AzureExecutor.get_resource_group(resource_group=resource_group)
        if resource_group_details is not None:
            logger.warning_yellow(f"Azure resource group {resource_group} already exists")
        else:
            AzureExecutor.create_resource_group(
                resource_group=resource_group,
                location=location
            )
            logger.info_green(f"Resource group: {resource_group} is created")

    def _create_vnet(self):
        logger.info("Creating vnet")

        # Load details
<<<<<<< HEAD
        cluster_details = self.cluster_details
        resource_group = cluster_details["cloud"]["resource_group"]

        # Create ARM parameters and start deployment
        template_file_path = os.path.expanduser(f"{GlobalPaths.MARO_GRASS_LIB}/azure/create_vnet/template.json")
        parameters_file_path = os.path.expanduser(
            f"{GlobalPaths.MARO_CLUSTERS}/{self.cluster_name}/azure/create_vnet/parameters.json"
        )
        ArmTemplateParameterBuilder.create_vnet(
            cluster_details=cluster_details,
            export_path=parameters_file_path
=======
        resource_group = self.cluster_details["cloud"]["resource_group"]

        # Create ARM parameters and start deployment
        abs_template_file_path = f"{GlobalPaths.ABS_MARO_GRASS_LIB}/azure/create_vnet/template.json"
        abs_parameters_file_path = (
            f"{GlobalPaths.ABS_MARO_CLUSTERS}/{self.cluster_name}/azure/create_vnet/parameters.json"
        )
        ArmTemplateParameterBuilder.create_vnet(
            cluster_details=self.cluster_details,
            export_path=abs_parameters_file_path
>>>>>>> 7594a9b6
        )
        AzureExecutor.start_deployment(
            resource_group=resource_group,
            deployment_name="vnet",
<<<<<<< HEAD
            template_file_path=template_file_path,
            parameters_file_path=parameters_file_path
=======
            template_file_path=abs_template_file_path,
            parameters_file_path=abs_parameters_file_path
>>>>>>> 7594a9b6
        )

        logger.info_green("Vnet is created")

    def _build_node_image(self):
        logger.info("Building MARO Node image")

        # Load details
        resource_name = "build-node-image"
<<<<<<< HEAD
        cluster_details = self.cluster_details
        cluster_id = cluster_details["id"]
        resource_group = cluster_details["cloud"]["resource_group"]
        admin_username = cluster_details["user"]["admin_username"]
=======
        cluster_id = self.cluster_details["id"]
        resource_group = self.cluster_details["cloud"]["resource_group"]
        admin_username = self.cluster_details["user"]["admin_username"]
        ssh_port = self.cluster_details["connection"]["ssh"]["port"]
>>>>>>> 7594a9b6
        image_name = f"{cluster_id}-node-image"
        vm_name = f"{cluster_id}-{resource_name}-vm"

        # Create ARM parameters and start deployment
<<<<<<< HEAD
        template_file_path = os.path.expanduser(
            f"{GlobalPaths.MARO_GRASS_LIB}/azure/create_build_node_image_vm/template.json"
        )
        parameters_file_path = os.path.expanduser(
            f"{GlobalPaths.MARO_CLUSTERS}/{self.cluster_name}/azure/create_build_node_image_vm/parameters.json"
        )
        ArmTemplateParameterBuilder.create_build_node_image_vm(
            cluster_details=cluster_details,
=======
        template_file_path = f"{GlobalPaths.ABS_MARO_GRASS_LIB}/azure/create_build_node_image_vm/template.json"
        parameters_file_path = (
            f"{GlobalPaths.ABS_MARO_CLUSTERS}/{self.cluster_name}/azure/create_build_node_image_vm/parameters.json"
        )
        ArmTemplateParameterBuilder.create_build_node_image_vm(
            cluster_details=self.cluster_details,
>>>>>>> 7594a9b6
            node_size="Standard_D4_v3",
            export_path=parameters_file_path
        )
        AzureExecutor.start_deployment(
            resource_group=resource_group,
            deployment_name=resource_name,
            template_file_path=template_file_path,
            parameters_file_path=parameters_file_path
        )
        # Gracefully wait
        time.sleep(10)

        # Get IP addresses
        ip_addresses = AzureExecutor.list_ip_addresses(
            resource_group=resource_group,
            vm_name=vm_name
        )
        public_ip_address = ip_addresses[0]["virtualMachine"]["network"]["publicIpAddresses"][0]["ipAddress"]

        # Make sure capture-node-image-vm is able to connect
<<<<<<< HEAD
        self.grass_executor.retry_until_connected(node_ip_address=public_ip_address)

        # Run init image script
        copy_files_to_node(
            local_path=f"{GlobalPaths.MARO_GRASS_LIB}/scripts/init_build_node_image_vm.py",
            remote_dir="~/",
            admin_username=admin_username, node_ip_address=public_ip_address
=======
        self.grass_executor.retry_connection_and_set_ssh_port(node_ip_address=public_ip_address)

        # Run init image script
        self._sync_mkdir(path=GlobalPaths.MARO_LOCAL_TMP, node_ip_address=public_ip_address)
        copy_files_to_node(
            local_path=f"{GlobalPaths.MARO_GRASS_LIB}/scripts/init_build_node_image_vm.py",
            remote_dir="~/",
            admin_username=admin_username, node_ip_address=public_ip_address, ssh_port=ssh_port
>>>>>>> 7594a9b6
        )
        self.grass_executor.remote_init_build_node_image_vm(vm_ip_address=public_ip_address)

        # Extract image
        AzureExecutor.deallocate_vm(resource_group=resource_group, vm_name=vm_name)
        AzureExecutor.generalize_vm(resource_group=resource_group, vm_name=vm_name)
        AzureExecutor.create_image_from_vm(resource_group=resource_group, image_name=image_name, vm_name=vm_name)

        # Delete resources
        self._delete_resources(resource_name=resource_name)

        logger.info_green("MARO Node Image is built")

    def _create_and_init_master(self):
        logger.info("Creating MARO Master")
        self._create_master()
        self._init_master()
        logger.info_green("MARO Master is created")

    def _create_master(self):
        logger.info("Creating Master VM")

        # Load details
<<<<<<< HEAD
        cluster_details = self.cluster_details
        master_details = cluster_details["master"]
        cluster_id = cluster_details["id"]
        resource_group = cluster_details["cloud"]["resource_group"]
        admin_username = cluster_details["user"]["admin_username"]
        node_size = cluster_details["master"]["node_size"]

        # Create ARM parameters and start deployment
        template_file_path = os.path.expanduser(f"{GlobalPaths.MARO_GRASS_LIB}/azure/create_master/template.json")
        parameters_file_path = os.path.expanduser(
            f"{GlobalPaths.MARO_CLUSTERS}/{self.cluster_name}/azure/create_master/parameters.json"
        )
        ArmTemplateParameterBuilder.create_master(
            cluster_details=cluster_details,
=======
        master_details = self.cluster_details["master"]
        cluster_id = self.cluster_details["id"]
        resource_group = self.cluster_details["cloud"]["resource_group"]
        admin_username = self.cluster_details["user"]["admin_username"]
        node_size = self.cluster_details["master"]["node_size"]

        # Create ARM parameters and start deployment
        template_file_path = f"{GlobalPaths.ABS_MARO_GRASS_LIB}/azure/create_master/template.json"
        parameters_file_path = (
            f"{GlobalPaths.ABS_MARO_CLUSTERS}/{self.cluster_name}/azure/create_master/parameters.json"
        )
        ArmTemplateParameterBuilder.create_master(
            cluster_details=self.cluster_details,
>>>>>>> 7594a9b6
            node_size=node_size,
            export_path=parameters_file_path
        )
        AzureExecutor.start_deployment(
            resource_group=resource_group,
            deployment_name="master",
            template_file_path=template_file_path,
            parameters_file_path=parameters_file_path
        )

        # Get master IP addresses
        ip_addresses = AzureExecutor.list_ip_addresses(
            resource_group=resource_group,
            vm_name=f"{cluster_id}-master-vm"
        )
        public_ip_address = ip_addresses[0]["virtualMachine"]["network"]["publicIpAddresses"][0]["ipAddress"]
        private_ip_address = ip_addresses[0]["virtualMachine"]["network"]["privateIpAddresses"][0]
        hostname = f"{cluster_id}-master-vm"
        master_details["public_ip_address"] = public_ip_address
        master_details["private_ip_address"] = private_ip_address
        master_details["hostname"] = hostname
        master_details["resource_name"] = f"{cluster_id}-master-vm"
        logger.info_green(f"You can login to your master node with: ssh {admin_username}@{public_ip_address}")

        # Save details
        save_cluster_details(
            cluster_name=self.cluster_name,
            cluster_details=self.cluster_details,
            sync=False
        )

        logger.info_green("Master VM is created")

    def _init_master(self):
        logger.info("Initializing Master VM")

        # Load details
<<<<<<< HEAD
        cluster_details = self.cluster_details
        master_details = cluster_details["master"]
        admin_username = cluster_details["user"]["admin_username"]
        master_public_ip_address = cluster_details["master"]["public_ip_address"]
=======
        master_details = self.cluster_details["master"]
        admin_username = self.cluster_details["user"]["admin_username"]
        master_public_ip_address = self.cluster_details["master"]["public_ip_address"]
        ssh_port = self.cluster_details["connection"]["ssh"]["port"]
>>>>>>> 7594a9b6

        # Make sure master is able to connect
        self.grass_executor.retry_connection_and_set_ssh_port(node_ip_address=master_public_ip_address)

        # Create folders
        self._sync_mkdir(path=GlobalPaths.MARO_GRASS_LIB, node_ip_address=master_public_ip_address)
        self._sync_mkdir(
            path=f"{GlobalPaths.MARO_CLUSTERS}/{self.cluster_name}",
            node_ip_address=master_public_ip_address
        )
        self._sync_mkdir(
            path=f"{GlobalPaths.MARO_CLUSTERS}/{self.cluster_name}/data",
            node_ip_address=master_public_ip_address
        )
        self._sync_mkdir(
            path=f"{GlobalPaths.MARO_CLUSTERS}/{self.cluster_name}/images",
            node_ip_address=master_public_ip_address
        )
        self._sync_mkdir(
            path=f"{GlobalPaths.MARO_CLUSTERS}/{self.cluster_name}/jobs",
            node_ip_address=master_public_ip_address
        )
        self._sync_mkdir(
            path=f"{GlobalPaths.MARO_CLUSTERS}/{self.cluster_name}/schedules",
            node_ip_address=master_public_ip_address
        )
        self._sync_mkdir(path=GlobalPaths.MARO_LOCAL_TMP, node_ip_address=master_public_ip_address)

        # Copy required files
        copy_files_to_node(
            local_path=GlobalPaths.MARO_GRASS_LIB,
            remote_dir=GlobalPaths.MARO_LIB,
            admin_username=admin_username, node_ip_address=master_public_ip_address, ssh_port=ssh_port
        )
        copy_files_to_node(
            local_path=f"{GlobalPaths.MARO_CLUSTERS}/{self.cluster_name}",
            remote_dir=GlobalPaths.MARO_CLUSTERS,
            admin_username=admin_username, node_ip_address=master_public_ip_address, ssh_port=ssh_port
        )

        # Get public key
        public_key = self.grass_executor.remote_get_public_key(node_ip_address=master_public_ip_address)

        # Remote init master
        self.grass_executor.remote_init_master()

        # Load master agent service
        self.grass_executor.remote_load_master_agent_service()

        # Save details
        master_details["public_key"] = public_key
        master_details["image_files"] = {}
        save_cluster_details(
            cluster_name=self.cluster_name,
            cluster_details=self.cluster_details
        )
<<<<<<< HEAD
        self.grass_executor.remote_set_master_details(master_details=cluster_details["master"])
=======
        self.grass_executor.remote_set_master_details(master_details=master_details)
>>>>>>> 7594a9b6

        logger.info_green("Master VM is initialized")

    # maro grass delete

    def delete(self):
        # Load details
<<<<<<< HEAD
        cluster_name = self.cluster_name
        cluster_details = load_cluster_details(cluster_name=cluster_name)
        cluster_id = cluster_details["id"]
        resource_group = cluster_details["cloud"]["resource_group"]
=======
        cluster_id = self.cluster_details["id"]
        resource_group = self.cluster_details["cloud"]["resource_group"]
>>>>>>> 7594a9b6

        logger.info(f"Deleting cluster {self.cluster_name}")

        # Get resource list
        resource_list = AzureExecutor.list_resources(resource_group=resource_group)

        # Filter resources
        deletable_ids = []
        for resource_info in resource_list:
            if resource_info["name"].startswith(cluster_id):
                deletable_ids.append(resource_info["id"])

        # Delete resources
        if len(deletable_ids) > 0:
            AzureExecutor.delete_resources(resources=deletable_ids)

        # Delete cluster folder
        shutil.rmtree(f"{GlobalPaths.ABS_MARO_CLUSTERS}/{self.cluster_name}")

        logger.info_green(f"Cluster {self.cluster_name} is deleted")

    # maro grass node

    def scale_node(self, replicas: int, node_size: str):
        # Load details
        nodes_details = self.grass_executor.remote_get_nodes_details()

        # Init node_size_to_count
        node_size_to_count = collections.defaultdict(lambda: 0)
        for node_name, node_details in nodes_details.items():
            node_size_to_count[node_details["node_size"]] += 1

        # Get node_size_to_spec
        node_size_to_spec = self._get_node_size_to_spec()
        if node_size not in node_size_to_spec:
            raise BadRequestError(f"Invalid node_size '{node_size}'.")

        # Scale nodes
        if node_size_to_count[node_size] > replicas:
            self._delete_nodes(
                num=node_size_to_count[node_size] - replicas,
                node_size=node_size
            )
        elif node_size_to_count[node_size] < replicas:
            self._create_nodes(
                num=replicas - node_size_to_count[node_size],
                node_size=node_size,
                node_size_to_spec=node_size_to_spec
            )
        else:
            logger.warning_yellow("Replica is match, no create or delete")

    def _create_nodes(self, num: int, node_size: str, node_size_to_spec: dict) -> None:
        logger.info(f"Scaling up {num}")

        # Parallel create
        with ThreadPool(GlobalParams.PARALLELS) as pool:
            pool.starmap(
                self._create_node,
                [[node_size, node_size_to_spec]] * num
            )

    def _create_node(self, node_size: str, node_size_to_spec: dict):
        # Generate node name
        node_name = generate_node_name()
        logger.info(message=f"Creating node {node_name}")

        # Create node
        self._create_vm(
            node_name=node_name,
            node_size=node_size,
            node_size_to_spec=node_size_to_spec
        )

        # Init node
        self._init_node(
            node_name=node_name
        )

        logger.info_green(message=f"Node {node_name} is created")

    def _delete_nodes(self, num: int, node_size: str) -> None:
        # Load details
        nodes_details = self.grass_executor.remote_get_nodes_details()

        # Get deletable_nodes and check, TODO: consider to add -f
        deletable_nodes = []
        for node_name, node_details in nodes_details.items():
            if node_details["node_size"] == node_size and len(node_details["containers"]) == 0:
                deletable_nodes.append(node_name)
        if len(deletable_nodes) >= num:
            logger.info(f"Scaling down {num}")

            # Parallel delete
            params = [[deletable_node] for deletable_node in deletable_nodes[:num]]
            with ThreadPool(GlobalParams.PARALLELS) as pool:
                pool.starmap(
                    self._delete_node,
                    params
                )
        else:
            logger.warning_yellow(
                "Unable to scale down."
                f" Only {len(deletable_nodes)} are deletable, but need to delete {num} to meet the replica"
            )

    def _create_vm(self, node_name: str, node_size: str, node_size_to_spec: dict):
        logger.info(message=f"Creating VM {node_name}")

        # Load details
<<<<<<< HEAD
        cluster_details = self.cluster_details
        location = cluster_details["cloud"]["location"]
        cluster_id = cluster_details["id"]
        resource_group = cluster_details["cloud"]["resource_group"]
=======
        location = self.cluster_details["cloud"]["location"]
        cluster_id = self.cluster_details["id"]
        resource_group = self.cluster_details["cloud"]["resource_group"]
>>>>>>> 7594a9b6
        image_name = f"{cluster_id}-node-image"
        image_resource_id = AzureExecutor.get_image_resource_id(resource_group=resource_group, image_name=image_name)

        # Create ARM parameters and start deployment
<<<<<<< HEAD
        template_file_path = os.path.expanduser(f"{GlobalPaths.MARO_GRASS_LIB}/azure/create_node/template.json")
        parameters_file_path = os.path.expanduser(
            f"{GlobalPaths.MARO_CLUSTERS}/{self.cluster_name}/azure/create_{node_name}/parameters.json"
=======
        template_file_path = f"{GlobalPaths.ABS_MARO_GRASS_LIB}/azure/create_node/template.json"
        parameters_file_path = (
            f"{GlobalPaths.ABS_MARO_CLUSTERS}/{self.cluster_name}/azure/create_{node_name}/parameters.json"
>>>>>>> 7594a9b6
        )
        ArmTemplateParameterBuilder.create_node(
            node_name=node_name,
            cluster_details=self.cluster_details,
            node_size=node_size,
            image_resource_id=image_resource_id,
            export_path=parameters_file_path
        )
        AzureExecutor.start_deployment(
            resource_group=resource_group,
            deployment_name=node_name,
            template_file_path=template_file_path,
            parameters_file_path=parameters_file_path
        )

        # Get node IP addresses
        ip_addresses = AzureExecutor.list_ip_addresses(
            resource_group=resource_group,
            vm_name=f"{cluster_id}-{node_name}-vm"
        )

        # Get sku and check gpu nums
        gpu_nums = 0
        node_size_sku = AzureExecutor.get_sku(
            vm_size=node_size, location=location)
        if node_size_sku is not None:
            for capability in node_size_sku["capabilities"]:
                if capability["name"] == "GPUs":
                    gpu_nums = int(capability["value"])
                    break

        # Save details
        node_details = {
<<<<<<< HEAD
=======
            "name": node_name,
            "id": node_name,
>>>>>>> 7594a9b6
            "public_ip_address": ip_addresses[0]["virtualMachine"]["network"]["publicIpAddresses"][0]["ipAddress"],
            "private_ip_address": ip_addresses[0]["virtualMachine"]["network"]["privateIpAddresses"][0],
            "node_size": node_size,
            "resource_name": f"{cluster_id}-{node_name}-vm",
            "hostname": f"{cluster_id}-{node_name}-vm",
            "resources": {
                "cpu": node_size_to_spec[node_size]["numberOfCores"],
                "memory": node_size_to_spec[node_size]["memoryInMb"],
                "gpu": gpu_nums
            },
            "containers": {}
        }
        self.grass_executor.remote_set_node_details(
            node_name=node_name,
            node_details=node_details,
        )

        logger.info_green(f"VM {node_name} is created")

    def _delete_node(self, node_name: str):
        logger.info(f"Deleting node {node_name}")

        # Load details
<<<<<<< HEAD
        cluster_details = self.cluster_details
        resource_group = cluster_details["cloud"]["resource_group"]
=======
        resource_group = self.cluster_details["cloud"]["resource_group"]
>>>>>>> 7594a9b6

        # Delete resources
        self._delete_resources(resource_name=node_name)

        # Delete azure deployment
        AzureExecutor.delete_deployment(
            resource_group=resource_group,
            deployment_name=node_name
        )

        # Delete parameters_file
<<<<<<< HEAD
        parameters_folder_path = f"{GlobalPaths.MARO_CLUSTERS}/{self.cluster_name}/azure/create_{node_name}"
        command = f"rm -r {parameters_folder_path}"
        _ = SubProcess.run(command)
=======
        shutil.rmtree(f"{GlobalPaths.ABS_MARO_CLUSTERS}/{self.cluster_name}/azure/create_{node_name}")
>>>>>>> 7594a9b6

        # Update node status
        self.grass_executor.remote_update_node_status(
            node_name=node_name,
            action="delete"
        )

        logger.info_green(f"Node {node_name} is deleted")

    def _init_node(self, node_name: str):
        logger.info(f"Initiating node {node_name}")

        # Load details
<<<<<<< HEAD
        cluster_details = self.cluster_details
        admin_username = cluster_details["user"]["admin_username"]
        node_details = self.grass_executor.remote_get_node_details(node_name=node_name)
        node_public_ip_address = node_details["public_ip_address"]
=======
        admin_username = self.cluster_details["user"]["admin_username"]
        node_details = self.grass_executor.remote_get_node_details(node_name=node_name)
        node_public_ip_address = node_details["public_ip_address"]
        ssh_port = self.cluster_details["connection"]["ssh"]["port"]
>>>>>>> 7594a9b6

        # Make sure the node is able to connect
        self.grass_executor.retry_connection_and_set_ssh_port(node_ip_address=node_public_ip_address)

        # Copy required files
        self._sync_mkdir(path=f"{GlobalPaths.MARO_LOCAL_TMP}", node_ip_address=node_public_ip_address)
        copy_files_to_node(
            local_path=f"{GlobalPaths.MARO_GRASS_LIB}/scripts/init_node.py",
            remote_dir="~/",
            admin_username=admin_username, node_ip_address=node_public_ip_address, ssh_port=ssh_port
        )
        copy_files_to_node(
            local_path=f"{GlobalPaths.MARO_CLUSTERS}/{self.cluster_name}/details.yml",
            remote_dir="~/",
            admin_username=admin_username, node_ip_address=node_public_ip_address, ssh_port=ssh_port
        )

        # Remote init node
        self.grass_executor.remote_init_node(
            node_name=node_name,
            node_ip_address=node_public_ip_address
        )

        # Get public key
        public_key = self.grass_executor.remote_get_public_key(node_ip_address=node_public_ip_address)

        # Save details
        node_details["public_key"] = public_key
        self.grass_executor.remote_set_node_details(
            node_name=node_name,
            node_details=node_details
        )

        # Update node status
        self.grass_executor.remote_update_node_status(
            node_name=node_name,
            action="create"
        )

        # Load images
        self.grass_executor.remote_load_images(
            node_name=node_name,
            parallels=GlobalParams.PARALLELS,
            node_ip_address=node_public_ip_address
        )

        # Load node agent service
        self.grass_executor.remote_load_node_agent_service(
            node_name=node_name,
            node_ip_address=node_public_ip_address
        )

        logger.info_green(f"Node {node_name} is initialized")

    def start_node(self, replicas: int, node_size: str):
        # Get nodes details
        nodes_details = self.grass_executor.remote_get_nodes_details()

        # Get startable nodes
        startable_nodes = []
        for node_name, node_details in nodes_details.items():
            if node_details["node_size"] == node_size and node_details["state"] == "Stopped":
                startable_nodes.append(node_name)

        # Check replicas
        if len(startable_nodes) < replicas:
            raise BadRequestError(
                f"No enough '{node_size}' nodes can be started (only {len(startable_nodes)} is startable)."
            )

        # Parallel start
        params = [[startable_node] for startable_node in startable_nodes[:replicas]]
        with ThreadPool(GlobalParams.PARALLELS) as pool:
            pool.starmap(
                self._start_node,
                params
            )

    def _start_node(self, node_name: str):
        logger.info(f"Starting node {node_name}")

        # Load details
<<<<<<< HEAD
        cluster_details = self.cluster_details
        cluster_id = cluster_details["id"]
        resource_group = cluster_details["cloud"]["resource_group"]
=======
        cluster_id = self.cluster_details["id"]
        resource_group = self.cluster_details["cloud"]["resource_group"]
>>>>>>> 7594a9b6
        node_details = self.grass_executor.remote_get_node_details(node_name=node_name)
        node_public_ip_address = node_details["public_ip_address"]

        # Start node
        AzureExecutor.start_vm(
            resource_group=resource_group,
            vm_name=f"{cluster_id}-{node_name}-vm"
        )

        # Update node status
        self.grass_executor.remote_update_node_status(
            node_name=node_name,
            action="start"
        )

        # Make sure the node is able to connect
        self.grass_executor.retry_connection_and_set_ssh_port(
            node_ip_address=node_public_ip_address
        )

        # Load images
        self.grass_executor.remote_load_images(
            node_name=node_name,
            parallels=GlobalParams.PARALLELS,
            node_ip_address=node_public_ip_address
        )

        # Load node agent service
        self.grass_executor.remote_load_node_agent_service(
            node_name=node_name,
            node_ip_address=node_public_ip_address
        )

        logger.info_green(f"Node {node_name} is started")

    def stop_node(self, replicas: int, node_size: str):
        # Get nodes details
        nodes_details = self.grass_executor.remote_get_nodes_details()

        # Get stoppable nodes
        stoppable_nodes = []
        for node_name, node_details in nodes_details.items():
            if (
                node_details["node_size"] == node_size and
                node_details["state"] == "Running" and
                self._count_running_containers(node_details) == 0
            ):
                stoppable_nodes.append(node_name)

        # Check replicas
        if len(stoppable_nodes) < replicas:
            raise BadRequestError(
                f"No more '{node_size}' nodes can be stopped, only {len(stoppable_nodes)} are stoppable."
            )

        # Parallel stop
        params = [[stoppable_node] for stoppable_node in stoppable_nodes[:replicas]]
        with ThreadPool(GlobalParams.PARALLELS) as pool:
            pool.starmap(
                self._stop_node,
                params
            )

    def _stop_node(self, node_name: str):
        logger.info(f"Stopping node {node_name}")

        # Load details
<<<<<<< HEAD
        cluster_details = self.cluster_details
        cluster_id = cluster_details["id"]
        resource_group = cluster_details["cloud"]["resource_group"]
=======
        cluster_id = self.cluster_details["id"]
        resource_group = self.cluster_details["cloud"]["resource_group"]
>>>>>>> 7594a9b6

        # Stop node
        AzureExecutor.stop_vm(
            resource_group=resource_group,
            vm_name=f"{cluster_id}-{node_name}-vm"
        )

        # Update node status
        self.grass_executor.remote_update_node_status(
            node_name=node_name,
            action="stop"
        )

        logger.info_green(f"Node {node_name} is stopped")

    def _get_node_size_to_spec(self) -> dict:
        # Load details
<<<<<<< HEAD
        cluster_details = self.cluster_details
        location = cluster_details["cloud"]["location"]
=======
        location = self.cluster_details["cloud"]["location"]
>>>>>>> 7594a9b6

        # List available sizes for VMs
        specs = AzureExecutor.list_vm_sizes(location=location)

        # Get node_size_to_spec
        node_size_to_spec = {}
        for spec in specs:
            node_size_to_spec[spec["name"]] = spec

        return node_size_to_spec

    def list_node(self):
        # Get nodes details
        nodes_details = self.grass_executor.remote_get_nodes_details()

        # Print details
        logger.info(
            json.dumps(
                nodes_details,
                indent=4, sort_keys=True
            )
        )

    @staticmethod
    def _count_running_containers(node_details: dict):
        # Extract details
        containers_details = node_details["containers"]

        # Do counting
        count = 0
        for container_details in containers_details:
            if container_details["Status"] == "running":
                count += 1

        return count

    # maro grass image

    def push_image(
        self, image_name: str, image_path: str, remote_context_path: str,
        remote_image_name: str
    ):
        # Load details
<<<<<<< HEAD
        cluster_details = self.cluster_details
        admin_username = cluster_details["user"]["admin_username"]
        master_public_ip_address = cluster_details["master"]["public_ip_address"]
=======
        admin_username = self.cluster_details["user"]["admin_username"]
        master_public_ip_address = self.cluster_details["master"]["public_ip_address"]
        ssh_port = self.cluster_details["connection"]["ssh"]["port"]
>>>>>>> 7594a9b6

        # Get images dir
        images_dir = f"{GlobalPaths.MARO_CLUSTERS}/{self.cluster_name}/images"

        # Push image
        if image_name:
            new_file_name = get_valid_file_name(image_name)
            abs_image_path = f"{GlobalPaths.ABS_MARO_CLUSTERS}/{self.cluster_name}/images/{new_file_name}"
            self._save_image(
                image_name=image_name,
                export_path=abs_image_path
            )
            if self._check_checksum_validity(
                local_file_path=abs_image_path,
                remote_file_path=os.path.join(images_dir, image_name)
            ):
                logger.info_green(f"The image file '{new_file_name}' already exists")
                return
            copy_files_to_node(
                local_path=abs_image_path,
                remote_dir=images_dir,
                admin_username=admin_username, node_ip_address=master_public_ip_address, ssh_port=ssh_port
            )
            self.grass_executor.remote_update_image_files_details()
            self._batch_load_images()
            logger.info_green(f"Image {image_name} is loaded")
        elif image_path:
            file_name = os.path.basename(image_path)
            new_file_name = get_valid_file_name(file_name)
            abs_image_path = f"{GlobalPaths.ABS_MARO_CLUSTERS}/{self.cluster_name}/images/{new_file_name}"
            copy_and_rename(
                source_path=abs_image_path,
                target_dir=image_path
            )
            if self._check_checksum_validity(
                local_file_path=abs_image_path,
                remote_file_path=os.path.join(images_dir, new_file_name)
            ):
                logger.info_green(f"The image file '{new_file_name}' already exists")
                return
            copy_files_to_node(
                local_path=abs_image_path,
                remote_dir=images_dir,
                admin_username=admin_username, node_ip_address=master_public_ip_address, ssh_port=ssh_port
            )
            self.grass_executor.remote_update_image_files_details()
            self._batch_load_images()
        elif remote_context_path and remote_image_name:
            self.grass_executor.remote_build_image(
                remote_context_path=remote_context_path,
                remote_image_name=remote_image_name
            )
            self._batch_load_images()
        else:
            raise BadRequestError("Invalid arguments.")

    @staticmethod
    def _save_image(image_name: str, export_path: str):
        # Save image to specific folder
        command = f"docker save '{image_name}' --output '{export_path}'"
        _ = SubProcess.run(command)

    def _batch_load_images(self):
        # Load details
        nodes_details = self.grass_executor.remote_get_nodes_details()

        # build params
        params = []
        for node_name, node_details in nodes_details.items():
            if node_details["state"] == "Running":
                params.append([
                    node_name,
                    GlobalParams.PARALLELS,
                    node_details["public_ip_address"]
                ])

        # Parallel load image
        with ThreadPool(GlobalParams.PARALLELS) as pool:
            pool.starmap(
                self._load_image,
                params
            )

    def _load_image(self, node_name: str, parallels: int, node_ip_address: str):
        self.grass_executor.remote_load_images(
            node_name=node_name,
            parallels=parallels,
            node_ip_address=node_ip_address
        )

    def _check_checksum_validity(self, local_file_path: str, remote_file_path: str) -> bool:
        local_checksum = get_checksum(file_path=local_file_path)
        remote_checksum = self.grass_executor.remote_get_checksum(
            file_path=remote_file_path
        )
        return local_checksum == remote_checksum

    # maro grass data

    def push_data(self, local_path: str, remote_path: str):
        # Load details
        admin_username = self.cluster_details["user"]["admin_username"]
        master_public_ip_address = self.cluster_details["master"]["public_ip_address"]
        ssh_port = self.cluster_details["connection"]["ssh"]["port"]

        if not remote_path.startswith("/"):
            raise FileOperationError(f"Invalid remote path: {remote_path}\nShould be started with '/'.")
        copy_files_to_node(
            local_path=local_path,
            remote_dir=f"{GlobalPaths.MARO_CLUSTERS}/{self.cluster_name}/data{remote_path}",
            admin_username=admin_username, node_ip_address=master_public_ip_address, ssh_port=ssh_port
        )

    def pull_data(self, local_path: str, remote_path: str):
        # Load details
        admin_username = self.cluster_details["user"]["admin_username"]
        master_public_ip_address = self.cluster_details["master"]["public_ip_address"]
        ssh_port = self.cluster_details["connection"]["ssh"]["port"]

        if not remote_path.startswith("/"):
            raise FileOperationError(f"Invalid remote path: {remote_path}\nShould be started with '/'.")
        copy_files_from_node(
            local_dir=local_path,
            remote_path=f"{GlobalPaths.MARO_CLUSTERS}/{self.cluster_name}/data{remote_path}",
            admin_username=admin_username, node_ip_address=master_public_ip_address, ssh_port=ssh_port
        )

    # maro grass job

    def start_job(self, deployment_path: str):
        # Load start_job_deployment
        with open(deployment_path, "r") as fr:
            start_job_deployment = yaml.safe_load(fr)

        # Standardize start_job_deployment
        self._standardize_start_job_deployment(start_job_deployment=start_job_deployment)

        # Start job
        self._start_job(
            job_details=start_job_deployment
        )

    def _start_job(self, job_details: dict):
        logger.info(f"Start sending job ticket {job_details['name']}")

        # Load details
<<<<<<< HEAD
        cluster_details = self.cluster_details
        admin_username = cluster_details["user"]["admin_username"]
        master_public_ip_address = cluster_details["master"]["public_ip_address"]
=======
        admin_username = self.cluster_details["user"]["admin_username"]
        master_public_ip_address = self.cluster_details["master"]["public_ip_address"]
        ssh_port = self.cluster_details["connection"]["ssh"]["port"]
>>>>>>> 7594a9b6
        job_name = job_details["name"]

        # Sync mkdir
        self._sync_mkdir(
            path=f"{GlobalPaths.MARO_CLUSTERS}/{self.cluster_name}/jobs/{job_name}",
            node_ip_address=master_public_ip_address
        )

        # Save job deployment
        save_job_details(
            cluster_name=self.cluster_name,
            job_name=job_name,
            job_details=job_details
        )

        # Set job id
        self._set_job_id(
            job_name=job_name
        )

        # Sync job details to master
        copy_files_to_node(
            local_path=f"{GlobalPaths.MARO_CLUSTERS}/{self.cluster_name}/jobs/{job_name}/details.yml",
            remote_dir=f"{GlobalPaths.MARO_CLUSTERS}/{self.cluster_name}/jobs/{job_name}",
            admin_username=admin_username, node_ip_address=master_public_ip_address, ssh_port=ssh_port
        )

        # Remote start job
        self.grass_executor.remote_create_job_details(job_name=job_name)
        self.grass_executor.remote_create_pending_job_ticket(job_name=job_name)

        logger.info_green(f"Job ticket {job_details['name']} is sent")

    def stop_job(self, job_name: str):
        # Remote stop job
        self.grass_executor.remote_create_killed_job_ticket(job_name=job_name)
        self.grass_executor.remote_delete_pending_job_ticket(job_name=job_name)

    def list_job(self):
        # Get jobs details
        jobs_details = self.grass_executor.remote_get_jobs_details()

        # Print details
        logger.info(
            json.dumps(
                jobs_details,
                indent=4, sort_keys=True
            )
        )

    def get_job_logs(self, job_name: str, export_dir: str = "./"):
        # Load details
        job_details = load_job_details(
            cluster_name=self.cluster_name,
            job_name=job_name
        )
<<<<<<< HEAD
        admin_username = cluster_details["user"]["admin_username"]
        master_public_ip_address = cluster_details["master"]["public_ip_address"]
=======
        admin_username = self.cluster_details["user"]["admin_username"]
        master_public_ip_address = self.cluster_details["master"]["public_ip_address"]
        ssh_port = self.cluster_details["connection"]["ssh"]["port"]
>>>>>>> 7594a9b6
        job_id = job_details["id"]

        # Copy logs from master
        try:
            copy_files_from_node(
                local_dir=export_dir,
                remote_path=f"~/.maro/logs/{job_id}",
                admin_username=admin_username, node_ip_address=master_public_ip_address, ssh_port=ssh_port
            )
        except CommandExecutionError:
            logger.error_red("No logs have been created at this time.")

    @staticmethod
    def _standardize_start_job_deployment(start_job_deployment: dict):
        # Validate grass_azure_start_job
        optional_key_to_value = {
            "root['tags']": {}
        }
<<<<<<< HEAD
        with open(os.path.expanduser(
            f"{GlobalPaths.MARO_GRASS_LIB}/deployments/internal/grass-azure-start-job.yml")
        ) as fr:
=======
        with open(f"{GlobalPaths.ABS_MARO_GRASS_LIB}/deployments/internal/grass_azure_start_job.yml") as fr:
>>>>>>> 7594a9b6
            start_job_template = yaml.safe_load(fr)
        validate_and_fill_dict(
            template_dict=start_job_template,
            actual_dict=start_job_deployment,
            optional_key_to_value=optional_key_to_value
        )

        # Validate component
<<<<<<< HEAD
        with open(os.path.expanduser(f"{GlobalPaths.MARO_GRASS_LIB}/deployments/internal/component.yml"), "r") as fr:
=======
        with open(f"{GlobalPaths.ABS_MARO_GRASS_LIB}/deployments/internal/component.yml", "r") as fr:
>>>>>>> 7594a9b6
            start_job_component_template = yaml.safe_load(fr)
        components_details = start_job_deployment["components"]
        for _, component_details in components_details.items():
            validate_and_fill_dict(
                template_dict=start_job_component_template,
                actual_dict=component_details,
                optional_key_to_value={}
            )

    def _set_job_id(self, job_name: str):
        # Load details
        job_details = load_job_details(cluster_name=self.cluster_name, job_name=job_name)

        # Set cluster id
        job_details["id"] = generate_job_id()

        # Set component id
        for component, component_details in job_details["components"].items():
            component_details["id"] = generate_component_id()

        # Save details
        save_job_details(
            cluster_name=self.cluster_name,
            job_name=job_name,
            job_details=job_details
        )

    # maro grass schedule

    def start_schedule(self, deployment_path: str):
        # Load start_schedule_deployment
        with open(deployment_path, "r") as fr:
            start_schedule_deployment = yaml.safe_load(fr)

        # Standardize start_schedule_deployment
        self._standardize_start_schedule_deployment(start_schedule_deployment=start_schedule_deployment)
        schedule_name = start_schedule_deployment["name"]

        # Load details
<<<<<<< HEAD
        cluster_details = self.cluster_details
        admin_username = cluster_details["user"]["admin_username"]
        master_public_ip_address = cluster_details["master"]["public_ip_address"]
=======
        master_public_ip_address = self.cluster_details["master"]["public_ip_address"]
>>>>>>> 7594a9b6

        # Sync mkdir
        self._sync_mkdir(
            path=f"{GlobalPaths.MARO_CLUSTERS}/{self.cluster_name}/schedules/{schedule_name}",
            node_ip_address=master_public_ip_address
        )

        # Save schedule deployment
        save_schedule_details(
            cluster_name=self.cluster_name,
            schedule_name=schedule_name,
            schedule_details=start_schedule_deployment
        )

        # Start jobs
        for job_name in start_schedule_deployment["job_names"]:
            job_details = self._build_job_details(
                schedule_details=start_schedule_deployment,
                job_name=job_name
            )

            self._start_job(
                job_details=job_details
            )

    def stop_schedule(self, schedule_name: str):
        # Load details
        schedule_details = load_schedule_details(cluster_name=self.cluster_name, schedule_name=schedule_name)
        job_names = schedule_details["job_names"]

        for job_name in job_names:
            # Load job details
            job_details = load_job_details(cluster_name=self.cluster_name, job_name=job_name)
            job_schedule_tag = job_details["tags"]["schedule"]

            # Remote stop job
            if job_schedule_tag == schedule_name:
                self.grass_executor.remote_create_killed_job_ticket(job_name=job_name)
                self.grass_executor.remote_delete_pending_job_ticket(job_name=job_name)

    @staticmethod
    def _standardize_start_schedule_deployment(start_schedule_deployment: dict):
<<<<<<< HEAD
        # Validate grass-azure-start-job
        with open(os.path.expanduser(
            f"{GlobalPaths.MARO_GRASS_LIB}/deployments/internal/grass-azure-start-schedule.yml")
        ) as fr:
=======
        # Validate grass_azure_start_job
        with open(f"{GlobalPaths.ABS_MARO_GRASS_LIB}/deployments/internal/grass_azure_start_schedule.yml") as fr:
>>>>>>> 7594a9b6
            start_job_template = yaml.safe_load(fr)
        validate_and_fill_dict(
            template_dict=start_job_template,
            actual_dict=start_schedule_deployment,
            optional_key_to_value={}
        )

        # Validate component
<<<<<<< HEAD
        with open(os.path.expanduser(f"{GlobalPaths.MARO_GRASS_LIB}/deployments/internal/component.yml")) as fr:
=======
        with open(f"{GlobalPaths.ABS_MARO_GRASS_LIB}/deployments/internal/component.yml") as fr:
>>>>>>> 7594a9b6
            start_job_component_template = yaml.safe_load(fr)
        components_details = start_schedule_deployment["components"]
        for _, component_details in components_details.items():
            validate_and_fill_dict(
                template_dict=start_job_component_template,
                actual_dict=component_details,
                optional_key_to_value={}
            )

    @staticmethod
    def _build_job_details(schedule_details: dict, job_name: str) -> dict:
        schedule_name = schedule_details["name"]

        job_details = deepcopy(schedule_details)
        job_details["name"] = job_name
        job_details["tags"] = {
            "schedule": schedule_name
        }
        job_details.pop("job_names")

        return job_details

    # maro grass clean

    def clean(self):
        # TODO add clean redis

        # Remote clean
        self.grass_executor.remote_clean(parallels=GlobalParams.PARALLELS)

    # maro grass status

    def status(self, resource_name: str):
        if resource_name == "master":
            return_status = self.grass_executor.remote_get_master_details()
        elif resource_name == "nodes":
            return_status = self.grass_executor.remote_get_nodes_details()
        elif resource_name == "containers":
            return_status = self.grass_executor.remote_get_containers_details()
        else:
            raise BadRequestError(f"Resource '{resource_name}' is unsupported.")

        # Print status
        logger.info(
            json.dumps(
                return_status,
                indent=4, sort_keys=True
            )
        )

    # maro grass template

    @staticmethod
    def template(export_path: str):
        # Get templates
        command = f"cp {GlobalPaths.MARO_GRASS_LIB}/deployments/external/* {export_path}"
        _ = SubProcess.run(command)

    # Utils

    def _delete_resources(self, resource_name: str):
        # Get params
        cluster_id = self.cluster_details["id"]
        resource_group = self.cluster_details["cloud"]["resource_group"]

        # Get resource list
        resource_list = AzureExecutor.list_resources(resource_group=resource_group)

        # Filter resources
        deletable_ids = []
        for resource_info in resource_list:
            if resource_info["name"].startswith(f"{cluster_id}-{resource_name}"):
                deletable_ids.append(resource_info["id"])

        # Delete resources
        if len(deletable_ids) > 0:
            AzureExecutor.delete_resources(resources=deletable_ids)

<<<<<<< HEAD
=======
    def _sync_mkdir(self, path: str, node_ip_address: str):
        """Mkdir synchronously at local and remote.

        Args:
            path (str): path of the file, should be a string with an initial component of ~ or ~user
            node_ip_address (str): ip address of the remote node
        """
        # Create local dir
        os.makedirs(os.path.expanduser(path), exist_ok=True)

        # Create remote dir
        self.grass_executor.remote_mkdir(node_ip_address=node_ip_address, path=path)

>>>>>>> 7594a9b6

class ArmTemplateParameterBuilder:
    @staticmethod
    def create_vnet(cluster_details: dict, export_path: str) -> dict:
        # Get params
        cluster_id = cluster_details["id"]
        location = cluster_details["cloud"]["location"]

        # Load and update parameters
<<<<<<< HEAD
        with open(os.path.expanduser(f"{GlobalPaths.MARO_GRASS_LIB}/azure/create_vnet/parameters.json"), "r") as f:
=======
        with open(f"{GlobalPaths.ABS_MARO_GRASS_LIB}/azure/create_vnet/parameters.json", "r") as f:
>>>>>>> 7594a9b6
            base_parameters = json.load(f)
            parameters = base_parameters["parameters"]
            parameters["location"]["value"] = location
            parameters["virtualNetworkName"]["value"] = f"{cluster_id}-vnet"

        # Export parameters if the path is set
        if export_path:
            os.makedirs(os.path.dirname(export_path), exist_ok=True)
            with open(export_path, "w") as fw:
                json.dump(base_parameters, fw, indent=4)

        return base_parameters

    @staticmethod
    def create_master(cluster_details: dict, node_size: str, export_path: str) -> dict:
        # Get params
        resource_name = "master"
        cluster_id = cluster_details["id"]
        location = cluster_details["cloud"]["location"]
        admin_username = cluster_details["user"]["admin_username"]
        admin_public_key = cluster_details["user"]["admin_public_key"]
<<<<<<< HEAD

        # Load and update parameters
        with open(os.path.expanduser(f"{GlobalPaths.MARO_GRASS_LIB}/azure/create_master/parameters.json"), "r") as f:
=======
        ssh_port = cluster_details["connection"]["ssh"]["port"]

        # Load and update parameters
        with open(f"{GlobalPaths.ABS_MARO_GRASS_LIB}/azure/create_master/parameters.json", "r") as f:
>>>>>>> 7594a9b6
            base_parameters = json.load(f)
            parameters = base_parameters["parameters"]
            parameters["location"]["value"] = location
            parameters["networkInterfaceName"]["value"] = f"{cluster_id}-{resource_name}-nic"
            parameters["networkSecurityGroupName"]["value"] = f"{cluster_id}-{resource_name}-nsg"
            parameters["virtualNetworkName"]["value"] = f"{cluster_id}-vnet"
            parameters["publicIpAddressName"]["value"] = f"{cluster_id}-{resource_name}-pip"
            parameters["virtualMachineName"]["value"] = f"{cluster_id}-{resource_name}-vm"
            parameters["virtualMachineSize"]["value"] = node_size
            parameters["adminUsername"]["value"] = admin_username
            parameters["adminPublicKey"]["value"] = admin_public_key
<<<<<<< HEAD
=======
            parameters["sshDestinationPort"]["value"] = f"{ssh_port}"
>>>>>>> 7594a9b6

        # Export parameters if the path is set
        if export_path:
            os.makedirs(os.path.dirname(export_path), exist_ok=True)
            with open(export_path, "w") as fw:
                json.dump(base_parameters, fw, indent=4)

        return base_parameters

    @staticmethod
    def create_build_node_image_vm(cluster_details: dict, node_size: str, export_path: str) -> dict:
        # Get params
        resource_name = "build-node-image"
        cluster_id = cluster_details["id"]
        location = cluster_details["cloud"]["location"]
        admin_username = cluster_details["user"]["admin_username"]
        admin_public_key = cluster_details["user"]["admin_public_key"]
<<<<<<< HEAD

        # Load and update parameters
        with open(
            os.path.expanduser(f"{GlobalPaths.MARO_GRASS_LIB}/azure/create_build_node_image_vm/parameters.json"),
            "r"
        ) as f:
=======
        ssh_port = cluster_details["connection"]["ssh"]["port"]

        # Load and update parameters
        with open(f"{GlobalPaths.ABS_MARO_GRASS_LIB}/azure/create_build_node_image_vm/parameters.json", "r") as f:
>>>>>>> 7594a9b6
            base_parameters = json.load(f)
            parameters = base_parameters["parameters"]
            parameters["location"]["value"] = location
            parameters["networkInterfaceName"]["value"] = f"{cluster_id}-{resource_name}-nic"
            parameters["networkSecurityGroupName"]["value"] = f"{cluster_id}-{resource_name}-nsg"
            parameters["virtualNetworkName"]["value"] = f"{cluster_id}-vnet"
            parameters["publicIpAddressName"]["value"] = f"{cluster_id}-{resource_name}-pip"
            parameters["virtualMachineName"]["value"] = f"{cluster_id}-{resource_name}-vm"
            parameters["virtualMachineSize"]["value"] = node_size
            parameters["adminUsername"]["value"] = admin_username
            parameters["adminPublicKey"]["value"] = admin_public_key
<<<<<<< HEAD
=======
            parameters["sshDestinationPort"]["value"] = f"{ssh_port}"
>>>>>>> 7594a9b6

        # Export parameters if the path is set
        if export_path:
            os.makedirs(os.path.dirname(export_path), exist_ok=True)
            with open(export_path, "w") as fw:
                json.dump(base_parameters, fw, indent=4)

        return base_parameters

    @staticmethod
    def create_node(
        node_name: str, cluster_details: dict,
        node_size: str, image_resource_id: str,
        export_path: str
    ) -> dict:
        # Extract variables
        resource_name = node_name
        cluster_id = cluster_details["id"]
        location = cluster_details["cloud"]["location"]
        admin_username = cluster_details["user"]["admin_username"]
        admin_public_key = cluster_details["user"]["admin_public_key"]
<<<<<<< HEAD

        # Load and update parameters
        with open(os.path.expanduser(f"{GlobalPaths.MARO_GRASS_LIB}/azure/create_node/parameters.json"), "r") as f:
=======
        ssh_port = cluster_details["connection"]["ssh"]["port"]

        # Load and update parameters
        with open(f"{GlobalPaths.ABS_MARO_GRASS_LIB}/azure/create_node/parameters.json", "r") as f:
>>>>>>> 7594a9b6
            base_parameters = json.load(f)
            parameters = base_parameters["parameters"]
            parameters["location"]["value"] = location
            parameters["networkInterfaceName"]["value"] = f"{cluster_id}-{resource_name}-nic"
            parameters["networkSecurityGroupName"]["value"] = f"{cluster_id}-{resource_name}-nsg"
            parameters["virtualNetworkName"]["value"] = f"{cluster_id}-vnet"
            parameters["publicIpAddressName"]["value"] = f"{cluster_id}-{resource_name}-pip"
            parameters["virtualMachineName"]["value"] = f"{cluster_id}-{resource_name}-vm"
            parameters["virtualMachineSize"]["value"] = node_size
            parameters["imageResourceId"]["value"] = image_resource_id
            parameters["adminUsername"]["value"] = admin_username
            parameters["adminPublicKey"]["value"] = admin_public_key
<<<<<<< HEAD
=======
            parameters["sshDestinationPort"]["value"] = f"{ssh_port}"
>>>>>>> 7594a9b6

        # Export parameters if the path is set
        if export_path:
            os.makedirs(os.path.dirname(export_path), exist_ok=True)
            with open(export_path, "w") as fw:
                json.dump(base_parameters, fw, indent=4)

        return base_parameters<|MERGE_RESOLUTION|>--- conflicted
+++ resolved
@@ -51,15 +51,9 @@
 
         # Get cluster name and save details
         cluster_name = create_deployment["name"]
-<<<<<<< HEAD
-        if os.path.isdir(os.path.expanduser(f"{GlobalPaths.MARO_CLUSTERS}/{cluster_name}")):
-            raise CliException(f"Cluster {cluster_name} is exist")
-        os.makedirs(os.path.expanduser(f"{GlobalPaths.MARO_CLUSTERS}/{cluster_name}"))
-=======
         if os.path.isdir(f"{GlobalPaths.ABS_MARO_CLUSTERS}/{cluster_name}"):
             raise BadRequestError(f"Cluster '{cluster_name}' is exist.")
         os.makedirs(f"{GlobalPaths.ABS_MARO_CLUSTERS}/{cluster_name}")
->>>>>>> 7594a9b6
         save_cluster_details(
             cluster_name=cluster_name,
             cluster_details=create_deployment
@@ -69,18 +63,6 @@
     def _standardize_create_deployment(create_deployment: dict):
         samba_password = "".join(secrets.choice(string.ascii_letters + string.digits) for _ in range(20))
         optional_key_to_value = {
-<<<<<<< HEAD
-            "root['master']['redis']": {"port": 6379},
-            "root['master']['redis']['port']": 6379,
-            "root['master']['fluentd']": {"port": 24224},
-            "root['master']['fluentd']['port']": 24224,
-            "root['master']['samba']": {"password": "".join(secrets.choice(alphabet) for _ in range(20))},
-            "root['master']['samba']['password']": "".join(secrets.choice(alphabet) for _ in range(20))
-        }
-        with open(os.path.expanduser(
-            f"{GlobalPaths.MARO_GRASS_LIB}/deployments/internal/grass-azure-create.yml")
-        ) as fr:
-=======
             "root['master']['redis']": {"port": GlobalParams.DEFAULT_REDIS_PORT},
             "root['master']['redis']['port']": GlobalParams.DEFAULT_REDIS_PORT,
             "root['master']['fluentd']": {"port": GlobalParams.DEFAULT_FLUENTD_PORT},
@@ -92,7 +74,6 @@
             "root['connection']['ssh']['port']": GlobalParams.DEFAULT_SSH_PORT
         }
         with open(f"{GlobalPaths.ABS_MARO_GRASS_LIB}/deployments/internal/grass_azure_create.yml") as fr:
->>>>>>> 7594a9b6
             create_deployment_template = yaml.safe_load(fr)
         validate_and_fill_dict(
             template_dict=create_deployment_template,
@@ -124,11 +105,7 @@
 
     def _set_cluster_id(self):
         # Set cluster id
-<<<<<<< HEAD
-        cluster_details["id"] = generate_cluster_id()
-=======
         self.cluster_details["id"] = generate_cluster_id()
->>>>>>> 7594a9b6
 
         # Save details
         save_cluster_details(
@@ -138,16 +115,9 @@
 
     def _create_resource_group(self):
         # Load and reload details
-<<<<<<< HEAD
-        cluster_details = self.cluster_details
-        subscription = cluster_details["cloud"]["subscription"]
-        resource_group = cluster_details["cloud"]["resource_group"]
-        location = cluster_details["cloud"]["location"]
-=======
         subscription = self.cluster_details["cloud"]["subscription"]
         resource_group = self.cluster_details["cloud"]["resource_group"]
         location = self.cluster_details["cloud"]["location"]
->>>>>>> 7594a9b6
 
         # Check if Azure CLI is installed
         version_details = AzureExecutor.get_version()
@@ -172,19 +142,6 @@
         logger.info("Creating vnet")
 
         # Load details
-<<<<<<< HEAD
-        cluster_details = self.cluster_details
-        resource_group = cluster_details["cloud"]["resource_group"]
-
-        # Create ARM parameters and start deployment
-        template_file_path = os.path.expanduser(f"{GlobalPaths.MARO_GRASS_LIB}/azure/create_vnet/template.json")
-        parameters_file_path = os.path.expanduser(
-            f"{GlobalPaths.MARO_CLUSTERS}/{self.cluster_name}/azure/create_vnet/parameters.json"
-        )
-        ArmTemplateParameterBuilder.create_vnet(
-            cluster_details=cluster_details,
-            export_path=parameters_file_path
-=======
         resource_group = self.cluster_details["cloud"]["resource_group"]
 
         # Create ARM parameters and start deployment
@@ -195,18 +152,12 @@
         ArmTemplateParameterBuilder.create_vnet(
             cluster_details=self.cluster_details,
             export_path=abs_parameters_file_path
->>>>>>> 7594a9b6
         )
         AzureExecutor.start_deployment(
             resource_group=resource_group,
             deployment_name="vnet",
-<<<<<<< HEAD
-            template_file_path=template_file_path,
-            parameters_file_path=parameters_file_path
-=======
             template_file_path=abs_template_file_path,
             parameters_file_path=abs_parameters_file_path
->>>>>>> 7594a9b6
         )
 
         logger.info_green("Vnet is created")
@@ -216,38 +167,20 @@
 
         # Load details
         resource_name = "build-node-image"
-<<<<<<< HEAD
-        cluster_details = self.cluster_details
-        cluster_id = cluster_details["id"]
-        resource_group = cluster_details["cloud"]["resource_group"]
-        admin_username = cluster_details["user"]["admin_username"]
-=======
         cluster_id = self.cluster_details["id"]
         resource_group = self.cluster_details["cloud"]["resource_group"]
         admin_username = self.cluster_details["user"]["admin_username"]
         ssh_port = self.cluster_details["connection"]["ssh"]["port"]
->>>>>>> 7594a9b6
         image_name = f"{cluster_id}-node-image"
         vm_name = f"{cluster_id}-{resource_name}-vm"
 
         # Create ARM parameters and start deployment
-<<<<<<< HEAD
-        template_file_path = os.path.expanduser(
-            f"{GlobalPaths.MARO_GRASS_LIB}/azure/create_build_node_image_vm/template.json"
-        )
-        parameters_file_path = os.path.expanduser(
-            f"{GlobalPaths.MARO_CLUSTERS}/{self.cluster_name}/azure/create_build_node_image_vm/parameters.json"
-        )
-        ArmTemplateParameterBuilder.create_build_node_image_vm(
-            cluster_details=cluster_details,
-=======
         template_file_path = f"{GlobalPaths.ABS_MARO_GRASS_LIB}/azure/create_build_node_image_vm/template.json"
         parameters_file_path = (
             f"{GlobalPaths.ABS_MARO_CLUSTERS}/{self.cluster_name}/azure/create_build_node_image_vm/parameters.json"
         )
         ArmTemplateParameterBuilder.create_build_node_image_vm(
             cluster_details=self.cluster_details,
->>>>>>> 7594a9b6
             node_size="Standard_D4_v3",
             export_path=parameters_file_path
         )
@@ -268,15 +201,6 @@
         public_ip_address = ip_addresses[0]["virtualMachine"]["network"]["publicIpAddresses"][0]["ipAddress"]
 
         # Make sure capture-node-image-vm is able to connect
-<<<<<<< HEAD
-        self.grass_executor.retry_until_connected(node_ip_address=public_ip_address)
-
-        # Run init image script
-        copy_files_to_node(
-            local_path=f"{GlobalPaths.MARO_GRASS_LIB}/scripts/init_build_node_image_vm.py",
-            remote_dir="~/",
-            admin_username=admin_username, node_ip_address=public_ip_address
-=======
         self.grass_executor.retry_connection_and_set_ssh_port(node_ip_address=public_ip_address)
 
         # Run init image script
@@ -285,7 +209,6 @@
             local_path=f"{GlobalPaths.MARO_GRASS_LIB}/scripts/init_build_node_image_vm.py",
             remote_dir="~/",
             admin_username=admin_username, node_ip_address=public_ip_address, ssh_port=ssh_port
->>>>>>> 7594a9b6
         )
         self.grass_executor.remote_init_build_node_image_vm(vm_ip_address=public_ip_address)
 
@@ -309,22 +232,6 @@
         logger.info("Creating Master VM")
 
         # Load details
-<<<<<<< HEAD
-        cluster_details = self.cluster_details
-        master_details = cluster_details["master"]
-        cluster_id = cluster_details["id"]
-        resource_group = cluster_details["cloud"]["resource_group"]
-        admin_username = cluster_details["user"]["admin_username"]
-        node_size = cluster_details["master"]["node_size"]
-
-        # Create ARM parameters and start deployment
-        template_file_path = os.path.expanduser(f"{GlobalPaths.MARO_GRASS_LIB}/azure/create_master/template.json")
-        parameters_file_path = os.path.expanduser(
-            f"{GlobalPaths.MARO_CLUSTERS}/{self.cluster_name}/azure/create_master/parameters.json"
-        )
-        ArmTemplateParameterBuilder.create_master(
-            cluster_details=cluster_details,
-=======
         master_details = self.cluster_details["master"]
         cluster_id = self.cluster_details["id"]
         resource_group = self.cluster_details["cloud"]["resource_group"]
@@ -338,7 +245,6 @@
         )
         ArmTemplateParameterBuilder.create_master(
             cluster_details=self.cluster_details,
->>>>>>> 7594a9b6
             node_size=node_size,
             export_path=parameters_file_path
         )
@@ -376,17 +282,10 @@
         logger.info("Initializing Master VM")
 
         # Load details
-<<<<<<< HEAD
-        cluster_details = self.cluster_details
-        master_details = cluster_details["master"]
-        admin_username = cluster_details["user"]["admin_username"]
-        master_public_ip_address = cluster_details["master"]["public_ip_address"]
-=======
         master_details = self.cluster_details["master"]
         admin_username = self.cluster_details["user"]["admin_username"]
         master_public_ip_address = self.cluster_details["master"]["public_ip_address"]
         ssh_port = self.cluster_details["connection"]["ssh"]["port"]
->>>>>>> 7594a9b6
 
         # Make sure master is able to connect
         self.grass_executor.retry_connection_and_set_ssh_port(node_ip_address=master_public_ip_address)
@@ -443,11 +342,7 @@
             cluster_name=self.cluster_name,
             cluster_details=self.cluster_details
         )
-<<<<<<< HEAD
-        self.grass_executor.remote_set_master_details(master_details=cluster_details["master"])
-=======
         self.grass_executor.remote_set_master_details(master_details=master_details)
->>>>>>> 7594a9b6
 
         logger.info_green("Master VM is initialized")
 
@@ -455,15 +350,8 @@
 
     def delete(self):
         # Load details
-<<<<<<< HEAD
-        cluster_name = self.cluster_name
-        cluster_details = load_cluster_details(cluster_name=cluster_name)
-        cluster_id = cluster_details["id"]
-        resource_group = cluster_details["cloud"]["resource_group"]
-=======
         cluster_id = self.cluster_details["id"]
         resource_group = self.cluster_details["cloud"]["resource_group"]
->>>>>>> 7594a9b6
 
         logger.info(f"Deleting cluster {self.cluster_name}")
 
@@ -574,29 +462,16 @@
         logger.info(message=f"Creating VM {node_name}")
 
         # Load details
-<<<<<<< HEAD
-        cluster_details = self.cluster_details
-        location = cluster_details["cloud"]["location"]
-        cluster_id = cluster_details["id"]
-        resource_group = cluster_details["cloud"]["resource_group"]
-=======
         location = self.cluster_details["cloud"]["location"]
         cluster_id = self.cluster_details["id"]
         resource_group = self.cluster_details["cloud"]["resource_group"]
->>>>>>> 7594a9b6
         image_name = f"{cluster_id}-node-image"
         image_resource_id = AzureExecutor.get_image_resource_id(resource_group=resource_group, image_name=image_name)
 
         # Create ARM parameters and start deployment
-<<<<<<< HEAD
-        template_file_path = os.path.expanduser(f"{GlobalPaths.MARO_GRASS_LIB}/azure/create_node/template.json")
-        parameters_file_path = os.path.expanduser(
-            f"{GlobalPaths.MARO_CLUSTERS}/{self.cluster_name}/azure/create_{node_name}/parameters.json"
-=======
         template_file_path = f"{GlobalPaths.ABS_MARO_GRASS_LIB}/azure/create_node/template.json"
         parameters_file_path = (
             f"{GlobalPaths.ABS_MARO_CLUSTERS}/{self.cluster_name}/azure/create_{node_name}/parameters.json"
->>>>>>> 7594a9b6
         )
         ArmTemplateParameterBuilder.create_node(
             node_name=node_name,
@@ -630,11 +505,8 @@
 
         # Save details
         node_details = {
-<<<<<<< HEAD
-=======
             "name": node_name,
             "id": node_name,
->>>>>>> 7594a9b6
             "public_ip_address": ip_addresses[0]["virtualMachine"]["network"]["publicIpAddresses"][0]["ipAddress"],
             "private_ip_address": ip_addresses[0]["virtualMachine"]["network"]["privateIpAddresses"][0],
             "node_size": node_size,
@@ -658,12 +530,7 @@
         logger.info(f"Deleting node {node_name}")
 
         # Load details
-<<<<<<< HEAD
-        cluster_details = self.cluster_details
-        resource_group = cluster_details["cloud"]["resource_group"]
-=======
         resource_group = self.cluster_details["cloud"]["resource_group"]
->>>>>>> 7594a9b6
 
         # Delete resources
         self._delete_resources(resource_name=node_name)
@@ -675,13 +542,7 @@
         )
 
         # Delete parameters_file
-<<<<<<< HEAD
-        parameters_folder_path = f"{GlobalPaths.MARO_CLUSTERS}/{self.cluster_name}/azure/create_{node_name}"
-        command = f"rm -r {parameters_folder_path}"
-        _ = SubProcess.run(command)
-=======
         shutil.rmtree(f"{GlobalPaths.ABS_MARO_CLUSTERS}/{self.cluster_name}/azure/create_{node_name}")
->>>>>>> 7594a9b6
 
         # Update node status
         self.grass_executor.remote_update_node_status(
@@ -695,17 +556,10 @@
         logger.info(f"Initiating node {node_name}")
 
         # Load details
-<<<<<<< HEAD
-        cluster_details = self.cluster_details
-        admin_username = cluster_details["user"]["admin_username"]
-        node_details = self.grass_executor.remote_get_node_details(node_name=node_name)
-        node_public_ip_address = node_details["public_ip_address"]
-=======
         admin_username = self.cluster_details["user"]["admin_username"]
         node_details = self.grass_executor.remote_get_node_details(node_name=node_name)
         node_public_ip_address = node_details["public_ip_address"]
         ssh_port = self.cluster_details["connection"]["ssh"]["port"]
->>>>>>> 7594a9b6
 
         # Make sure the node is able to connect
         self.grass_executor.retry_connection_and_set_ssh_port(node_ip_address=node_public_ip_address)
@@ -788,14 +642,8 @@
         logger.info(f"Starting node {node_name}")
 
         # Load details
-<<<<<<< HEAD
-        cluster_details = self.cluster_details
-        cluster_id = cluster_details["id"]
-        resource_group = cluster_details["cloud"]["resource_group"]
-=======
         cluster_id = self.cluster_details["id"]
         resource_group = self.cluster_details["cloud"]["resource_group"]
->>>>>>> 7594a9b6
         node_details = self.grass_executor.remote_get_node_details(node_name=node_name)
         node_public_ip_address = node_details["public_ip_address"]
 
@@ -863,14 +711,8 @@
         logger.info(f"Stopping node {node_name}")
 
         # Load details
-<<<<<<< HEAD
-        cluster_details = self.cluster_details
-        cluster_id = cluster_details["id"]
-        resource_group = cluster_details["cloud"]["resource_group"]
-=======
         cluster_id = self.cluster_details["id"]
         resource_group = self.cluster_details["cloud"]["resource_group"]
->>>>>>> 7594a9b6
 
         # Stop node
         AzureExecutor.stop_vm(
@@ -888,12 +730,7 @@
 
     def _get_node_size_to_spec(self) -> dict:
         # Load details
-<<<<<<< HEAD
-        cluster_details = self.cluster_details
-        location = cluster_details["cloud"]["location"]
-=======
         location = self.cluster_details["cloud"]["location"]
->>>>>>> 7594a9b6
 
         # List available sizes for VMs
         specs = AzureExecutor.list_vm_sizes(location=location)
@@ -937,15 +774,9 @@
         remote_image_name: str
     ):
         # Load details
-<<<<<<< HEAD
-        cluster_details = self.cluster_details
-        admin_username = cluster_details["user"]["admin_username"]
-        master_public_ip_address = cluster_details["master"]["public_ip_address"]
-=======
         admin_username = self.cluster_details["user"]["admin_username"]
         master_public_ip_address = self.cluster_details["master"]["public_ip_address"]
         ssh_port = self.cluster_details["connection"]["ssh"]["port"]
->>>>>>> 7594a9b6
 
         # Get images dir
         images_dir = f"{GlobalPaths.MARO_CLUSTERS}/{self.cluster_name}/images"
@@ -1092,15 +923,9 @@
         logger.info(f"Start sending job ticket {job_details['name']}")
 
         # Load details
-<<<<<<< HEAD
-        cluster_details = self.cluster_details
-        admin_username = cluster_details["user"]["admin_username"]
-        master_public_ip_address = cluster_details["master"]["public_ip_address"]
-=======
         admin_username = self.cluster_details["user"]["admin_username"]
         master_public_ip_address = self.cluster_details["master"]["public_ip_address"]
         ssh_port = self.cluster_details["connection"]["ssh"]["port"]
->>>>>>> 7594a9b6
         job_name = job_details["name"]
 
         # Sync mkdir
@@ -1157,14 +982,9 @@
             cluster_name=self.cluster_name,
             job_name=job_name
         )
-<<<<<<< HEAD
-        admin_username = cluster_details["user"]["admin_username"]
-        master_public_ip_address = cluster_details["master"]["public_ip_address"]
-=======
         admin_username = self.cluster_details["user"]["admin_username"]
         master_public_ip_address = self.cluster_details["master"]["public_ip_address"]
         ssh_port = self.cluster_details["connection"]["ssh"]["port"]
->>>>>>> 7594a9b6
         job_id = job_details["id"]
 
         # Copy logs from master
@@ -1183,13 +1003,7 @@
         optional_key_to_value = {
             "root['tags']": {}
         }
-<<<<<<< HEAD
-        with open(os.path.expanduser(
-            f"{GlobalPaths.MARO_GRASS_LIB}/deployments/internal/grass-azure-start-job.yml")
-        ) as fr:
-=======
         with open(f"{GlobalPaths.ABS_MARO_GRASS_LIB}/deployments/internal/grass_azure_start_job.yml") as fr:
->>>>>>> 7594a9b6
             start_job_template = yaml.safe_load(fr)
         validate_and_fill_dict(
             template_dict=start_job_template,
@@ -1198,11 +1012,7 @@
         )
 
         # Validate component
-<<<<<<< HEAD
-        with open(os.path.expanduser(f"{GlobalPaths.MARO_GRASS_LIB}/deployments/internal/component.yml"), "r") as fr:
-=======
         with open(f"{GlobalPaths.ABS_MARO_GRASS_LIB}/deployments/internal/component.yml", "r") as fr:
->>>>>>> 7594a9b6
             start_job_component_template = yaml.safe_load(fr)
         components_details = start_job_deployment["components"]
         for _, component_details in components_details.items():
@@ -1242,13 +1052,7 @@
         schedule_name = start_schedule_deployment["name"]
 
         # Load details
-<<<<<<< HEAD
-        cluster_details = self.cluster_details
-        admin_username = cluster_details["user"]["admin_username"]
-        master_public_ip_address = cluster_details["master"]["public_ip_address"]
-=======
         master_public_ip_address = self.cluster_details["master"]["public_ip_address"]
->>>>>>> 7594a9b6
 
         # Sync mkdir
         self._sync_mkdir(
@@ -1291,15 +1095,8 @@
 
     @staticmethod
     def _standardize_start_schedule_deployment(start_schedule_deployment: dict):
-<<<<<<< HEAD
-        # Validate grass-azure-start-job
-        with open(os.path.expanduser(
-            f"{GlobalPaths.MARO_GRASS_LIB}/deployments/internal/grass-azure-start-schedule.yml")
-        ) as fr:
-=======
         # Validate grass_azure_start_job
         with open(f"{GlobalPaths.ABS_MARO_GRASS_LIB}/deployments/internal/grass_azure_start_schedule.yml") as fr:
->>>>>>> 7594a9b6
             start_job_template = yaml.safe_load(fr)
         validate_and_fill_dict(
             template_dict=start_job_template,
@@ -1308,11 +1105,7 @@
         )
 
         # Validate component
-<<<<<<< HEAD
-        with open(os.path.expanduser(f"{GlobalPaths.MARO_GRASS_LIB}/deployments/internal/component.yml")) as fr:
-=======
         with open(f"{GlobalPaths.ABS_MARO_GRASS_LIB}/deployments/internal/component.yml") as fr:
->>>>>>> 7594a9b6
             start_job_component_template = yaml.safe_load(fr)
         components_details = start_schedule_deployment["components"]
         for _, component_details in components_details.items():
@@ -1391,8 +1184,6 @@
         if len(deletable_ids) > 0:
             AzureExecutor.delete_resources(resources=deletable_ids)
 
-<<<<<<< HEAD
-=======
     def _sync_mkdir(self, path: str, node_ip_address: str):
         """Mkdir synchronously at local and remote.
 
@@ -1406,7 +1197,6 @@
         # Create remote dir
         self.grass_executor.remote_mkdir(node_ip_address=node_ip_address, path=path)
 
->>>>>>> 7594a9b6
 
 class ArmTemplateParameterBuilder:
     @staticmethod
@@ -1416,11 +1206,7 @@
         location = cluster_details["cloud"]["location"]
 
         # Load and update parameters
-<<<<<<< HEAD
-        with open(os.path.expanduser(f"{GlobalPaths.MARO_GRASS_LIB}/azure/create_vnet/parameters.json"), "r") as f:
-=======
         with open(f"{GlobalPaths.ABS_MARO_GRASS_LIB}/azure/create_vnet/parameters.json", "r") as f:
->>>>>>> 7594a9b6
             base_parameters = json.load(f)
             parameters = base_parameters["parameters"]
             parameters["location"]["value"] = location
@@ -1442,16 +1228,10 @@
         location = cluster_details["cloud"]["location"]
         admin_username = cluster_details["user"]["admin_username"]
         admin_public_key = cluster_details["user"]["admin_public_key"]
-<<<<<<< HEAD
-
-        # Load and update parameters
-        with open(os.path.expanduser(f"{GlobalPaths.MARO_GRASS_LIB}/azure/create_master/parameters.json"), "r") as f:
-=======
         ssh_port = cluster_details["connection"]["ssh"]["port"]
 
         # Load and update parameters
         with open(f"{GlobalPaths.ABS_MARO_GRASS_LIB}/azure/create_master/parameters.json", "r") as f:
->>>>>>> 7594a9b6
             base_parameters = json.load(f)
             parameters = base_parameters["parameters"]
             parameters["location"]["value"] = location
@@ -1463,10 +1243,7 @@
             parameters["virtualMachineSize"]["value"] = node_size
             parameters["adminUsername"]["value"] = admin_username
             parameters["adminPublicKey"]["value"] = admin_public_key
-<<<<<<< HEAD
-=======
             parameters["sshDestinationPort"]["value"] = f"{ssh_port}"
->>>>>>> 7594a9b6
 
         # Export parameters if the path is set
         if export_path:
@@ -1484,19 +1261,10 @@
         location = cluster_details["cloud"]["location"]
         admin_username = cluster_details["user"]["admin_username"]
         admin_public_key = cluster_details["user"]["admin_public_key"]
-<<<<<<< HEAD
-
-        # Load and update parameters
-        with open(
-            os.path.expanduser(f"{GlobalPaths.MARO_GRASS_LIB}/azure/create_build_node_image_vm/parameters.json"),
-            "r"
-        ) as f:
-=======
         ssh_port = cluster_details["connection"]["ssh"]["port"]
 
         # Load and update parameters
         with open(f"{GlobalPaths.ABS_MARO_GRASS_LIB}/azure/create_build_node_image_vm/parameters.json", "r") as f:
->>>>>>> 7594a9b6
             base_parameters = json.load(f)
             parameters = base_parameters["parameters"]
             parameters["location"]["value"] = location
@@ -1508,10 +1276,7 @@
             parameters["virtualMachineSize"]["value"] = node_size
             parameters["adminUsername"]["value"] = admin_username
             parameters["adminPublicKey"]["value"] = admin_public_key
-<<<<<<< HEAD
-=======
             parameters["sshDestinationPort"]["value"] = f"{ssh_port}"
->>>>>>> 7594a9b6
 
         # Export parameters if the path is set
         if export_path:
@@ -1533,16 +1298,10 @@
         location = cluster_details["cloud"]["location"]
         admin_username = cluster_details["user"]["admin_username"]
         admin_public_key = cluster_details["user"]["admin_public_key"]
-<<<<<<< HEAD
-
-        # Load and update parameters
-        with open(os.path.expanduser(f"{GlobalPaths.MARO_GRASS_LIB}/azure/create_node/parameters.json"), "r") as f:
-=======
         ssh_port = cluster_details["connection"]["ssh"]["port"]
 
         # Load and update parameters
         with open(f"{GlobalPaths.ABS_MARO_GRASS_LIB}/azure/create_node/parameters.json", "r") as f:
->>>>>>> 7594a9b6
             base_parameters = json.load(f)
             parameters = base_parameters["parameters"]
             parameters["location"]["value"] = location
@@ -1555,10 +1314,7 @@
             parameters["imageResourceId"]["value"] = image_resource_id
             parameters["adminUsername"]["value"] = admin_username
             parameters["adminPublicKey"]["value"] = admin_public_key
-<<<<<<< HEAD
-=======
             parameters["sshDestinationPort"]["value"] = f"{ssh_port}"
->>>>>>> 7594a9b6
 
         # Export parameters if the path is set
         if export_path:
