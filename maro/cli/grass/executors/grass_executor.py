--- conflicted
+++ resolved
@@ -20,20 +20,12 @@
         self.cluster_details = cluster_details
         self.cluster_name = cluster_details["name"]
 
-<<<<<<< HEAD
-        self.admin_username = self.cluster_details["user"]['admin_username']
-
-    def remote_build_image(self, remote_context_path: str, remote_image_name: str):
-        command = (
-            f"ssh -o StrictHostKeyChecking=no "
-=======
         self.admin_username = self.cluster_details["user"]["admin_username"]
         self.ssh_port = self.cluster_details["connection"]["ssh"]["port"]
 
     def remote_build_image(self, remote_context_path: str, remote_image_name: str):
         command = (
             f"ssh -o StrictHostKeyChecking=no -p {self.ssh_port} "
->>>>>>> 7594a9b6
             f"{self.admin_username}@{self.cluster_details['master']['public_ip_address']} "
             f"'cd {GlobalPaths.MARO_GRASS_LIB}; python3 -m scripts.build_image "
             f"{self.cluster_name} {remote_context_path} {remote_image_name}'"
@@ -42,11 +34,7 @@
 
     def remote_clean(self, parallels: int):
         command = (
-<<<<<<< HEAD
-            f"ssh -o StrictHostKeyChecking=no "
-=======
-            f"ssh -o StrictHostKeyChecking=no -p {self.ssh_port} "
->>>>>>> 7594a9b6
+            f"ssh -o StrictHostKeyChecking=no -p {self.ssh_port} "
             f"{self.admin_username}@{self.cluster_details['master']['public_ip_address']} "
             f"'cd {GlobalPaths.MARO_GRASS_LIB}; python3 -m scripts.clean {self.cluster_name} {parallels}'"
         )
@@ -54,11 +42,7 @@
 
     def remote_get_checksum(self, file_path: str) -> str:
         command = (
-<<<<<<< HEAD
-            f"ssh -o StrictHostKeyChecking=no "
-=======
-            f"ssh -o StrictHostKeyChecking=no -p {self.ssh_port} "
->>>>>>> 7594a9b6
+            f"ssh -o StrictHostKeyChecking=no -p {self.ssh_port} "
             f"{self.admin_username}@{self.cluster_details['master']['public_ip_address']} "
             f"'cd {GlobalPaths.MARO_GRASS_LIB}; python3 -m scripts.get_checksum {file_path}'"
         )
@@ -67,11 +51,7 @@
 
     def remote_get_jobs_details(self):
         command = (
-<<<<<<< HEAD
-            f"ssh -o StrictHostKeyChecking=no "
-=======
-            f"ssh -o StrictHostKeyChecking=no -p {self.ssh_port} "
->>>>>>> 7594a9b6
+            f"ssh -o StrictHostKeyChecking=no -p {self.ssh_port} "
             f"{self.admin_username}@{self.cluster_details['master']['public_ip_address']} "
             f"'cd {GlobalPaths.MARO_GRASS_LIB}; python3 -m scripts.get_jobs_details {self.cluster_name}'"
         )
@@ -80,11 +60,7 @@
 
     def remote_get_master_details(self):
         command = (
-<<<<<<< HEAD
-            f"ssh -o StrictHostKeyChecking=no "
-=======
-            f"ssh -o StrictHostKeyChecking=no -p {self.ssh_port} "
->>>>>>> 7594a9b6
+            f"ssh -o StrictHostKeyChecking=no -p {self.ssh_port} "
             f"{self.admin_username}@{self.cluster_details['master']['public_ip_address']} "
             f"'cd {GlobalPaths.MARO_GRASS_LIB}; python3 -m scripts.get_master_details {self.cluster_name}'"
         )
@@ -93,11 +69,7 @@
 
     def remote_get_node_details(self, node_name: str):
         command = (
-<<<<<<< HEAD
-            f"ssh -o StrictHostKeyChecking=no "
-=======
-            f"ssh -o StrictHostKeyChecking=no -p {self.ssh_port} "
->>>>>>> 7594a9b6
+            f"ssh -o StrictHostKeyChecking=no -p {self.ssh_port} "
             f"{self.admin_username}@{self.cluster_details['master']['public_ip_address']} "
             f"'cd {GlobalPaths.MARO_GRASS_LIB}; python3 -m scripts.get_node_details {self.cluster_name} {node_name}'"
         )
@@ -106,11 +78,7 @@
 
     def remote_get_nodes_details(self):
         command = (
-<<<<<<< HEAD
-            f"ssh -o StrictHostKeyChecking=no "
-=======
-            f"ssh -o StrictHostKeyChecking=no -p {self.ssh_port} "
->>>>>>> 7594a9b6
+            f"ssh -o StrictHostKeyChecking=no -p {self.ssh_port} "
             f"{self.admin_username}@{self.cluster_details['master']['public_ip_address']} "
             f"'cd {GlobalPaths.MARO_GRASS_LIB}; python3 -m scripts.get_nodes_details {self.cluster_name}'"
         )
@@ -119,11 +87,7 @@
 
     def remote_get_containers_details(self):
         command = (
-<<<<<<< HEAD
-            f"ssh -o StrictHostKeyChecking=no "
-=======
-            f"ssh -o StrictHostKeyChecking=no -p {self.ssh_port} "
->>>>>>> 7594a9b6
+            f"ssh -o StrictHostKeyChecking=no -p {self.ssh_port} "
             f"{self.admin_username}@{self.cluster_details['master']['public_ip_address']} "
             f"'cd {GlobalPaths.MARO_GRASS_LIB}; python3 -m scripts.get_containers_details {self.cluster_name}'"
         )
@@ -132,39 +96,23 @@
 
     def remote_get_public_key(self, node_ip_address: str):
         command = (
-<<<<<<< HEAD
-            f"ssh -o StrictHostKeyChecking=no {self.admin_username}@{node_ip_address} "
+            f"ssh -o StrictHostKeyChecking=no -p {self.ssh_port} {self.admin_username}@{node_ip_address} "
             f"'cd {GlobalPaths.MARO_GRASS_LIB}; python3 -m scripts.get_public_key'"
         )
-        return_str = SubProcess.run(command).strip('\n')
-=======
-            f"ssh -o StrictHostKeyChecking=no -p {self.ssh_port} {self.admin_username}@{node_ip_address} "
-            f"'cd {GlobalPaths.MARO_GRASS_LIB}; python3 -m scripts.get_public_key'"
-        )
         return_str = SubProcess.run(command).strip("\n")
->>>>>>> 7594a9b6
         logger.debug(return_str)
         return return_str
 
     def remote_init_build_node_image_vm(self, vm_ip_address: str):
         command = (
-<<<<<<< HEAD
-            f"ssh -o StrictHostKeyChecking=no {self.admin_username}@{vm_ip_address} "
-            f"'python3 ~/init_build_node_image_vm.py'"
-=======
             f"ssh -o StrictHostKeyChecking=no -p {self.ssh_port} {self.admin_username}@{vm_ip_address} "
             "'python3 ~/init_build_node_image_vm.py'"
->>>>>>> 7594a9b6
         )
         SubProcess.interactive_run(command)
 
     def remote_init_master(self):
         command = (
-<<<<<<< HEAD
-            f"ssh -o StrictHostKeyChecking=no "
-=======
-            f"ssh -o StrictHostKeyChecking=no -p {self.ssh_port} "
->>>>>>> 7594a9b6
+            f"ssh -o StrictHostKeyChecking=no -p {self.ssh_port} "
             f"{self.admin_username}@{self.cluster_details['master']['public_ip_address']} "
             f"'cd {GlobalPaths.MARO_GRASS_LIB}; python3 -m scripts.init_master {self.cluster_name}'"
         )
@@ -172,11 +120,7 @@
 
     def remote_init_node(self, node_name: str, node_ip_address: str):
         command = (
-<<<<<<< HEAD
-            f"ssh -o StrictHostKeyChecking=no {self.admin_username}@{node_ip_address} "
-=======
-            f"ssh -o StrictHostKeyChecking=no -p {self.ssh_port} {self.admin_username}@{node_ip_address} "
->>>>>>> 7594a9b6
+            f"ssh -o StrictHostKeyChecking=no -p {self.ssh_port} {self.admin_username}@{node_ip_address} "
             f"'python3 ~/init_node.py {self.cluster_name} {node_name}'"
         )
         SubProcess.interactive_run(command)
@@ -190,11 +134,7 @@
 
     def remote_load_images(self, node_name: str, parallels: int, node_ip_address: str):
         command = (
-<<<<<<< HEAD
-            f"ssh -o StrictHostKeyChecking=no {self.admin_username}@{node_ip_address} "
-=======
-            f"ssh -o StrictHostKeyChecking=no -p {self.ssh_port} {self.admin_username}@{node_ip_address} "
->>>>>>> 7594a9b6
+            f"ssh -o StrictHostKeyChecking=no -p {self.ssh_port} {self.admin_username}@{node_ip_address} "
             f"'cd {GlobalPaths.MARO_GRASS_LIB}; python3 -m scripts.load_images "
             f"{self.cluster_name} {node_name} {parallels}'"
         )
@@ -202,11 +142,7 @@
 
     def remote_load_master_agent_service(self):
         command = (
-<<<<<<< HEAD
-            f"ssh -o StrictHostKeyChecking=no "
-=======
-            f"ssh -o StrictHostKeyChecking=no -p {self.ssh_port} "
->>>>>>> 7594a9b6
+            f"ssh -o StrictHostKeyChecking=no -p {self.ssh_port} "
             f"{self.admin_username}@{self.cluster_details['master']['public_ip_address']} "
             f"'cd {GlobalPaths.MARO_GRASS_LIB}; python3 -m scripts.load_master_agent_service {self.cluster_name}'"
         )
@@ -214,11 +150,7 @@
 
     def remote_load_node_agent_service(self, node_name: str, node_ip_address: str):
         command = (
-<<<<<<< HEAD
-            f"ssh -o StrictHostKeyChecking=no {self.admin_username}@{node_ip_address} "
-=======
-            f"ssh -o StrictHostKeyChecking=no -p {self.ssh_port} {self.admin_username}@{node_ip_address} "
->>>>>>> 7594a9b6
+            f"ssh -o StrictHostKeyChecking=no -p {self.ssh_port} {self.admin_username}@{node_ip_address} "
             f"'cd {GlobalPaths.MARO_GRASS_LIB}; python3 -m scripts.load_node_agent_service "
             f"{self.cluster_name} {node_name}'"
         )
@@ -226,11 +158,7 @@
 
     def remote_create_pending_job_ticket(self, job_name: str):
         command = (
-<<<<<<< HEAD
-            f"ssh -o StrictHostKeyChecking=no "
-=======
-            f"ssh -o StrictHostKeyChecking=no -p {self.ssh_port} "
->>>>>>> 7594a9b6
+            f"ssh -o StrictHostKeyChecking=no -p {self.ssh_port} "
             f"{self.admin_username}@{self.cluster_details['master']['public_ip_address']} "
             f"'cd {GlobalPaths.MARO_GRASS_LIB}; python3 -m scripts.create_pending_job_ticket "
             f"{self.cluster_name} {job_name}'"
@@ -239,11 +167,7 @@
 
     def remote_create_job_details(self, job_name: str):
         command = (
-<<<<<<< HEAD
-            f"ssh -o StrictHostKeyChecking=no "
-=======
-            f"ssh -o StrictHostKeyChecking=no -p {self.ssh_port} "
->>>>>>> 7594a9b6
+            f"ssh -o StrictHostKeyChecking=no -p {self.ssh_port} "
             f"{self.admin_username}@{self.cluster_details['master']['public_ip_address']} "
             f"'cd {GlobalPaths.MARO_GRASS_LIB}; python3 -m scripts.create_job_details "
             f"{self.cluster_name} {job_name}'"
@@ -252,11 +176,7 @@
 
     def remote_create_killed_job_ticket(self, job_name: str):
         command = (
-<<<<<<< HEAD
-            f"ssh -o StrictHostKeyChecking=no "
-=======
-            f"ssh -o StrictHostKeyChecking=no -p {self.ssh_port} "
->>>>>>> 7594a9b6
+            f"ssh -o StrictHostKeyChecking=no -p {self.ssh_port} "
             f"{self.admin_username}@{self.cluster_details['master']['public_ip_address']} "
             f"'cd {GlobalPaths.MARO_GRASS_LIB}; python3 -m scripts.create_killed_job_ticket "
             f"{self.cluster_name} {job_name}'"
@@ -265,11 +185,7 @@
 
     def remote_delete_pending_job_ticket(self, job_name: str):
         command = (
-<<<<<<< HEAD
-            f"ssh -o StrictHostKeyChecking=no "
-=======
-            f"ssh -o StrictHostKeyChecking=no -p {self.ssh_port} "
->>>>>>> 7594a9b6
+            f"ssh -o StrictHostKeyChecking=no -p {self.ssh_port} "
             f"{self.admin_username}@{self.cluster_details['master']['public_ip_address']} "
             f"'cd {GlobalPaths.MARO_GRASS_LIB}; python3 -m scripts.delete_pending_job_ticket "
             f"{self.cluster_name} {job_name}'"
@@ -279,11 +195,7 @@
     def remote_set_master_details(self, master_details: dict):
         master_details_b64 = base64.b64encode(json.dumps(master_details).encode("utf8")).decode('utf8')
         command = (
-<<<<<<< HEAD
-            f"ssh -o StrictHostKeyChecking=no "
-=======
-            f"ssh -o StrictHostKeyChecking=no -p {self.ssh_port} "
->>>>>>> 7594a9b6
+            f"ssh -o StrictHostKeyChecking=no -p {self.ssh_port} "
             f"{self.admin_username}@{self.cluster_details['master']['public_ip_address']} "
             f"'cd {GlobalPaths.MARO_GRASS_LIB}; python3 -m scripts.set_master_details "
             f"{self.cluster_name} {master_details_b64}'"
@@ -293,11 +205,7 @@
     def remote_set_node_details(self, node_name: str, node_details: dict):
         node_details_b64 = base64.b64encode(json.dumps(node_details).encode("utf8")).decode('utf8')
         command = (
-<<<<<<< HEAD
-            f"ssh -o StrictHostKeyChecking=no "
-=======
-            f"ssh -o StrictHostKeyChecking=no -p {self.ssh_port} "
->>>>>>> 7594a9b6
+            f"ssh -o StrictHostKeyChecking=no -p {self.ssh_port} "
             f"{self.admin_username}@{self.cluster_details['master']['public_ip_address']} "
             f"'cd {GlobalPaths.MARO_GRASS_LIB}; python3 -m scripts.set_node_details "
             f"{self.cluster_name} {node_name} {node_details_b64}'"
@@ -306,11 +214,7 @@
 
     def remote_update_image_files_details(self):
         command = (
-<<<<<<< HEAD
-            f"ssh -o StrictHostKeyChecking=no "
-=======
-            f"ssh -o StrictHostKeyChecking=no -p {self.ssh_port} "
->>>>>>> 7594a9b6
+            f"ssh -o StrictHostKeyChecking=no -p {self.ssh_port} "
             f"{self.admin_username}@{self.cluster_details['master']['public_ip_address']} "
             f"'cd {GlobalPaths.MARO_GRASS_LIB}; python3 -m scripts.update_image_files_details "
             f"{self.cluster_name}'"
@@ -319,23 +223,13 @@
 
     def remote_update_node_status(self, node_name: str, action: str):
         command = (
-<<<<<<< HEAD
-            f"ssh -o StrictHostKeyChecking=no "
-=======
-            f"ssh -o StrictHostKeyChecking=no -p {self.ssh_port} "
->>>>>>> 7594a9b6
+            f"ssh -o StrictHostKeyChecking=no -p {self.ssh_port} "
             f"{self.admin_username}@{self.cluster_details['master']['public_ip_address']} "
             f"'cd {GlobalPaths.MARO_GRASS_LIB}; python3 -m scripts.update_node_status "
             f"{self.cluster_name} {node_name} {action}'"
         )
         _ = SubProcess.run(command)
 
-<<<<<<< HEAD
-    def test_connection(self, node_ip_address: str):
-        command = (
-            f"ssh -o StrictHostKeyChecking=no {self.admin_username}@{node_ip_address} "
-            f"echo 'Connection established'"
-=======
     def test_ssh_22_connection(self, node_ip_address: str):
         command = (
             f"ssh -o StrictHostKeyChecking=no {self.admin_username}@{node_ip_address} "
@@ -359,7 +253,6 @@
         command = (
             f"ssh -o StrictHostKeyChecking=no {self.admin_username}@{node_ip_address} "
             f"'echo -e \"Port {self.ssh_port}\nPort 22\" | sudo tee -a /etc/ssh/sshd_config'"
->>>>>>> 7594a9b6
         )
         _ = SubProcess.run(command)
 
