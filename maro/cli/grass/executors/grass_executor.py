# Copyright (c) Microsoft Corporation.
# Licensed under the MIT license.


import base64
import json
import time

from maro.cli.utils.params import GlobalPaths
from maro.cli.utils.subprocess import SubProcess
from maro.utils.exception.cli_exception import CliError, ClusterInternalError
from maro.utils.logger import CliLogger

logger = CliLogger(name=__name__)


class GrassExecutor:
    def __init__(self, cluster_details: dict):
        self.cluster_details = cluster_details
        self.cluster_name = cluster_details["name"]

        self.admin_username = self.cluster_details["user"]['admin_username']

    def remote_build_image(self, remote_context_path: str, remote_image_name: str):
        command = (
            "ssh -o StrictHostKeyChecking=no "
            f"{self.admin_username}@{self.cluster_details['master']['public_ip_address']} "
            f"'cd {GlobalPaths.MARO_GRASS_LIB}; python3 -m scripts.build_image "
            f"{self.cluster_name} {remote_context_path} {remote_image_name}'"
        )
        _ = SubProcess.run(command)

    def remote_clean(self, parallels: int):
        command = (
            "ssh -o StrictHostKeyChecking=no "
            f"{self.admin_username}@{self.cluster_details['master']['public_ip_address']} "
            f"'cd {GlobalPaths.MARO_GRASS_LIB}; python3 -m scripts.clean {self.cluster_name} {parallels}'"
        )
        _ = SubProcess.run(command)

    def remote_get_checksum(self, file_path: str) -> str:
        command = (
            "ssh -o StrictHostKeyChecking=no "
            f"{self.admin_username}@{self.cluster_details['master']['public_ip_address']} "
            f"'cd {GlobalPaths.MARO_GRASS_LIB}; python3 -m scripts.get_checksum {file_path}'"
        )
        return_str = SubProcess.run(command)
        return return_str

    def remote_get_jobs_details(self):
        command = (
            "ssh -o StrictHostKeyChecking=no "
            f"{self.admin_username}@{self.cluster_details['master']['public_ip_address']} "
            f"'cd {GlobalPaths.MARO_GRASS_LIB}; python3 -m scripts.get_jobs_details {self.cluster_name}'"
        )
        return_str = SubProcess.run(command)
        return json.loads(return_str)

    def remote_get_master_details(self):
        command = (
            "ssh -o StrictHostKeyChecking=no "
            f"{self.admin_username}@{self.cluster_details['master']['public_ip_address']} "
            f"'cd {GlobalPaths.MARO_GRASS_LIB}; python3 -m scripts.get_master_details {self.cluster_name}'"
        )
        return_str = SubProcess.run(command)
        return json.loads(return_str)

    def remote_get_node_details(self, node_name: str):
        command = (
            "ssh -o StrictHostKeyChecking=no "
            f"{self.admin_username}@{self.cluster_details['master']['public_ip_address']} "
            f"'cd {GlobalPaths.MARO_GRASS_LIB}; python3 -m scripts.get_node_details {self.cluster_name} {node_name}'"
        )
        return_str = SubProcess.run(command)
        return json.loads(return_str)

    def remote_get_nodes_details(self):
        command = (
            "ssh -o StrictHostKeyChecking=no "
            f"{self.admin_username}@{self.cluster_details['master']['public_ip_address']} "
            f"'cd {GlobalPaths.MARO_GRASS_LIB}; python3 -m scripts.get_nodes_details {self.cluster_name}'"
        )
        return_str = SubProcess.run(command)
        return json.loads(return_str)

    def remote_get_containers_details(self):
        command = (
            "ssh -o StrictHostKeyChecking=no "
            f"{self.admin_username}@{self.cluster_details['master']['public_ip_address']} "
            f"'cd {GlobalPaths.MARO_GRASS_LIB}; python3 -m scripts.get_containers_details {self.cluster_name}'"
        )
        return_str = SubProcess.run(command)
        return json.loads(return_str)

    def remote_get_public_key(self, node_ip_address: str):
        command = (
            f"ssh -o StrictHostKeyChecking=no {self.admin_username}@{node_ip_address} "
            f"'cd {GlobalPaths.MARO_GRASS_LIB}; python3 -m scripts.get_public_key'"
        )
        return_str = SubProcess.run(command).strip("\n")
        logger.debug(return_str)
        return return_str

    def remote_init_build_node_image_vm(self, vm_ip_address: str):
        command = (
            f"ssh -o StrictHostKeyChecking=no {self.admin_username}@{vm_ip_address} "
            "'python3 ~/init_build_node_image_vm.py'"
        )
        SubProcess.interactive_run(command)

    def remote_init_master(self):
        command = (
            "ssh -o StrictHostKeyChecking=no "
            f"{self.admin_username}@{self.cluster_details['master']['public_ip_address']} "
            f"'cd {GlobalPaths.MARO_GRASS_LIB}; python3 -m scripts.init_master {self.cluster_name}'"
        )
        SubProcess.interactive_run(command)

    def remote_init_node(self, node_name: str, node_ip_address: str):
        command = (
            f"ssh -o StrictHostKeyChecking=no {self.admin_username}@{node_ip_address} "
            f"'python3 ~/init_node.py {self.cluster_name} {node_name}'"
        )
        SubProcess.interactive_run(command)

    def remote_mkdir(self, node_ip_address: str, path: str):
        command = f"ssh -o StrictHostKeyChecking=no {self.admin_username}@{node_ip_address} 'mkdir -p {path}'"
        SubProcess.run(command)

    def remote_load_images(self, node_name: str, parallels: int, node_ip_address: str):
        command = (
            f"ssh -o StrictHostKeyChecking=no {self.admin_username}@{node_ip_address} "
            f"'cd {GlobalPaths.MARO_GRASS_LIB}; python3 -m scripts.load_images "
            f"{self.cluster_name} {node_name} {parallels}'"
        )
        SubProcess.interactive_run(command)

    def remote_load_master_agent_service(self):
        command = (
            "ssh -o StrictHostKeyChecking=no "
            f"{self.admin_username}@{self.cluster_details['master']['public_ip_address']} "
            f"'cd {GlobalPaths.MARO_GRASS_LIB}; python3 -m scripts.load_master_agent_service {self.cluster_name}'"
        )
        _ = SubProcess.run(command)

    def remote_load_node_agent_service(self, node_name: str, node_ip_address: str):
        command = (
            f"ssh -o StrictHostKeyChecking=no {self.admin_username}@{node_ip_address} "
            f"'cd {GlobalPaths.MARO_GRASS_LIB}; python3 -m scripts.load_node_agent_service "
            f"{self.cluster_name} {node_name}'"
        )
        _ = SubProcess.run(command)

    def remote_create_pending_job_ticket(self, job_name: str):
        command = (
            "ssh -o StrictHostKeyChecking=no "
            f"{self.admin_username}@{self.cluster_details['master']['public_ip_address']} "
            f"'cd {GlobalPaths.MARO_GRASS_LIB}; python3 -m scripts.create_pending_job_ticket "
            f"{self.cluster_name} {job_name}'"
        )
        _ = SubProcess.run(command)

    def remote_create_job_details(self, job_name: str):
        command = (
            "ssh -o StrictHostKeyChecking=no "
            f"{self.admin_username}@{self.cluster_details['master']['public_ip_address']} "
            f"'cd {GlobalPaths.MARO_GRASS_LIB}; python3 -m scripts.create_job_details "
            f"{self.cluster_name} {job_name}'"
        )
        _ = SubProcess.run(command)

    def remote_create_killed_job_ticket(self, job_name: str):
        command = (
            "ssh -o StrictHostKeyChecking=no "
            f"{self.admin_username}@{self.cluster_details['master']['public_ip_address']} "
            f"'cd {GlobalPaths.MARO_GRASS_LIB}; python3 -m scripts.create_killed_job_ticket "
            f"{self.cluster_name} {job_name}'"
        )
        _ = SubProcess.run(command)

    def remote_delete_pending_job_ticket(self, job_name: str):
        command = (
            "ssh -o StrictHostKeyChecking=no "
            f"{self.admin_username}@{self.cluster_details['master']['public_ip_address']} "
            f"'cd {GlobalPaths.MARO_GRASS_LIB}; python3 -m scripts.delete_pending_job_ticket "
            f"{self.cluster_name} {job_name}'"
        )
        _ = SubProcess.run(command)

    def remote_set_master_details(self, master_details: dict):
        print("remote_set_master_details")
        master_details_b64 = base64.b64encode(json.dumps(master_details).encode("utf8")).decode('utf8')
        command = (
            "ssh -o StrictHostKeyChecking=no "
            f"{self.admin_username}@{self.cluster_details['master']['public_ip_address']} "
            f"'cd {GlobalPaths.MARO_GRASS_LIB}; python3 -m scripts.set_master_details "
            f"{self.cluster_name} {master_details_b64}'"
        )
        _ = SubProcess.run(command)

    def remote_set_node_details(self, node_name: str, node_details: dict):
        print("remote_set_node_details")
        node_details_b64 = base64.b64encode(json.dumps(node_details).encode("utf8")).decode('utf8')
        command = (
            "ssh -o StrictHostKeyChecking=no "
            f"{self.admin_username}@{self.cluster_details['master']['public_ip_address']} "
            f"'cd {GlobalPaths.MARO_GRASS_LIB}; python3 -m scripts.set_node_details "
            f"{self.cluster_name} {node_name} {node_details_b64}'"
        )
        _ = SubProcess.run(command)

    def remote_update_image_files_details(self):
        command = (
            "ssh -o StrictHostKeyChecking=no "
            f"{self.admin_username}@{self.cluster_details['master']['public_ip_address']} "
            f"'cd {GlobalPaths.MARO_GRASS_LIB}; python3 -m scripts.update_image_files_details "
            f"{self.cluster_name}'"
        )
        _ = SubProcess.run(command)

    def remote_update_node_status(self, node_name: str, action: str):
        command = (
            "ssh -o StrictHostKeyChecking=no "
            f"{self.admin_username}@{self.cluster_details['master']['public_ip_address']} "
            f"'cd {GlobalPaths.MARO_GRASS_LIB}; python3 -m scripts.update_node_status "
            f"{self.cluster_name} {node_name} {action}'"
        )
        _ = SubProcess.run(command)

    def test_connection(self, node_ip_address: str):
        command = (
            f"ssh -o StrictHostKeyChecking=no {self.admin_username}@{node_ip_address} "
            "echo 'Connection established'"
        )
        _ = SubProcess.run(command)

    def retry_until_connected(self, node_ip_address: str) -> bool:
        print("retry_until_connected")
        remain_retries = 10
        while remain_retries > 0:
            try:
                self.test_connection(node_ip_address)
                return True
            except CliError:
                remain_retries -= 1
                logger.debug(f"Unable to connect to {node_ip_address}, remains {remain_retries} retries.")
                time.sleep(10)
                continue
<<<<<<< HEAD
        raise CliException(f"Unable to connect to {node_ip_address}")

    def remote_interactive_connect(self, node_ip_address: str):
        command = f"ssh -o StrictHostKeyChecking=no {self.admin_username}@{node_ip_address} " \
                  f""
        SubProcess.interactive_run(command)

    @staticmethod
    # Create a new user account on target OS.
    def remote_add_user_to_node(admin_username: str, maro_user: str, node_ip_address: str, pubkey: str):
        # The admin_user is an already exist account which has privileges to create new account on target OS.
        command = f"ssh " \
                  f"{admin_username}@{node_ip_address} " \
                  f"'sudo python3 ~/create_user.py " \
                  f"{maro_user} " \
                  f"\"{pubkey}\"'"
        _ = SubProcess.run(command)

    # Delete maro cluster user account on target OS.
    @staticmethod
    def remote_delete_user_from_node(admin_username: str, delete_user: str, node_ip_address: str):
        # The admin_user is an already exist account which has privileges to create new account on target OS.
        command = f"ssh " \
                  f"{admin_username}@{node_ip_address} " \
                  f"'sudo python3 ~/delete_user.py " \
                  f"{delete_user}'"
        _ = SubProcess.run(command)
=======
        raise ClusterInternalError(f"Unable to connect to {node_ip_address}.")
>>>>>>> 7459c866
<|MERGE_RESOLUTION|>--- conflicted
+++ resolved
@@ -8,7 +8,7 @@
 
 from maro.cli.utils.params import GlobalPaths
 from maro.cli.utils.subprocess import SubProcess
-from maro.utils.exception.cli_exception import CliError, ClusterInternalError
+from maro.utils.exception.cli_exception import (CliError, CliException)
 from maro.utils.logger import CliLogger
 
 logger = CliLogger(name=__name__)
@@ -246,7 +246,6 @@
                 logger.debug(f"Unable to connect to {node_ip_address}, remains {remain_retries} retries.")
                 time.sleep(10)
                 continue
-<<<<<<< HEAD
         raise CliException(f"Unable to connect to {node_ip_address}")
 
     def remote_interactive_connect(self, node_ip_address: str):
@@ -258,22 +257,23 @@
     # Create a new user account on target OS.
     def remote_add_user_to_node(admin_username: str, maro_user: str, node_ip_address: str, pubkey: str):
         # The admin_user is an already exist account which has privileges to create new account on target OS.
-        command = f"ssh " \
-                  f"{admin_username}@{node_ip_address} " \
-                  f"'sudo python3 ~/create_user.py " \
-                  f"{maro_user} " \
-                  f"\"{pubkey}\"'"
+        command = (
+            f"ssh "
+            f"{admin_username}@{node_ip_address} "
+            f"'sudo python3 ~/create_user.py "
+            f"{maro_user} "
+            f"\"{pubkey}\"'"
+        )
         _ = SubProcess.run(command)
 
     # Delete maro cluster user account on target OS.
     @staticmethod
     def remote_delete_user_from_node(admin_username: str, delete_user: str, node_ip_address: str):
         # The admin_user is an already exist account which has privileges to create new account on target OS.
-        command = f"ssh " \
-                  f"{admin_username}@{node_ip_address} " \
-                  f"'sudo python3 ~/delete_user.py " \
-                  f"{delete_user}'"
-        _ = SubProcess.run(command)
-=======
-        raise ClusterInternalError(f"Unable to connect to {node_ip_address}.")
->>>>>>> 7459c866
+        command = (
+            f"ssh "
+            f"{admin_username}@{node_ip_address} "
+            f"'sudo python3 ~/delete_user.py "
+            f"{delete_user}'"
+        )
+        _ = SubProcess.run(command)