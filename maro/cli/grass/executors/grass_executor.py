--- conflicted
+++ resolved
@@ -21,29 +21,6 @@
 
         self.admin_username = self.cluster_details["user"]['admin_username']
 
-<<<<<<< HEAD
-    def remote_build_image(self,
-                           remote_context_path: str, remote_image_name: str):
-        print("remote_build_image")
-        command = f"ssh -o StrictHostKeyChecking=no " \
-                  f"{self.admin_username}@{self.cluster_details['master']['public_ip_address']} " \
-                  f"'python3 {GlobalPaths.MARO_GRASS_LIB}/scripts/build_image.py " \
-                  f"{self.cluster_name} {remote_context_path} {remote_image_name}'"
-        _ = SubProcess.run(command)
-
-    def remote_clean(self, parallels: int):
-        print("remote_clean")
-        command = f"ssh -o StrictHostKeyChecking=no " \
-                  f"{self.admin_username}@{self.cluster_details['master']['public_ip_address']} " \
-                  f"'python3 {GlobalPaths.MARO_GRASS_LIB}/scripts/clean.py {self.cluster_name} {parallels}'"
-        _ = SubProcess.run(command)
-
-    def remote_get_checksum(self, file_path: str) -> str:
-        print("remote_get_checksum")
-        command = f"ssh -o StrictHostKeyChecking=no " \
-                  f"{self.admin_username}@{self.cluster_details['master']['public_ip_address']} " \
-                  f"'python3 {GlobalPaths.MARO_GRASS_LIB}/scripts/get_checksum.py {file_path}'"
-=======
     def remote_build_image(self, remote_context_path: str, remote_image_name: str):
         command = (
             "ssh -o StrictHostKeyChecking=no "
@@ -67,65 +44,37 @@
             f"{self.admin_username}@{self.cluster_details['master']['public_ip_address']} "
             f"'cd {GlobalPaths.MARO_GRASS_LIB}; python3 -m scripts.get_checksum {file_path}'"
         )
->>>>>>> 6854e806
         return_str = SubProcess.run(command)
         return return_str
 
     def remote_get_jobs_details(self):
-<<<<<<< HEAD
-        print("remote_get_jobs_details")
-        command = f"ssh -o StrictHostKeyChecking=no " \
-                  f"{self.admin_username}@{self.cluster_details['master']['public_ip_address']} " \
-                  f"'python3 {GlobalPaths.MARO_GRASS_LIB}/scripts/get_jobs_details.py {self.cluster_name}'"
-=======
         command = (
             "ssh -o StrictHostKeyChecking=no "
             f"{self.admin_username}@{self.cluster_details['master']['public_ip_address']} "
             f"'cd {GlobalPaths.MARO_GRASS_LIB}; python3 -m scripts.get_jobs_details {self.cluster_name}'"
         )
->>>>>>> 6854e806
         return_str = SubProcess.run(command)
         return json.loads(return_str)
 
     def remote_get_master_details(self):
-<<<<<<< HEAD
-        print("remote_get_master_details")
-        command = f"ssh -o StrictHostKeyChecking=no " \
-                  f"{self.admin_username}@{self.cluster_details['master']['public_ip_address']} " \
-                  f"'python3 {GlobalPaths.MARO_GRASS_LIB}/scripts/get_master_details.py {self.cluster_name}'"
-=======
         command = (
             "ssh -o StrictHostKeyChecking=no "
             f"{self.admin_username}@{self.cluster_details['master']['public_ip_address']} "
             f"'cd {GlobalPaths.MARO_GRASS_LIB}; python3 -m scripts.get_master_details {self.cluster_name}'"
         )
->>>>>>> 6854e806
         return_str = SubProcess.run(command)
         return json.loads(return_str)
 
     def remote_get_node_details(self, node_name: str):
-<<<<<<< HEAD
-        print("remote_get_node_details")
-        command = f"ssh -o StrictHostKeyChecking=no " \
-                  f"{self.admin_username}@{self.cluster_details['master']['public_ip_address']} " \
-                  f"'python3 {GlobalPaths.MARO_GRASS_LIB}/scripts/get_node_details.py {self.cluster_name} {node_name}'"
-=======
         command = (
             "ssh -o StrictHostKeyChecking=no "
             f"{self.admin_username}@{self.cluster_details['master']['public_ip_address']} "
             f"'cd {GlobalPaths.MARO_GRASS_LIB}; python3 -m scripts.get_node_details {self.cluster_name} {node_name}'"
         )
->>>>>>> 6854e806
         return_str = SubProcess.run(command)
         return json.loads(return_str)
 
     def remote_get_nodes_details(self):
-<<<<<<< HEAD
-        print("remote_get_nodes_details")
-        command = f"ssh -o StrictHostKeyChecking=no " \
-                  f"{self.admin_username}@{self.cluster_details['master']['public_ip_address']} " \
-                  f"'python3 {GlobalPaths.MARO_GRASS_LIB}/scripts/get_nodes_details.py {self.cluster_name}'"
-=======
         command = (
             "ssh -o StrictHostKeyChecking=no "
             f"{self.admin_username}@{self.cluster_details['master']['public_ip_address']} "
@@ -140,23 +89,15 @@
             f"{self.admin_username}@{self.cluster_details['master']['public_ip_address']} "
             f"'cd {GlobalPaths.MARO_GRASS_LIB}; python3 -m scripts.get_containers_details {self.cluster_name}'"
         )
->>>>>>> 6854e806
         return_str = SubProcess.run(command)
         return json.loads(return_str)
 
     def remote_get_public_key(self, node_ip_address: str):
-<<<<<<< HEAD
-        print("remote_get_public_key")
-        command = f"ssh -o StrictHostKeyChecking=no {self.admin_username}@{node_ip_address} " \
-                  f"'python3 {GlobalPaths.MARO_GRASS_LIB}/scripts/get_public_key.py'"
-        return_str = SubProcess.run(command).strip('\n')
-=======
         command = (
             f"ssh -o StrictHostKeyChecking=no {self.admin_username}@{node_ip_address} "
             f"'cd {GlobalPaths.MARO_GRASS_LIB}; python3 -m scripts.get_public_key'"
         )
         return_str = SubProcess.run(command).strip("\n")
->>>>>>> 6854e806
         logger.debug(return_str)
         return return_str
 
@@ -168,31 +109,18 @@
         SubProcess.interactive_run(command)
 
     def remote_init_master(self):
-<<<<<<< HEAD
-        print("remote_init_master")
-        command = f"ssh -o StrictHostKeyChecking=no " \
-                  f"{self.admin_username}@{self.cluster_details['master']['public_ip_address']} " \
-                  f"'python3 {GlobalPaths.MARO_GRASS_LIB}/scripts/init_master.py {self.cluster_name}'"
+        command = (
+            "ssh -o StrictHostKeyChecking=no "
+            f"{self.admin_username}@{self.cluster_details['master']['public_ip_address']} "
+            f"'cd {GlobalPaths.MARO_GRASS_LIB}; python3 -m scripts.init_master {self.cluster_name}'"
+        )
         SubProcess.interactive_run(command)
 
     def remote_init_node(self, node_name: str, node_ip_address: str):
-        print("remote_init_node")
-        command = f"ssh -o StrictHostKeyChecking=no {self.admin_username}@{node_ip_address} " \
-                  f"'python3 ~/init_node.py {self.cluster_name} {node_name}'"
-=======
-        command = (
-            "ssh -o StrictHostKeyChecking=no "
-            f"{self.admin_username}@{self.cluster_details['master']['public_ip_address']} "
-            f"'cd {GlobalPaths.MARO_GRASS_LIB}; python3 -m scripts.init_master {self.cluster_name}'"
-        )
-        SubProcess.interactive_run(command)
-
-    def remote_init_node(self, node_name: str, node_ip_address: str):
         command = (
             f"ssh -o StrictHostKeyChecking=no {self.admin_username}@{node_ip_address} "
             f"'python3 ~/init_node.py {self.cluster_name} {node_name}'"
         )
->>>>>>> 6854e806
         SubProcess.interactive_run(command)
 
     def remote_mkdir(self, node_ip_address: str, path: str):
@@ -200,58 +128,6 @@
         SubProcess.run(command)
 
     def remote_load_images(self, node_name: str, parallels: int, node_ip_address: str):
-<<<<<<< HEAD
-        print("remote_load_images")
-        command = f"ssh -o StrictHostKeyChecking=no {self.admin_username}@{node_ip_address} " \
-                  f"'python3 {GlobalPaths.MARO_GRASS_LIB}/scripts/load_images.py " \
-                  f"{self.cluster_name} {node_name} {parallels}'"
-        SubProcess.interactive_run(command)
-
-    def remote_load_master_agent_service(self):
-        print("remote_load_master_agent_service")
-        command = f"ssh -o StrictHostKeyChecking=no " \
-                  f"{self.admin_username}@{self.cluster_details['master']['public_ip_address']} " \
-                  f"'python3 {GlobalPaths.MARO_GRASS_LIB}/scripts/load_master_agent_service.py {self.cluster_name}'"
-        _ = SubProcess.run(command)
-
-    def remote_load_node_agent_service(self, node_name: str, node_ip_address: str):
-        print("remote_load_node_agent_service")
-        command = f"ssh -o StrictHostKeyChecking=no {self.admin_username}@{node_ip_address} " \
-                  f"'python3 {GlobalPaths.MARO_GRASS_LIB}/scripts/load_node_agent_service.py " \
-                  f"{self.cluster_name} {node_name}'"
-        _ = SubProcess.run(command)
-
-    def remote_create_pending_job_ticket(self, job_name: str):
-        print("remote_create_pending_job_ticket")
-        command = f"ssh -o StrictHostKeyChecking=no " \
-                  f"{self.admin_username}@{self.cluster_details['master']['public_ip_address']} " \
-                  f"'python3 {GlobalPaths.MARO_GRASS_LIB}/scripts/create_pending_job_ticket.py " \
-                  f"{self.cluster_name} {job_name}'"
-        _ = SubProcess.run(command)
-
-    def remote_create_job_details(self, job_name: str):
-        print("remote_create_job_details")
-        command = f"ssh -o StrictHostKeyChecking=no " \
-                  f"{self.admin_username}@{self.cluster_details['master']['public_ip_address']} " \
-                  f"'python3 {GlobalPaths.MARO_GRASS_LIB}/scripts/create_job_details.py " \
-                  f"{self.cluster_name} {job_name}'"
-        _ = SubProcess.run(command)
-
-    def remote_create_killed_job_ticket(self, job_name: str):
-        print("remote_create_killed_job_ticket")
-        command = f"ssh -o StrictHostKeyChecking=no " \
-                  f"{self.admin_username}@{self.cluster_details['master']['public_ip_address']} " \
-                  f"'python3 {GlobalPaths.MARO_GRASS_LIB}/scripts/create_killed_job_ticket.py " \
-                  f"{self.cluster_name} {job_name}'"
-        _ = SubProcess.run(command)
-
-    def remote_delete_pending_job_ticket(self, job_name: str):
-        print("remote_delete_pending_job_ticket")
-        command = f"ssh -o StrictHostKeyChecking=no " \
-                  f"{self.admin_username}@{self.cluster_details['master']['public_ip_address']} " \
-                  f"'python3 {GlobalPaths.MARO_GRASS_LIB}/scripts/delete_pending_job_ticket.py " \
-                  f"{self.cluster_name} {job_name}'"
-=======
         command = (
             f"ssh -o StrictHostKeyChecking=no {self.admin_username}@{node_ip_address} "
             f"'cd {GlobalPaths.MARO_GRASS_LIB}; python3 -m scripts.load_images "
@@ -309,7 +185,6 @@
             f"'cd {GlobalPaths.MARO_GRASS_LIB}; python3 -m scripts.delete_pending_job_ticket "
             f"{self.cluster_name} {job_name}'"
         )
->>>>>>> 6854e806
         _ = SubProcess.run(command)
 
     def remote_set_master_details(self, master_details: dict):
@@ -335,27 +210,6 @@
         _ = SubProcess.run(command)
 
     def remote_update_image_files_details(self):
-<<<<<<< HEAD
-        print("remote_update_image_files_details")
-        command = f"ssh -o StrictHostKeyChecking=no " \
-                  f"{self.admin_username}@{self.cluster_details['master']['public_ip_address']} " \
-                  f"'python3 {GlobalPaths.MARO_GRASS_LIB}/scripts/update_image_files_details.py " \
-                  f"{self.cluster_name}'"
-        _ = SubProcess.run(command)
-
-    def remote_update_node_status(self, node_name: str, action: str):
-        print("remote_update_node_status")
-        command = f"ssh -o StrictHostKeyChecking=no " \
-                  f"{self.admin_username}@{self.cluster_details['master']['public_ip_address']} " \
-                  f"'python3 {GlobalPaths.MARO_GRASS_LIB}/scripts/update_node_status.py " \
-                  f"{self.cluster_name} {node_name} {action}'"
-        _ = SubProcess.run(command)
-
-    def test_connection(self, node_ip_address: str):
-        print("test_connection")
-        command = f"ssh -o StrictHostKeyChecking=no {self.admin_username}@{node_ip_address} " \
-                  f"echo 'Connection established'"
-=======
         command = (
             "ssh -o StrictHostKeyChecking=no "
             f"{self.admin_username}@{self.cluster_details['master']['public_ip_address']} "
@@ -378,7 +232,6 @@
             f"ssh -o StrictHostKeyChecking=no {self.admin_username}@{node_ip_address} "
             "echo 'Connection established'"
         )
->>>>>>> 6854e806
         _ = SubProcess.run(command)
 
     def retry_until_connected(self, node_ip_address: str) -> bool:
@@ -394,12 +247,9 @@
                     f"Unable to connect to {node_ip_address}, remains {remain_retries} retries")
                 time.sleep(10)
                 continue
-<<<<<<< HEAD
-
         raise CliException(f"Unable to connect to {node_ip_address}")
 
     def remote_interactive_connect(self, node_ip_address: str):
-        print("remote_interactive_connect")
         command = f"ssh -o StrictHostKeyChecking=no {self.admin_username}@{node_ip_address} " \
                   f""
         SubProcess.interactive_run(command)
@@ -407,7 +257,6 @@
     @staticmethod
     # Create a new user account on target OS.
     def remote_add_user_to_node(admin_username: str, maro_user: str, node_ip_address: str, pubkey: str):
-        print("remote_add_user_to_node")
         # The admin_user is an already exist account which has privileges to create new account on target OS.
         command = f"ssh " \
                   f"{admin_username}@{node_ip_address} " \
@@ -419,13 +268,9 @@
     # Delete maro cluster user account on target OS.
     @staticmethod
     def remote_delete_user_from_node(admin_username: str, delete_user: str, node_ip_address: str):
-        print("remote_delete_user_from_node")
         # The admin_user is an already exist account which has privileges to create new account on target OS.
         command = f"ssh " \
                   f"{admin_username}@{node_ip_address} " \
                   f"'sudo python3 ~/delete_user.py " \
                   f"{delete_user}'"
-        _ = SubProcess.run(command)
-=======
-        raise CliException(f"Unable to connect to {node_ip_address}")
->>>>>>> 6854e806
+        _ = SubProcess.run(command)