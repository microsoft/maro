--- conflicted
+++ resolved
@@ -14,11 +14,8 @@
 def push_data(cluster_name: str, local_path: str, remote_path: str, **kwargs):
     cluster_details = load_cluster_details(cluster_name=cluster_name)
 
-<<<<<<< HEAD
     if cluster_details["mode"] == "grass/azure" or "grass/on-premises":
-=======
-    if cluster_details["mode"] == "grass/azure":
->>>>>>> 65b2f246
+
         executor = GrassAzureExecutor(cluster_name=cluster_name)
         executor.push_data(local_path=local_path, remote_path=remote_path)
     else:
@@ -30,11 +27,8 @@
 def pull_data(cluster_name: str, local_path: str, remote_path: str, **kwargs):
     cluster_details = load_cluster_details(cluster_name=cluster_name)
 
-<<<<<<< HEAD
     if cluster_details["mode"] == "grass/azure" or "grass/on-premises":
-=======
-    if cluster_details["mode"] == "grass/azure":
->>>>>>> 65b2f246
+
         executor = GrassAzureExecutor(cluster_name=cluster_name)
         executor.pull_data(local_path=local_path, remote_path=remote_path)
     else:
