--- conflicted
+++ resolved
@@ -5,36 +5,17 @@
 import yaml
 
 from maro.cli.grass.executors.grass_azure_executor import GrassAzureExecutor
-<<<<<<< HEAD
-from maro.cli.grass.executors.grass_on_premises_executor import GrassOnPremisesExecutor
-from maro.utils.exception.cli_exception import ParsingError
-=======
 from maro.utils.exception.cli_exception import BadRequestError, FileOperationError, InvalidDeploymentTemplateError
->>>>>>> 7459c866
 
 
 def create(deployment_path: str, **kwargs):
     try:
-<<<<<<< HEAD
-        if create_deployment['mode'] == 'grass':
-            if create_deployment['cloud']['infra'] == 'azure':
-                GrassAzureExecutor.build_cluster_details(create_deployment=create_deployment)
-                executor = GrassAzureExecutor(cluster_name=create_deployment['name'])
-                executor.create()
-            else:
-                raise ParsingError(f"Deployment is broken: Invalid infra: {create_deployment['cloud']['infra']}")
-        elif create_deployment["mode"] == "grass/on-premises":
-                GrassOnPremisesExecutor.build_cluster_details(create_deployment=create_deployment)
-                executor = GrassOnPremisesExecutor(cluster_name=create_deployment["name"])
-                executor.create()
-=======
         with open(deployment_path, "r") as fr:
             create_deployment = yaml.safe_load(fr)
         if create_deployment["mode"] == "grass/azure":
             GrassAzureExecutor.build_cluster_details(create_deployment=create_deployment)
             executor = GrassAzureExecutor(cluster_name=create_deployment["name"])
             executor.create()
->>>>>>> 7459c866
         else:
             raise BadRequestError(f"Unsupported command in mode '{create_deployment['mode']}'.")
     except KeyError as e:
