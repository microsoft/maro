# Copyright (c) Microsoft Corporation.
# Licensed under the MIT license.


import os
import platform
import shutil
import uuid

from maro.cli.utils.copy import get_reformatted_source_path, get_reformatted_target_dir
from maro.cli.utils.params import GlobalPaths
from maro.cli.utils.subprocess import SubProcess
from maro.utils.exception.cli_exception import FileOperationError
from maro.utils.logger import CliLogger

logger = CliLogger(name=__name__)


def copy_files_to_node(
    local_path: str,
    remote_dir: str,
    admin_username: str,
    node_ip_address: str,
    ssh_port: int
) -> None:
    """Copy local files to node, automatically create folder if not exist.

    Args:
        local_path (str): path of the local file
        remote_dir (str): dir for remote files
        admin_username (str)
        node_ip_address (str)
        ssh_port (int): port of the ssh connection
    """
    source_path = get_reformatted_source_path(local_path)
    basename = os.path.basename(source_path)
    folder_name = os.path.expanduser(os.path.dirname(source_path))
    target_dir = get_reformatted_target_dir(remote_dir)

    mkdir_script = (
        f"ssh -o StrictHostKeyChecking=no -p {ssh_port} {admin_username}@{node_ip_address} "
        f"'mkdir -p {target_dir}'"
    )
    _ = SubProcess.run(mkdir_script)
<<<<<<< HEAD
    copy_script = (
        f"tar czf - -C {folder_name} {basename} | "
        f"ssh -o StrictHostKeyChecking=no {admin_username}@{node_ip_address} 'tar xzf - -C {target_dir}'"
    )
    _ = SubProcess.run(copy_script)

=======
>>>>>>> 7594a9b6

    if platform.system() in ["Linux", "Darwin"]:
        # Copy with pipe
        copy_script = (
            f"tar czf - -C {folder_name} {basename} | "
            f"ssh -o StrictHostKeyChecking=no -p {ssh_port} {admin_username}@{node_ip_address} "
            f"'tar xzf - -C {target_dir}'"
        )
        _ = SubProcess.run(copy_script)
    else:
        # Copy with tmp file
        tmp_file_name = uuid.uuid4()
        maro_local_tmp_abs_path = os.path.expanduser(GlobalPaths.MARO_LOCAL_TMP)

        tar_script = f"tar czf {maro_local_tmp_abs_path}/{tmp_file_name} -C {folder_name} {basename}"
        _ = SubProcess.run(tar_script)
        copy_script = (
            f"scp {maro_local_tmp_abs_path}/{tmp_file_name} "
            f"{admin_username}@{node_ip_address}:{GlobalPaths.MARO_LOCAL_TMP}"
        )
        _ = SubProcess.run(copy_script)
        untar_script = (
            f"ssh -o StrictHostKeyChecking=no -p {ssh_port} {admin_username}@{node_ip_address} "
            f"'tar xzf {GlobalPaths.MARO_LOCAL_TMP}/{tmp_file_name} -C {target_dir}'"
        )
        _ = SubProcess.run(untar_script)
        remove_script = f"rm {maro_local_tmp_abs_path}/{tmp_file_name}"
        _ = SubProcess.run(remove_script)
        remote_remove_script = (
            f"ssh -o StrictHostKeyChecking=no -p {ssh_port} {admin_username}@{node_ip_address} "
            f"'rm {GlobalPaths.MARO_LOCAL_TMP}/{tmp_file_name}'"
        )
        _ = SubProcess.run(remote_remove_script)


def copy_files_from_node(
    local_dir: str,
    remote_path: str,
    admin_username: str,
    node_ip_address: str,
    ssh_port: int
) -> None:
    """Copy node files to local, automatically create folder if not exist.

    Args:
        local_dir (str): dir for local files
        remote_path (str): path of the remote file
        admin_username (str)
        node_ip_address (str)
        ssh_port (int): port of the ssh connection
    """
    source_path = get_reformatted_source_path(remote_path)
    basename = os.path.basename(source_path)
    folder_name = os.path.dirname(source_path)
    target_dir = get_reformatted_target_dir(local_dir)

<<<<<<< HEAD
    mkdir_script = f"mkdir -p {target_dir}"
    _ = SubProcess.run(mkdir_script)
    copy_script = (
        f"ssh -o StrictHostKeyChecking=no {admin_username}@{node_ip_address} "
        f"'tar czf - -C {folder_name} {basename}' | tar xzf - -C {target_dir}"
    )
    _ = SubProcess.run(copy_script)


def sync_mkdir(remote_path: str, admin_username: str, node_ip_address: str):
    """Mkdir synchronously at local and remote.

    Args:
        remote_path (str): path of the remote file
        admin_username (str)
        node_ip_address (str)
    """
    command = f"mkdir -p {remote_path}"
    _ = SubProcess.run(command)

    command = f"ssh -o StrictHostKeyChecking=no {admin_username}@{node_ip_address} 'mkdir -p {remote_path}'"
    _ = SubProcess.run(command)
=======
    # Create local dir
    os.makedirs(os.path.expanduser(target_dir), exist_ok=True)

    if platform.system() in ["Linux", "Darwin"]:
        # Copy with pipe
        copy_script = (
            f"ssh -o StrictHostKeyChecking=no -p {ssh_port} {admin_username}@{node_ip_address} "
            f"'tar czf - -C {folder_name} {basename}' | tar xzf - -C {target_dir}"
        )
        _ = SubProcess.run(copy_script)
    else:
        # Copy with tmp file
        tmp_file_name = uuid.uuid4()
        maro_local_tmp_abs_path = os.path.expanduser(GlobalPaths.MARO_LOCAL_TMP)

        tar_script = (
            f"ssh -o StrictHostKeyChecking=no -p {ssh_port} {admin_username}@{node_ip_address} "
            f"tar czf {GlobalPaths.MARO_LOCAL_TMP}/{tmp_file_name} -C {folder_name} {basename}"
        )
        _ = SubProcess.run(tar_script)
        copy_script = (
            f"scp {admin_username}@{node_ip_address}:{GlobalPaths.MARO_LOCAL_TMP}/{tmp_file_name} "
            f"{maro_local_tmp_abs_path}"
        )
        _ = SubProcess.run(copy_script)
        untar_script = f"tar xzf {maro_local_tmp_abs_path}/{tmp_file_name} -C {os.path.expanduser(target_dir)}"
        _ = SubProcess.run(untar_script)
        remove_script = f"rm {maro_local_tmp_abs_path}/{tmp_file_name}"
        _ = SubProcess.run(remove_script)
        remote_remove_script = (
            f"ssh -o StrictHostKeyChecking=no -p {ssh_port} {admin_username}@{node_ip_address} "
            f"'rm {GlobalPaths.MARO_LOCAL_TMP}/{tmp_file_name}'"
        )
        _ = SubProcess.run(remote_remove_script)
>>>>>>> 7594a9b6


def copy_and_rename(source_path: str, target_dir: str, new_name: str = None):
    """Copy and rename a file.

    Args:
        source_path (str): path of the source
        target_dir (str): dir of the target
        new_name (str): name of the new file, if None, will not do rename
    """
    source_path = os.path.expanduser(source_path)
    target_dir = os.path.expanduser(target_dir)

    if os.path.isdir(source_path):
        raise FileOperationError(f"Cannot be a folder: '{source_path}'.")
    shutil.copy2(source_path, target_dir)

    if new_name is not None:
        old_name = os.path.basename(source_path)
        old_target_path = os.path.join(target_dir, old_name)
        new_target_path = os.path.join(target_dir, new_name)
        os.rename(old_target_path, new_target_path)<|MERGE_RESOLUTION|>--- conflicted
+++ resolved
@@ -42,15 +42,6 @@
         f"'mkdir -p {target_dir}'"
     )
     _ = SubProcess.run(mkdir_script)
-<<<<<<< HEAD
-    copy_script = (
-        f"tar czf - -C {folder_name} {basename} | "
-        f"ssh -o StrictHostKeyChecking=no {admin_username}@{node_ip_address} 'tar xzf - -C {target_dir}'"
-    )
-    _ = SubProcess.run(copy_script)
-
-=======
->>>>>>> 7594a9b6
 
     if platform.system() in ["Linux", "Darwin"]:
         # Copy with pipe
@@ -107,30 +98,6 @@
     folder_name = os.path.dirname(source_path)
     target_dir = get_reformatted_target_dir(local_dir)
 
-<<<<<<< HEAD
-    mkdir_script = f"mkdir -p {target_dir}"
-    _ = SubProcess.run(mkdir_script)
-    copy_script = (
-        f"ssh -o StrictHostKeyChecking=no {admin_username}@{node_ip_address} "
-        f"'tar czf - -C {folder_name} {basename}' | tar xzf - -C {target_dir}"
-    )
-    _ = SubProcess.run(copy_script)
-
-
-def sync_mkdir(remote_path: str, admin_username: str, node_ip_address: str):
-    """Mkdir synchronously at local and remote.
-
-    Args:
-        remote_path (str): path of the remote file
-        admin_username (str)
-        node_ip_address (str)
-    """
-    command = f"mkdir -p {remote_path}"
-    _ = SubProcess.run(command)
-
-    command = f"ssh -o StrictHostKeyChecking=no {admin_username}@{node_ip_address} 'mkdir -p {remote_path}'"
-    _ = SubProcess.run(command)
-=======
     # Create local dir
     os.makedirs(os.path.expanduser(target_dir), exist_ok=True)
 
@@ -165,7 +132,6 @@
             f"'rm {GlobalPaths.MARO_LOCAL_TMP}/{tmp_file_name}'"
         )
         _ = SubProcess.run(remote_remove_script)
->>>>>>> 7594a9b6
 
 
 def copy_and_rename(source_path: str, target_dir: str, new_name: str = None):
