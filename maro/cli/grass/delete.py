--- conflicted
+++ resolved
@@ -10,26 +10,15 @@
 from maro.utils.exception.cli_exception import BadRequestError
 
 
-<<<<<<< HEAD
-# @check_details_validity(mode='grass')
-=======
 @check_details_validity
->>>>>>> 7459c866
 @lock
 def delete(cluster_name: str, **kwargs):
     cluster_details = load_cluster_details(cluster_name=cluster_name)
-
-<<<<<<< HEAD
-    if cluster_details["mode"] == "grass/on-premises":
+    if cluster_details["mode"] == "grass/azure":
+        executor = GrassAzureExecutor(cluster_name=cluster_name)
+        executor.delete()
+    elif cluster_details["mode"] == "grass/on-premises":
         executor = GrassOnPremisesExecutor(cluster_name=cluster_name)
-        executor.delete()
-        return
-
-    if cluster_details['cloud']['infra'] == 'azure':
-=======
-    if cluster_details["mode"] == "grass/azure":
->>>>>>> 7459c866
-        executor = GrassAzureExecutor(cluster_name=cluster_name)
         executor.delete()
     else:
         raise BadRequestError(f"Unsupported command in mode '{cluster_details['mode']}'.")