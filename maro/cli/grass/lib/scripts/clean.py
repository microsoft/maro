--- conflicted
+++ resolved
@@ -8,12 +8,8 @@
 from multiprocessing.pool import ThreadPool
 
 from redis import Redis
-<<<<<<< HEAD
-from utils import get_nodes_details, load_cluster_details
-=======
 
 from .utils import get_nodes_details, load_cluster_details
->>>>>>> fb26bbff
 
 LIST_CONTAINERS_COMMAND = """\
 ssh -o StrictHostKeyChecking=no {admin_username}@{node_hostname} \
