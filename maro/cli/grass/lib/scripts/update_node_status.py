# Copyright (c) Microsoft Corporation.
# Licensed under the MIT license.


import argparse

from redis import Redis
<<<<<<< HEAD
from utils import (delete_node_details, get_node_details, load_cluster_details,
                   set_node_details)
=======

from .utils import delete_node_details, get_node_details, load_cluster_details, set_node_details
>>>>>>> fb26bbff

if __name__ == "__main__":
    # Load args
    parser = argparse.ArgumentParser()
    parser.add_argument('cluster_name')
    parser.add_argument('node_name')
    parser.add_argument('action')
    args = parser.parse_args()

    # Load details
    cluster_details = load_cluster_details(cluster_name=args.cluster_name)
    master_hostname = cluster_details['master']['hostname']
    redis_port = cluster_details['master']['redis']['port']
    redis = Redis(
        host=master_hostname,
        port=redis_port,
        charset="utf-8", decode_responses=True
    )

    if args.action == 'create':
        node_details = get_node_details(
            redis,
            cluster_name=args.cluster_name,
            node_name=args.node_name
        )
        node_details['image_files'] = {}
        node_details['containers'] = {}
        node_details['state'] = 'Running'
        set_node_details(
            redis=redis,
            cluster_name=args.cluster_name,
            node_name=args.node_name,
            node_details=node_details
        )
    elif args.action == 'delete':
        delete_node_details(
            redis=redis,
            cluster_name=args.cluster_name,
            node_name=args.node_name,
        )
    elif args.action == 'stop':
        node_details = get_node_details(
            redis=redis,
            cluster_name=args.cluster_name,
            node_name=args.node_name
        )
        node_details['state'] = 'Stopped'
        set_node_details(
            redis=redis,
            cluster_name=args.cluster_name,
            node_name=args.node_name,
            node_details=node_details
        )
    elif args.action == 'start':
        node_details = get_node_details(
            redis=redis,
            cluster_name=args.cluster_name,
            node_name=args.node_name
        )
        node_details['state'] = 'Running'
        set_node_details(
            redis=redis,
            cluster_name=args.cluster_name,
            node_name=args.node_name,
            node_details=node_details
        )<|MERGE_RESOLUTION|>--- conflicted
+++ resolved
@@ -5,13 +5,8 @@
 import argparse
 
 from redis import Redis
-<<<<<<< HEAD
-from utils import (delete_node_details, get_node_details, load_cluster_details,
-                   set_node_details)
-=======
 
 from .utils import delete_node_details, get_node_details, load_cluster_details, set_node_details
->>>>>>> fb26bbff
 
 if __name__ == "__main__":
     # Load args
