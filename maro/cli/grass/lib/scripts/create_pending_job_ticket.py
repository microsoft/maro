# Copyright (c) Microsoft Corporation.
# Licensed under the MIT license.


import argparse

from redis import Redis
<<<<<<< HEAD
from utils import load_cluster_details
=======

from .utils import load_cluster_details
>>>>>>> fb26bbff


def create_pending_job_ticket(cluster_name: str, job_name: str):
    # Load details
    cluster_details = load_cluster_details(cluster_name=cluster_name)
    master_hostname = cluster_details['master']['hostname']
    redis_port = cluster_details['master']['redis']['port']

    redis = Redis(
        host=master_hostname,
        port=redis_port,
        charset="utf-8", decode_responses=True
    )
    redis.lpush(
        f"{cluster_name}:pending_jobs",
        job_name
    )


if __name__ == "__main__":
    parser = argparse.ArgumentParser()
    parser.add_argument('cluster_name')
    parser.add_argument('job_name')
    args = parser.parse_args()

    create_pending_job_ticket(
        cluster_name=args.cluster_name, job_name=args.job_name)<|MERGE_RESOLUTION|>--- conflicted
+++ resolved
@@ -5,12 +5,8 @@
 import argparse
 
 from redis import Redis
-<<<<<<< HEAD
-from utils import load_cluster_details
-=======
 
 from .utils import load_cluster_details
->>>>>>> fb26bbff
 
 
 def create_pending_job_ticket(cluster_name: str, job_name: str):
