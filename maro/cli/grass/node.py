# Copyright (c) Microsoft Corporation.
# Licensed under the MIT license.


import yaml

from maro.cli.grass.executors.grass_azure_executor import GrassAzureExecutor
from maro.cli.grass.executors.grass_on_premises_executor import GrassOnPremisesExecutor
from maro.cli.utils.checkers import check_details_validity
from maro.cli.utils.details import load_cluster_details
from maro.cli.utils.lock import lock
<<<<<<< HEAD
from maro.utils.exception.cli_exception import BadRequestError, InvalidDeploymentTemplateError, FileOperationError
=======
from maro.utils.exception.cli_exception import BadRequestError
>>>>>>> 65b2f246


@check_details_validity
@lock
def scale_node(cluster_name: str, replicas: int, node_size: str, **kwargs):
    cluster_details = load_cluster_details(cluster_name=cluster_name)

    if cluster_details["mode"] == "grass/azure":
        executor = GrassAzureExecutor(cluster_name=cluster_name)
        executor.scale_node(replicas=replicas, node_size=node_size)
    else:
        raise BadRequestError(f"Unsupported command in mode '{cluster_details['mode']}'.")


@check_details_validity
@lock
def start_node(cluster_name: str, replicas: int, node_size: str, **kwargs):
    cluster_details = load_cluster_details(cluster_name=cluster_name)

    if cluster_details["mode"] == "grass/azure":
        executor = GrassAzureExecutor(cluster_name=cluster_name)
        executor.start_node(replicas=replicas, node_size=node_size)
    else:
        raise BadRequestError(f"Unsupported command in mode '{cluster_details['mode']}'.")


@check_details_validity
@lock
def stop_node(cluster_name: str, replicas: int, node_size: str, **kwargs):
    cluster_details = load_cluster_details(cluster_name=cluster_name)

    if cluster_details["mode"] == "grass/azure":
        executor = GrassAzureExecutor(cluster_name=cluster_name)
        executor.stop_node(replicas=replicas, node_size=node_size)
    else:
        raise BadRequestError(f"Unsupported command in mode '{cluster_details['mode']}'.")


@check_details_validity
@lock
def list_node(cluster_name: str, **kwargs):
    cluster_details = load_cluster_details(cluster_name=cluster_name)

<<<<<<< HEAD
    if cluster_details["mode"] == "grass/azure" or "grass/on-premises":
        executor = GrassAzureExecutor(cluster_name=cluster_name)
        executor.list_node()


def node_join(node_join_path: str, **kwargs):

    try:
        with open(node_join_path, "r") as fr:
            node_join_info = yaml.safe_load(fr)
            fr.close()

        if node_join_info["mode"] != "grass/on-premises":
            raise InvalidDeploymentTemplateError(
                f"Node join cluster interrupted: Invalid mode: {node_join_info['mode']}")

        executor = GrassOnPremisesExecutor(node_join_info["cluster"])
        executor.node_join_cluster(node_join_info)
    except FileNotFoundError:
        raise FileOperationError("Invalid template file path.")


def node_leave(cluster_name: str, node_name: str, **kwargs):

    cluster_details = load_cluster_details(cluster_name)
    if cluster_details["mode"] != "grass/on-premises":
        raise InvalidDeploymentTemplateError("Node join cluster interrupted: Invalid mode.")

    executor = GrassOnPremisesExecutor(cluster_name)
    executor.node_leave_cluster(node_name)
=======
    if cluster_details["mode"] == "grass/azure":
        executor = GrassAzureExecutor(cluster_name=cluster_name)
        executor.list_node()
    else:
        raise BadRequestError(f"Unsupported command in mode '{cluster_details['mode']}'.")
>>>>>>> 65b2f246
<|MERGE_RESOLUTION|>--- conflicted
+++ resolved
@@ -9,11 +9,7 @@
 from maro.cli.utils.checkers import check_details_validity
 from maro.cli.utils.details import load_cluster_details
 from maro.cli.utils.lock import lock
-<<<<<<< HEAD
 from maro.utils.exception.cli_exception import BadRequestError, InvalidDeploymentTemplateError, FileOperationError
-=======
-from maro.utils.exception.cli_exception import BadRequestError
->>>>>>> 65b2f246
 
 
 @check_details_validity
@@ -57,7 +53,6 @@
 def list_node(cluster_name: str, **kwargs):
     cluster_details = load_cluster_details(cluster_name=cluster_name)
 
-<<<<<<< HEAD
     if cluster_details["mode"] == "grass/azure" or "grass/on-premises":
         executor = GrassAzureExecutor(cluster_name=cluster_name)
         executor.list_node()
@@ -84,14 +79,9 @@
 
     cluster_details = load_cluster_details(cluster_name)
     if cluster_details["mode"] != "grass/on-premises":
-        raise InvalidDeploymentTemplateError("Node join cluster interrupted: Invalid mode.")
+        raise BadRequestError("Node join cluster interrupted: Invalid mode.")
 
     executor = GrassOnPremisesExecutor(cluster_name)
     executor.node_leave_cluster(node_name)
-=======
-    if cluster_details["mode"] == "grass/azure":
-        executor = GrassAzureExecutor(cluster_name=cluster_name)
-        executor.list_node()
-    else:
-        raise BadRequestError(f"Unsupported command in mode '{cluster_details['mode']}'.")
->>>>>>> 65b2f246
+
+    