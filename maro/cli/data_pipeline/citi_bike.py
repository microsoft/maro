--- conflicted
+++ resolved
@@ -52,27 +52,6 @@
     _meta_file_name = "trips.yml"
 
     def __init__(self, topology: str, source: str, station_info: str, is_temp: bool = False):
-<<<<<<< HEAD
-=======
-        """
-        Generate citi_bike data bin and other necessary files for the specified topology from specified source.
-        They will be generated in ~/.maro/data/citi_bike/[topology]/_build.
-        Folder structure:
-        ~/.maro
-                /data/citi_bike/[topology]
-                                        /_build bin data file and other necessary files
-                                        /source
-                                                /_download original data files
-                                                /_clean cleaned data files
-                /temp download temp files
-
-        Args:
-            topology(str): topology name of the data files
-            source(str): source url of original data file
-            station_info(str): source url of station info file
-            is_temp(bool): (optional) if the data file is temporary
-        """
->>>>>>> eb244543
         super().__init__("citi_bike", topology, source, is_temp)
 
         self._station_info = station_info
@@ -267,7 +246,7 @@
 
     def _process_current_topo_station_info(
         self, stations_existed: pd.DataFrame, used_bikes: int, loc_ref: pd.DataFrame
-    ):
+        ):
         data_station_init = stations_existed.join(
             self._common_data["full_stations"][["station_id", "capacity"]].set_index("station_id"),
             on="station_id"
@@ -311,17 +290,11 @@
         with open(self._clean_file, mode="w", encoding="utf-8", newline="") as f:
             trip_data.to_csv(f, index=False, header=True)
 
-<<<<<<< HEAD
         logger.info_green("Processing station info data.")
-        station_info = self._process_current_topo_station_info(stations_existed=stations_existed, used_bikes=used_bikes, loc_ref=in_data_station)
-        with open(self._station_meta_file,  mode="w", encoding="utf-8", newline="") as f:
-=======
-        logger.info_green("Processing init data")
         station_info = self._process_current_topo_station_info(
             stations_existed=stations_existed, used_bikes=used_bikes, loc_ref=in_data_station
-        )
-        with open(self._station_meta_file, mode="w", encoding="utf-8", newline="") as f:
->>>>>>> eb244543
+            )
+        with open(self._station_meta_file,  mode="w", encoding="utf-8", newline="") as f:
             station_info.to_csv(f, index=False, header=True)
 
         logger.info_green("Processing station distance data.")
@@ -366,26 +339,6 @@
         SLEET = 3
 
     def __init__(self, topology: str, source: str, is_temp: bool = False):
-<<<<<<< HEAD
-=======
-        """
-        Generate weather data bin for the specified topology from frontierweather.com.
-        Generated files will be generated in ~/.maro/data/citi_bike/[topology]/_build.
-        Folder structure:
-        ~/.maro
-                /data/citi_bike/[topology]
-                                        /_build bin data file
-                                        /source
-                                                /_download original data file
-                                                /_clean cleaned data file
-                /temp download temp file
-
-        Args:
-            topology(str): topology name of the data file
-            source(str): source url of original data file
-            is_temp(bool): (optional) if the data file is temporary
-        """
->>>>>>> eb244543
         super().__init__("citi_bike", topology, source, is_temp)
 
         self._common_data = {}
@@ -454,19 +407,11 @@
     """Data topology for a predefined topology of citi_bike scenario.
 
     Args:
-<<<<<<< HEAD
         topology(str): Topology name of the data file
         trip_source(str): Original source url of citi_bike data 
         station_info(str): Current status station info of the stations
         weather_source(str): Original source url of weather data
         is_temp(bool): (optional) If the data file is temporary
-=======
-        topology(str): topology name of the data file
-        trip_source(str): original source url of citi_bike data
-        station_info(str): current status station info of the stations
-        weather_source(str): original source url of weather data
-        is_temp(bool): (optional) if the data file is temporary
->>>>>>> eb244543
     """
 
     def __init__(self, topology: str, trip_source: str, station_info: str, weather_source: str, is_temp: bool = False):
@@ -481,7 +426,6 @@
 
 
 class CitiBikeToyPipeline(DataPipeline):
-<<<<<<< HEAD
     """Generate synthetic business events and station initialization distribution for Citi Bike scenario, from the predefined toy topologies.
 
     Folder structure: 
@@ -497,8 +441,6 @@
         topology(str): Topology name of the data files
         is_temp(bool): (optional) If the data file is temporary
     """
-=======
->>>>>>> eb244543
 
     _clean_file_name = "trips.csv"
 
@@ -508,30 +450,9 @@
 
     _meta_file_name = "trips.yml"
 
-<<<<<<< HEAD
-    def __init__(self, start_time: str, end_time: str, stations: list, trips: list, topology: str, is_temp: bool = False):
-=======
     def __init__(
         self, start_time: str, end_time: str, stations: list, trips: list, topology: str, is_temp: bool = False
-    ):
-        """
-        Generate synthetic business events and station initialization distribution for Citi Bike scenario,
-        from the predefined toy topologies.
-        Folder structure:
-        ~/.maro
-                /data/citi_bike/[topology]
-                                        /_build bin data file and other necessary files
-
-
-        Args:
-            start_time(str): start time of the toy data
-            end_time(str): end time of the toy data
-            stations(list): list of stations info
-            trips(list): list of trips probability
-            topology(str): topology name of the data files
-            is_temp(bool): (optional) if the data file is temporary
-        """
->>>>>>> eb244543
+        ):
         super().__init__("citi_bike", topology, "", is_temp)
         self._start_time = start_time
         self._end_time = end_time
@@ -611,18 +532,13 @@
         return trips_df
 
     def _gen_distance(self, station_init: pd.DataFrame):
-<<<<<<< HEAD
         """Generate distance metrix csv file."""
-        distance_adj = pd.DataFrame(0, index=station_init["station_index"], columns=station_init["station_index"], dtype=np.float)
-=======
-        """generate distance metrix csv file"""
         distance_adj = pd.DataFrame(
-            0,
-            index=station_init["station_index"],
-            columns=station_init["station_index"],
+            0, 
+            index=station_init["station_index"], 
+            columns=station_init["station_index"], 
             dtype=np.float
-        )
->>>>>>> eb244543
+            )
         look_up_df = station_init[["latitude", "longitude"]]
         distance_df = distance_adj.apply(lambda x: pd.DataFrame(x).apply(lambda y: geopy.distance.distance(
             (look_up_df.at[x.name, "latitude"], look_up_df.at[x.name, "longitude"]),
@@ -664,28 +580,6 @@
     """
 
     def __init__(self, topology: str, start_time: str, end_time: str, is_temp: bool = False):
-<<<<<<< HEAD
-
-=======
-        """
-        Generate weather data bin for the specified topology from frontierweather.com.
-        It will be generated in ~/.maro/data/citi_bike/[topology]/_build.
-        folder structure:
-        ~/.maro
-                /data/citi_bike/[topology]
-                                        /_build bin data file
-                                        /source
-                                                /_download original data file
-                                                /_clean cleaned data file
-                /temp download temp file
-
-        Args:
-            topology(str): topology name of the data file
-            start_time(str): start time of the toy data
-            end_time(str): end time of the toy data
-            is_temp(bool): (optional) if the data file is temporary
-        """
->>>>>>> eb244543
         super().__init__(topology, "", is_temp)
         self._start_time = start_time
         self._end_time = end_time
@@ -836,26 +730,6 @@
     """
 
     def __init__(self, topology: str, source: str, is_temp: bool = False):
-<<<<<<< HEAD
-=======
-        """
-        Generate weather data bin for the specified topology from ncei.noaa.gov.
-        Generated files will be generated in ~/.maro/data/citi_bike/[topology]/_build.
-        Folder structure:
-        ~/.maro
-                /data/citi_bike/[topology]
-                                        /_build bin data file
-                                        /source
-                                                /_download original data file
-                                                /_clean cleaned data file
-                /temp download temp file
-
-        Args:
-            topology(str): topology name of the data file
-            source(str): source url of original data file
-            is_temp(bool): (optional) if the data file is temporary
-        """
->>>>>>> eb244543
         super().__init__(topology, source, is_temp)
 
     def download(self, is_force: bool):
@@ -898,7 +772,6 @@
 
             data["date"] = org_data["DATE"]
             data["weather"] = org_data.apply(self._weather, axis=1)
-<<<<<<< HEAD
             data["temp"] = (org_data["TMAX"] + org_data["TMIN"])/2
         data.dropna(inplace=True)
         with open(output_file,  mode="w", encoding="utf-8", newline="") as f:
@@ -908,12 +781,6 @@
         fall_back_content = [
             "\"STATION\",\"DATE\",\"AWND\",\"PRCP\",\"SNOW\",\"TMAX\",\"TMIN\"\n",
             ",,,,,,\n"
-            ]
+        ]
         with open(self._download_file, mode="w", encoding="utf-8", newline="") as f:
-            f.writelines(fall_back_content)
-=======
-            data["temp"] = (org_data["TMAX"] + org_data["TMIN"]) / 2
-
-        with open(output_file, mode="w", encoding="utf-8", newline="") as f:
-            data.to_csv(f, index=False, header=True)
->>>>>>> eb244543
+            f.writelines(fall_back_content)