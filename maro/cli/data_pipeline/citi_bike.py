--- conflicted
+++ resolved
@@ -7,18 +7,11 @@
 import zipfile
 from enum import Enum
 
-<<<<<<< HEAD
-=======
 import geopy.distance
->>>>>>> fb26bbff
 import numpy as np
 import pandas as pd
 from yaml import safe_load
 
-<<<<<<< HEAD
-import geopy.distance
-=======
->>>>>>> fb26bbff
 from maro.cli.data_pipeline.base import DataPipeline, DataTopology
 from maro.cli.data_pipeline.utils import StaticParameter, download_file
 from maro.utils.logger import CliLogger
