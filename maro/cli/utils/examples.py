# Copyright (c) Microsoft Corporation.
# Licensed under the MIT license.


MARO_GRASS_CREATE = """
Examples:
    Create a cluster in grass mode with a deployment
        maro grass create ./grass-create.yml
"""

MARO_GRASS_DELETE = """
Examples:
    Delete the cluster
        maro grass delete MyClusterName
"""

MARO_GRASS_NODE_SCALE = """
Examples:
    Scale the nodes with node size 'Standard_D4s_v3' to 2
        maro grass node scale MyClusterName Standard_D4s_v3 2

    Remove all nodes with node size 'Standard_D4s_v3'
        maro grass node scale MyClusterName Standard_D4s_v3 0

    For Azure, see more node sizes at https://docs.microsoft.com/en-us/azure/virtual-machines/sizes-general
"""

MARO_GRASS_NODE_START = """
Examples:
    Start 2 nodes with node size 'Standard_D4s_v3'
        maro grass node start MyClusterName Standard_D4s_v3 2
"""

MARO_GRASS_NODE_STOP = """
Examples:
    Stop 2 nodes with spec 'Standard_D4s_v3'
        maro grass node stop MyClusterName Standard_D4s_v3 2
"""

MARO_GRASS_NODE_LIST = """
Examples:
    List all nodes in the cluster
        maro grass node list MyClusterName
<<<<<<< HEAD
"""

MARO_GRASS_NODE_JOIN = """
Examples:
    Let one node join in a cluster in on-premises mode.
        maro grass node join node_join_info.yml
"""

MARO_GRASS_NODE_LEAVE = """
Examples:
    Let one node leave in a cluster in on-premises mode.
        maro grass node leave MyClusterName node_ip_address
=======
>>>>>>> 5ff0895e
"""

MARO_GRASS_IMAGE_PUSH = """
Examples:
    Push a local image in the docker registry and load it into cluster
        maro grass image push MyClusterName --image-name MyImage

    Push a local image file and load it into cluster
        maro grass image push MyClusterName --image-path ./image.tar

    Build an image based on the remote context folder and load it into cluster
        maro grass image push MyClusterName --remote-context-path /image_context --remote-name MyImageName
"""

MARO_GRASS_DATA_PUSH = """
Examples:
    Push the local data to the remote directory
        maro grass data push MyClusterName ./my_local_data/* /remote_data_folder
"""

MARO_GRASS_DATA_PULL = """
Examples:
    Pull the remote data to local directory
        maro grass data pull MyClusterName /remote_data_folder/* ./my_local_data/
"""

MARO_GRASS_JOB_START = """
Examples:
    Start a training job with a deployment
        maro grass job start MyClusterName ./grass-start-job.yml
"""

MARO_GRASS_JOB_STOP = """
Examples:
    Stop a training job
        maro grass job stop MyClusterName MyJobName
"""

MARO_GRASS_JOB_LIST = """
Examples:
    List all jobs in the cluster
        maro grass job list MyClusterName
"""

MARO_GRASS_JOB_LOGS = """
Examples:
    Get logs of the job to current directory
        maro grass job logs MyClusterName MyJobName
"""

MARO_GRASS_SCHEDULE_START = """
Examples:
    Start a training schedule with a deployment
        maro grass job start MyClusterName ./grass-start-schedule.yml
"""

MARO_GRASS_SCHEDULE_STOP = """
Examples:
    Stop a training schedule
        maro grass job stop MyClusterName MyScheduleName
"""

MARO_GRASS_CLEAN = """
Examples:
    Clean the cluster
        maro grass clean MyClusterName
"""

MARO_GRASS_STATUS = """
Examples:
    Get status of the resource in the cluster
        maro grass status MyClusterName master
        maro grass status MyClusterName nodes
"""

MARO_GRASS_TEMPLATES = """
Examples:
    Get deployment templates to target directory
        maro grass template
"""

MARO_K8S_CREATE = """
Examples:
    Create a cluster in k8s mode with a deployment
        maro k8s create ./k8s-create.yml
"""

MARO_K8S_DELETE = """
Examples:
    Delete the cluster
        maro k8s delete MyClusterName
"""

MARO_K8S_NODE_SCALE = """
Examples:
    Scale the nodes with node size 'Standard_D4s_v3' to 2
        maro k8s node scale MyClusterName Standard_D4s_v3 2

    Remove all nodes with node size 'Standard_D4s_v3'
        maro k8s node scale MyClusterName Standard_D4s_v3 0

    For Azure, see more node sizes at https://docs.microsoft.com/en-us/azure/virtual-machines/sizes-general
"""

MARO_K8S_NODE_LIST = """
Examples:
    List all nodes in the cluster
        maro k8s node list MyClusterName
"""

MARO_K8S_IMAGE_PUSH = """
Examples:
    Push a local image in the docker registry and load it into cluster
        maro k8s image push MyClusterName --image-name MyImage
"""

MARO_K8S_IMAGE_LIST = """
Examples:
    List all images in the cluster
        maro k8s image list MyClusterName
"""

MARO_K8S_DATA_PUSH = """
Examples:
    Push the local data to the remote directory
        maro k8s data push MyClusterName ./my_local_data/* /remote_data_folder
"""

MARO_K8S_DATA_PULL = """
Examples:
    Pull the remote data to local directory
        maro k8s data pull MyClusterName /remote_data_folder/* ./my_local_data/
"""

MARO_K8S_JOB_START = """
Examples:
    Start a training job with a deployment
        maro k8s job start MyClusterName ./k8s-start-job.yml
"""

MARO_K8S_JOB_STOP = """
Examples:
    Stop a training job
        maro k8s job stop MyClusterName MyJobName
"""

MARO_K8S_JOB_LIST = """
Examples:
    List all jobs in the cluster
        maro k8s job list MyClusterName
"""

MARO_K8S_JOB_LOGS = """
Examples:
    Get logs of the job to current directory
        maro k8s job logs MyClusterName MyJobName
"""

MARO_K8S_SCHEDULE_START = """
Examples:
    Start a training schedule with a deployment
        maro k8s job start MyClusterName ./k8s-start-schedule.yml
"""

MARO_K8S_SCHEDULE_STOP = """
Examples:
    Stop a training schedule
        maro k8s job stop MyClusterName MyScheduleName
"""

MARO_K8S_STATUS = """
Examples:
    Get status of the cluster
        maro k8s status MyClusterName
"""

MARO_K8S_TEMPLATE = """
Examples:
    Get deployment templates to target directory
        maro k8s template
<<<<<<< HEAD
=======
"""

MARO_PROCESS_SETUP = """
Examples:
    Start Redis and agents for local process mode.
        maro process setup [setting.yml]
"""

MARO_PROCESS_JOB_START = """
Examples:
    Start a training job with a deployment
        maro process job start ./process-start-job.yml
"""

MARO_PROCESS_JOB_STOP = """
Examples:
    Stop a training job with a job name
        maro process job stop job_name
"""

MARO_PROCESS_JOB_DELETE = """
Examples:
    Delete local job files with a job name
        maro process job delete job_name
"""

MARO_PROCESS_JOB_LIST = """
Examples:
    List all jobs
        maro process job list
"""

MARO_PROCESS_JOB_LOGS = """
Examples:
    Get logs of the job to current directory
        maro process job logs job_name
"""

MARO_PROCESS_SCHEDULE_START = """
Examples:
    Start a schedule with a deployment
        maro process schedule start ./process-start-schedule.yml
"""

MARO_PROCESS_SCHEDULE_STOP = """
Examples:
    Stop a training schedule with a schedule name
        maro process schedule stop schedule_name
"""

MARO_PROCESS_TEMPLATE = """
Examples:
    Get deployment templates (include setting template) to target directory
        maro k8s template --setting_deploy ./target_directory
>>>>>>> 5ff0895e
"""<|MERGE_RESOLUTION|>--- conflicted
+++ resolved
@@ -41,7 +41,7 @@
 Examples:
     List all nodes in the cluster
         maro grass node list MyClusterName
-<<<<<<< HEAD
+
 """
 
 MARO_GRASS_NODE_JOIN = """
@@ -54,8 +54,6 @@
 Examples:
     Let one node leave in a cluster in on-premises mode.
         maro grass node leave MyClusterName node_ip_address
-=======
->>>>>>> 5ff0895e
 """
 
 MARO_GRASS_IMAGE_PUSH = """
@@ -236,8 +234,7 @@
 Examples:
     Get deployment templates to target directory
         maro k8s template
-<<<<<<< HEAD
-=======
+
 """
 
 MARO_PROCESS_SETUP = """
@@ -292,5 +289,4 @@
 Examples:
     Get deployment templates (include setting template) to target directory
         maro k8s template --setting_deploy ./target_directory
->>>>>>> 5ff0895e
 """