# Copyright (c) Microsoft Corporation.
# Licensed under the MIT license.


import os
from math import ceil, floor

from yaml import safe_load

from maro.backends.frame import FrameBase, SnapshotList
from maro.data_lib.cim import CimDataContainerWrapper, Order, Stop
from maro.event_buffer import AtomEvent, CascadeEvent, EventBuffer, MaroEvents
from maro.simulator.scenarios import AbsBusinessEngine
from maro.simulator.scenarios.helpers import DocableDict
from maro.simulator.scenarios.matrix_accessor import MatrixAttributeAccessor

<<<<<<< HEAD
from .common import (
    Action, ActionScope, CimEventType, DecisionEvent, EmptyReturnPayload, LadenReturnPayload, VesselDischargePayload,
    VesselStatePayload
)
=======
from .common import Action, ActionScope, DecisionEvent
from .event_payload import EmptyReturnPayload, LadenReturnPayload, VesselDischargePayload, VesselStatePayload
from .events import Events
>>>>>>> 7594a9b6
from .frame_builder import gen_cim_frame
from .ports_order_export import PortOrderExporter

metrics_desc = """
CIM metrics used provide statistics information until now (may be in the middle of current tick).
It contains following keys:

order_requirements (int): Accumulative orders until now.
container_shortage (int): Accumulative shortage until now.
operation_number (int): Total empty transfer (both load and discharge) cost,
    the cost factors can be configured in configuration file at section "transfer_cost_factors".
"""


class CimBusinessEngine(AbsBusinessEngine):
    """Cim business engine, used simulate CIM related problem."""

    def __init__(
        self, event_buffer: EventBuffer, topology: str, start_tick: int, max_tick: int,
        snapshot_resolution: int, max_snapshots: int, additional_options: dict = None
    ):
        super().__init__(
            "cim", event_buffer, topology, start_tick, max_tick,
            snapshot_resolution, max_snapshots, additional_options
        )

        # Update self._config_path with current file path.
        self.update_config_root_path(__file__)

        config_path = os.path.join(self._config_path, "config.yml")

        # Load data from wrapper.
        self._data_cntr: CimDataContainerWrapper = CimDataContainerWrapper(
            config_path, max_tick, self._topology)

        # Create a copy of config object to expose to others, and not affect generator.
        with open(config_path) as fp:
            self._config = safe_load(fp)

        self._vessels = []
        self._ports = []
        self._frame = None
        self._full_on_ports: MatrixAttributeAccessor = None
        self._full_on_vessels: MatrixAttributeAccessor = None
        self._vessel_plans: MatrixAttributeAccessor = None
        self._port_orders_exporter = PortOrderExporter("enable-dump-snapshot" in additional_options)

        # Read transfer cost factors.
        transfer_cost_factors = self._config["transfer_cost_factors"]

        self._load_cost_factor: float = transfer_cost_factors["load"]
        self._dsch_cost_factor: float = transfer_cost_factors["dsch"]

        # Used to collect total cost to avoid to much snapshot querying.
        self._total_operate_num: float = 0

        self._init_frame()

        # Snapshot list should be initialized after frame.
        self._snapshots = self._frame.snapshots

        self._register_events()

        # As we already unpack the route to the max tick, we can insert all departure events at the beginning.
        self._load_departure_events()

    @property
    def configs(self):
        """dict: Configurations of CIM business engine."""
        return self._config

    @property
    def frame(self) -> FrameBase:
        """FrameBase: Frame of current business engine."""
        return self._frame

    @property
    def snapshots(self) -> SnapshotList:
        """SnapshotList: Snapshot list of current frame."""
        return self._snapshots

    @property
    def name_mapping_file_path(self) -> str:
        """name mapping file path: Return a file path which contains mapping in specified scenario."""
        return os.path.join(self._config_path, "config.yml")

    def step(self, tick: int):
        """Called at each tick to generate orders and arrival events.

        Args:
            tick (int): Tick to generate orders.
        """

        # At each tick:
        # 1. Generate orders for this tick.
        # 2. Transfer orders into events (ORDER).
        # 3. Check and add vessel arrival event (atom and cascade).

        total_empty_number = sum(
            [node.empty for node in self._ports + self._vessels])

        for order in self._data_cntr.get_orders(tick, total_empty_number):
            # Use cascade event to support insert sub events.
            order_evt = self._event_buffer.gen_cascade_event(tick, Events.ORDER, order)

            self._event_buffer.insert_event(order_evt)
            self._port_orders_exporter.add(order)

        # Used to hold decision event of this tick, we will append this at the end
        # to make sure all the other logic finished.
        # TODO: Remove it after event priority is supported.
        decision_evt_list = []

        for vessel in self._vessels:
            vessel_idx: int = vessel.idx
            loc_idx: int = vessel.next_loc_idx

            stop: Stop = self._data_cntr.vessel_stops[vessel_idx, loc_idx]
            port_idx: int = stop.port_idx

            # At the beginning the vessel is parking at port, will not invoke arrive event.
            if loc_idx > 0:
                # Check if there is any arrive event.
                if stop.arrive_tick == tick:
                    arrival_payload = VesselStatePayload(port_idx, vessel_idx)

                    # This vessel will arrive at current tick.
                    arrival_event = self._event_buffer.gen_atom_event(
                        tick, Events.VESSEL_ARRIVAL, arrival_payload)

                    # Then it will load full.
                    load_event = self._event_buffer.gen_atom_event(
                        tick, Events.LOAD_FULL, arrival_payload)

                    self._event_buffer.insert_event(arrival_event)
                    self._event_buffer.insert_event(load_event)

                    # Generate cascade event and payload.
                    decision_payload = DecisionEvent(
                        tick, port_idx, vessel_idx, self.snapshots, self.action_scope, self.early_discharge
                    )

                    decision_event: CascadeEvent = self._event_buffer.gen_decision_event(tick, decision_payload)

                    decision_evt_list.append(decision_event)

                    # Update vessel location so that later logic will get correct value.
                    vessel.last_loc_idx = vessel.next_loc_idx

            # We should update the future stop list at each tick.
            past_stops = self._data_cntr.vessel_past_stops[vessel.idx, vessel.last_loc_idx, loc_idx]
            future_stops = self._data_cntr.vessel_future_stops[vessel.idx, vessel.last_loc_idx, loc_idx]

            vessel.set_stop_list(past_stops, future_stops)

            # Update vessel plans.
            for plan_port_idx, plan_tick in self._data_cntr.vessel_planned_stops[vessel_idx, vessel.route_idx, loc_idx]:
                self._vessel_plans[vessel_idx, plan_port_idx] = plan_tick

            if loc_idx > 0 and stop.arrive_tick == tick:
                self._vessel_plans[vessel_idx, port_idx] = stop.arrive_tick

        # Insert the cascade events at the end.
        for event in decision_evt_list:
            self._event_buffer.insert_event(event)

    def post_step(self, tick: int):
        """Post-process after each step.

        Args:
            tick (int): Tick to process.
        """
        if (tick + 1) % self._snapshot_resolution == 0:
            # Update acc_fulfillment before take snapshot.
            for port in self._ports:
                port.acc_fulfillment = port.acc_booking - port.acc_shortage

            # Before go to next tick, we will take a snapshot first.
            self._frame.take_snapshot(self.frame_index(tick))

            # Reset port statistics (by tick) fields.
            for port in self._ports:
                port.shortage = 0
                port.booking = 0
                port.fulfillment = 0
                port.transfer_cost = 0

        return tick + 1 == self._max_tick

    def reset(self):
        """Reset the business engine, it will reset frame value."""

        self._snapshots.reset()

        self._frame.reset()

        self._reset_nodes()

        self._data_cntr.reset()

        # Insert departure event again.
        self._load_departure_events()

        self._total_operate_num = 0

    def action_scope(self, port_idx: int, vessel_idx: int) -> ActionScope:
        """Get the action scope of specified agent.

        Args:
            port_idx (int): Index of specified agent.
            vessel_idx (int): Index of specified vessel to take the action.

        Returns:
            ActionScope: Contains load and discharge scope.
        """
        port = self._ports[port_idx]
        vessel = self._vessels[vessel_idx]

        return ActionScope(load=min(port.empty, vessel.remaining_space), discharge=vessel.empty)

    def early_discharge(self, vessel_idx: int) -> int:
        """Get the early discharge number of specified vessel.

        Args:
            vessel_idx (int): Index of specified vessel.
        """
        return self._vessels[vessel_idx].early_discharge

    def get_metrics(self) -> DocableDict:
        """Get metrics information for cim scenario.

        Args:
            dict: A dict that contains "perf", "total_shortage" and "total_cost",
                and can use help method to show help docs.
        """
        total_shortage = sum([p.acc_shortage for p in self._ports])
        total_booking = sum([p.acc_booking for p in self._ports])

        return DocableDict(
            metrics_desc,
            order_requirements=total_booking,
            container_shortage=total_shortage,
            operation_number=self._total_operate_num
        )

    def get_node_mapping(self) -> dict:
        """Get node name mappings related with this environment.

        Returns:
            dict: Node name to index mapping dictionary.
        """
        return {
            "ports": self._data_cntr.port_mapping,
            "vessels": self._data_cntr.vessel_mapping
        }

    def get_event_payload_detail(self) -> dict:
        """dict: Event payload details of current scenario."""
        return {
<<<<<<< HEAD
            CimEventType.ORDER.name: Order.summary_key,
            CimEventType.RETURN_FULL.name: LadenReturnPayload.summary_key,
            CimEventType.VESSEL_ARRIVAL.name: VesselStatePayload.summary_key,
            CimEventType.LOAD_FULL.name: VesselStatePayload.summary_key,
            CimEventType.DISCHARGE_FULL.name: VesselDischargePayload.summary_key,
            CimEventType.PENDING_DECISION.name: DecisionEvent.summary_key,
            CimEventType.LOAD_EMPTY.name: Action.summary_key,
            CimEventType.DISCHARGE_EMPTY.name: Action.summary_key,
            CimEventType.VESSEL_DEPARTURE.name: VesselStatePayload.summary_key,
            CimEventType.RETURN_EMPTY.name: EmptyReturnPayload.summary_key
=======
            Events.ORDER.name: Order.summary_key,
            Events.RETURN_FULL.name: LadenReturnPayload.summary_key,
            Events.VESSEL_ARRIVAL.name: VesselStatePayload.summary_key,
            Events.LOAD_FULL.name: VesselStatePayload.summary_key,
            Events.DISCHARGE_FULL.name: VesselDischargePayload.summary_key,
            Events.PENDING_DECISION.name: DecisionEvent.summary_key,
            Events.LOAD_EMPTY.name: Action.summary_key,
            Events.DISCHARGE_EMPTY.name: Action.summary_key,
            Events.VESSEL_DEPARTURE.name: VesselStatePayload.summary_key,
            Events.RETURN_EMPTY.name: EmptyReturnPayload.summary_key
>>>>>>> 7594a9b6
        }

    def get_agent_idx_list(self) -> list:
        """Get port index list related with this environment.

        Returns:
            list: A list of port index.
        """
        return [i for i in range(self._data_cntr.port_number)]

    def dump(self, folder: str):
        self._port_orders_exporter.dump(folder)

    def _init_nodes(self):
        # Init ports.
        for port_settings in self._data_cntr.ports:
            port = self._ports[port_settings.index]
            port.set_init_state(port_settings.name,
                                port_settings.capacity, port_settings.empty)

        # Init vessels.
        for vessel_setting in self._data_cntr.vessels:
            vessel = self._vessels[vessel_setting.index]

            vessel.set_init_state(
                vessel_setting.name,
                self._data_cntr.container_volume,
                vessel_setting.capacity,
                self._data_cntr.route_mapping[vessel_setting.route_name],
                vessel_setting.empty
            )

        # Init vessel plans.
        self._vessel_plans[:] = -1

    def _reset_nodes(self):
        # Reset both vessels and ports.
        # NOTE: This should be called after frame.reset.
        for port in self._ports:
            port.reset()

        for vessel in self._vessels:
            vessel.reset()

        # Reset vessel plans.
        self._vessel_plans[:] = -1

    def _register_events(self):
        """Register events."""
        register_handler = self._event_buffer.register_event_handler

        register_handler(Events.RETURN_FULL, self._on_full_return)
        register_handler(Events.RETURN_EMPTY, self._on_empty_return)
        register_handler(Events.ORDER, self._on_order_generated)
        register_handler(Events.LOAD_FULL, self._on_full_load)
        register_handler(Events.VESSEL_DEPARTURE, self._on_departure)
        register_handler(Events.DISCHARGE_FULL, self._on_discharge)
        register_handler(MaroEvents.TAKE_ACTION, self._on_action_received)

    def _load_departure_events(self):
        """Insert leaving event at the beginning as we already unpack the root to a loop at the beginning."""

        for vessel_idx, stops in enumerate(self._data_cntr.vessel_stops[:]):
            for stop in stops:
                payload = VesselStatePayload(stop.port_idx, vessel_idx)
                dep_evt = self._event_buffer.gen_atom_event(stop.leave_tick, Events.VESSEL_DEPARTURE, payload)

                self._event_buffer.insert_event(dep_evt)

    def _init_frame(self):
        """Initialize the frame based on data generator."""
        port_num = self._data_cntr.port_number
        vessel_num = self._data_cntr.vessel_number
        stop_num = (self._data_cntr.past_stop_number,
                    self._data_cntr.future_stop_number)

        self._frame = gen_cim_frame(
            port_num, vessel_num, stop_num, self.calc_max_snapshots())

        self._ports = self._frame.ports
        self._vessels = self._frame.vessels

        self._full_on_ports = self._frame.matrix[0]["full_on_ports"]
        self._full_on_vessels = self._frame.matrix[0]["full_on_vessels"]
        self._vessel_plans = self._frame.matrix[0]["vessel_plans"]

        self._init_nodes()

    def _get_reachable_ports(self, vessel_idx: int):
        """Get ports that specified vessel can reach (for order), return a list of tuple (port_id, arrive_tick).

        Args:
            vessel_idx (int): Index of specified vessel.

        Returns:
            Reachable port index list of specified vessel.
        """
        vessel = self._vessels[vessel_idx]

        return self._data_cntr.reachable_stops[vessel_idx, vessel.route_idx, vessel.next_loc_idx]

    def _get_pending_full(self, src_port_idx: int, dest_port_idx: int):
        """Get pending full number from src_port_idx to dest_port_idx."""
        return self._full_on_ports[src_port_idx, dest_port_idx]

    def _set_pending_full(self, src_port_idx: int, dest_port_idx: int, value):
        """Set the full number from src_port_idx to dest_port_idx."""
        assert value >= 0

        self._full_on_ports[src_port_idx, dest_port_idx] = value

    def _on_order_generated(self, event: CascadeEvent):
        """When there is an order generated, we should do:
        1. Generate a LADEN_RETURN event by configured buffer time: \
        The event will be inserted to the immediate_event_list ASAP if the configured buffer time is 0, \
        else the event will be inserted to the event buffer directly.
        2. Update port state: on_shipper +, empty -.

        Args:
            event (CascadeEvent): Order event object.
        """
        order: Order = event.payload
        src_port = self._ports[order.src_port_idx]

        execute_qty = order.quantity
        src_empty = src_port.empty
        src_port.booking += execute_qty
        src_port.acc_booking += execute_qty

        # Check if there is any shortage.
        if src_empty < order.quantity:
            # Booking & shortage.
            shortage_qty = order.quantity - src_empty
            src_port.shortage += shortage_qty
            src_port.acc_shortage += shortage_qty
            execute_qty = src_empty

        # Update port state.
        src_port.empty -= execute_qty
        # Full contianers that pending to return.
        src_port.on_shipper += execute_qty

        buffer_ticks = self._data_cntr.full_return_buffers[src_port.idx]

        payload = LadenReturnPayload(
            src_port_idx=order.src_port_idx, dest_port_idx=order.dest_port_idx, quantity=execute_qty
        )

        laden_return_evt = self._event_buffer.gen_atom_event(
<<<<<<< HEAD
            tick=evt.tick + buffer_ticks, event_type=CimEventType.RETURN_FULL, payload=payload
=======
            tick=event.tick + buffer_ticks, event_type=Events.RETURN_FULL, payload=payload
>>>>>>> 7594a9b6
        )

        # If buffer_tick is 0, we should execute it as this tick.
        if buffer_ticks == 0:
            event.add_immediate_event(laden_return_evt)
        else:
            self._event_buffer.insert_event(laden_return_evt)

    def _on_full_return(self, event: AtomEvent):
        """Handler for processing the event that full containers are returned from shipper.

        Once the full containers are returned, the containers are ready to be loaded. The workflow is:
        1. First move the container from on_shipper to full (update state: on_shipper -> full).
        2. Then append the container to the port pending list.
        """
<<<<<<< HEAD
        payload: LadenReturnPayload = evt.payload
=======
        payload: LadenReturnPayload = event.payload
>>>>>>> 7594a9b6

        src_port = self._ports[payload.src_port_idx]
        src_port.on_shipper -= payload.quantity
        src_port.full += payload.quantity

<<<<<<< HEAD
        pending_full_number = self._get_pending_full(payload.src_port_idx, payload.dest_port_idx)

        self._set_pending_full(payload.src_port_idx, payload.dest_port_idx, pending_full_number + payload.quantity)
=======
        pending_full_number = self._get_pending_full(
            payload.src_port_idx, payload.dest_port_idx)

        self._set_pending_full(
            payload.src_port_idx, payload.dest_port_idx, pending_full_number + payload.quantity)
>>>>>>> 7594a9b6

    def _on_full_load(self, event: AtomEvent):
        """Handler for processing event that a vessel need to load full containers from current port.

        When there is a vessel arrive at a port:
        1. Discharge full (we ignore this action here, as we will generate a discharge event \
        after a vessel have loaded any full).
        2. Load full by destination id, and generate discharge event.
        3. Update vessel.state to PARKING.
        4. Fill future stop list.
        5. Early discharge.

        Args:
            event (AtomEvent): Arrival event object.
        """

        arrival_obj: VesselStatePayload = event.payload
        vessel_idx: int = arrival_obj.vessel_idx
        port_idx: int = arrival_obj.port_idx
        vessel = self._vessels[vessel_idx]
        port = self._ports[port_idx]
        container_volume = self._data_cntr.container_volume
        vessel_capacity = vessel.capacity

        # Update vessel state.
        vessel.last_loc_idx = vessel.next_loc_idx

        # NOTE: This remaining space do not contains empty, as we can early discharge them if no enough space.
        remaining_space = vessel_capacity - vessel.full * container_volume

        # How many containers we can load.
        acceptable_number = floor(remaining_space / container_volume)
        total_load_qty = 0

        for next_port_idx, arrive_tick in self._get_reachable_ports(vessel_idx):
            full_number_to_next_port = self._get_pending_full(
                port_idx, next_port_idx)

            if acceptable_number > 0 and full_number_to_next_port > 0:
                # We can load some full.
                loaded_qty = min(full_number_to_next_port, acceptable_number)
                total_load_qty += loaded_qty

                # Update port state.
                self._set_pending_full(
                    port_idx, next_port_idx, full_number_to_next_port - loaded_qty)

                port.full -= loaded_qty
                vessel.full += loaded_qty

                # Update state.
                self._full_on_vessels[vessel_idx, next_port_idx] += loaded_qty

                acceptable_number -= loaded_qty

                # Generate a discharge event, as we know when the vessel will arrive at destination.
                payload = VesselDischargePayload(vessel_idx, port_idx, next_port_idx, loaded_qty)
                dsch_event = self._event_buffer.gen_cascade_event(arrive_tick, Events.DISCHARGE_FULL, payload)

                self._event_buffer.insert_event(dsch_event)

        # Early discharge.
        total_container = vessel.full + vessel.empty

        vessel.early_discharge = 0

        if total_container * container_volume > vessel.capacity:
            early_discharge_number = \
                total_container - ceil(vessel.capacity / container_volume)
            vessel.empty -= early_discharge_number
            port.empty += early_discharge_number
            vessel.early_discharge = early_discharge_number

    def _on_departure(self, event: AtomEvent):
        """Handler for processing event when there is a vessel leaving from port.

        When the vessel departing from port:
        1. Update location to next stop.

        Args:
            event (AtomEvent): Departure event object.
        """

        departure_payload: VesselStatePayload = event.payload
        vessel_idx = departure_payload.vessel_idx
        vessel = self._vessels[vessel_idx]

        # As we have unfold all the route stop, we can just location ++.
        vessel.next_loc_idx += 1

    def _on_discharge(self, event: CascadeEvent):
        """Handler for processing event the there are some full need to be discharged.


        1. Discharge specified qty of full from vessel into port.on_consignee.
        2. Generate a empty_return event by configured buffer time:
            a. If buffer time is 0, then insert into immediate_event_list to process it ASAP.
            b. Or insert into event buffer.

        Args:
            event (AtomEvent): Discharge event object.
        """
        discharge_payload: VesselDischargePayload = event.payload
        vessel_idx = discharge_payload.vessel_idx
        port_idx = discharge_payload.port_idx
        vessel = self._vessels[vessel_idx]
        port = self._ports[port_idx]
        discharge_qty: int = discharge_payload.quantity

        vessel.full -= discharge_qty
        port.on_consignee += discharge_qty

        self._full_on_vessels[vessel_idx, port_idx] -= discharge_qty

        buffer_ticks = self._data_cntr.empty_return_buffers[port.idx]
        payload = EmptyReturnPayload(port_idx=port.idx, quantity=discharge_qty)
        mt_return_evt = self._event_buffer.gen_atom_event(
<<<<<<< HEAD
            tick=evt.tick + buffer_ticks, event_type=CimEventType.RETURN_EMPTY, payload=payload
=======
            tick=event.tick + buffer_ticks, event_type=Events.RETURN_EMPTY, payload=payload
>>>>>>> 7594a9b6
        )

        if buffer_ticks == 0:
            event.add_immediate_event(mt_return_evt)
        else:
            self._event_buffer.insert_event(mt_return_evt)

    def _on_empty_return(self, event: AtomEvent):
        """Handler for processing event when there are some empty container return to port.

        Args:
            event (AtomEvent): Empty-return event object.
        """
<<<<<<< HEAD
        payload: EmptyReturnPayload = evt.payload
=======
        payload: EmptyReturnPayload = event.payload
>>>>>>> 7594a9b6
        port = self._ports[payload.port_idx]

        port.on_consignee -= payload.quantity
        port.empty += payload.quantity

    def _on_action_received(self, event: CascadeEvent):
        """Handler for processing actions from agent.

        Args:
            event (CascadeEvent): Action event object with expected payload: {vessel_id: empty_number_to_move}}.
        """
        actions = event.payload

        if actions:
            if type(actions) is not list:
                actions = [actions]

            for action in actions:
                vessel_idx = action.vessel_idx
                port_idx = action.port_idx
                move_num = action.quantity
                vessel = self._vessels[vessel_idx]
                port = self._ports[port_idx]
                port_empty = port.empty
                vessel_empty = vessel.empty

                assert (
                    -min(port.empty, vessel.remaining_space) <= move_num <= vessel_empty
                )

                port.empty = port_empty + move_num
                vessel.empty = vessel_empty - move_num

                event.event_type = Events.DISCHARGE_EMPTY if move_num > 0 else Events.LOAD_EMPTY

                # Update cost.
                num = abs(move_num)

                # Update transfer cost for port and metrics.
                self._total_operate_num += num
                port.transfer_cost += num

                self._vessel_plans[vessel_idx, port_idx] += self._data_cntr.vessel_period[vessel_idx]<|MERGE_RESOLUTION|>--- conflicted
+++ resolved
@@ -14,16 +14,9 @@
 from maro.simulator.scenarios.helpers import DocableDict
 from maro.simulator.scenarios.matrix_accessor import MatrixAttributeAccessor
 
-<<<<<<< HEAD
-from .common import (
-    Action, ActionScope, CimEventType, DecisionEvent, EmptyReturnPayload, LadenReturnPayload, VesselDischargePayload,
-    VesselStatePayload
-)
-=======
 from .common import Action, ActionScope, DecisionEvent
 from .event_payload import EmptyReturnPayload, LadenReturnPayload, VesselDischargePayload, VesselStatePayload
 from .events import Events
->>>>>>> 7594a9b6
 from .frame_builder import gen_cim_frame
 from .ports_order_export import PortOrderExporter
 
@@ -283,18 +276,6 @@
     def get_event_payload_detail(self) -> dict:
         """dict: Event payload details of current scenario."""
         return {
-<<<<<<< HEAD
-            CimEventType.ORDER.name: Order.summary_key,
-            CimEventType.RETURN_FULL.name: LadenReturnPayload.summary_key,
-            CimEventType.VESSEL_ARRIVAL.name: VesselStatePayload.summary_key,
-            CimEventType.LOAD_FULL.name: VesselStatePayload.summary_key,
-            CimEventType.DISCHARGE_FULL.name: VesselDischargePayload.summary_key,
-            CimEventType.PENDING_DECISION.name: DecisionEvent.summary_key,
-            CimEventType.LOAD_EMPTY.name: Action.summary_key,
-            CimEventType.DISCHARGE_EMPTY.name: Action.summary_key,
-            CimEventType.VESSEL_DEPARTURE.name: VesselStatePayload.summary_key,
-            CimEventType.RETURN_EMPTY.name: EmptyReturnPayload.summary_key
-=======
             Events.ORDER.name: Order.summary_key,
             Events.RETURN_FULL.name: LadenReturnPayload.summary_key,
             Events.VESSEL_ARRIVAL.name: VesselStatePayload.summary_key,
@@ -305,7 +286,6 @@
             Events.DISCHARGE_EMPTY.name: Action.summary_key,
             Events.VESSEL_DEPARTURE.name: VesselStatePayload.summary_key,
             Events.RETURN_EMPTY.name: EmptyReturnPayload.summary_key
->>>>>>> 7594a9b6
         }
 
     def get_agent_idx_list(self) -> list:
@@ -455,11 +435,7 @@
         )
 
         laden_return_evt = self._event_buffer.gen_atom_event(
-<<<<<<< HEAD
-            tick=evt.tick + buffer_ticks, event_type=CimEventType.RETURN_FULL, payload=payload
-=======
             tick=event.tick + buffer_ticks, event_type=Events.RETURN_FULL, payload=payload
->>>>>>> 7594a9b6
         )
 
         # If buffer_tick is 0, we should execute it as this tick.
@@ -475,27 +451,17 @@
         1. First move the container from on_shipper to full (update state: on_shipper -> full).
         2. Then append the container to the port pending list.
         """
-<<<<<<< HEAD
-        payload: LadenReturnPayload = evt.payload
-=======
         payload: LadenReturnPayload = event.payload
->>>>>>> 7594a9b6
 
         src_port = self._ports[payload.src_port_idx]
         src_port.on_shipper -= payload.quantity
         src_port.full += payload.quantity
 
-<<<<<<< HEAD
-        pending_full_number = self._get_pending_full(payload.src_port_idx, payload.dest_port_idx)
-
-        self._set_pending_full(payload.src_port_idx, payload.dest_port_idx, pending_full_number + payload.quantity)
-=======
         pending_full_number = self._get_pending_full(
             payload.src_port_idx, payload.dest_port_idx)
 
         self._set_pending_full(
             payload.src_port_idx, payload.dest_port_idx, pending_full_number + payload.quantity)
->>>>>>> 7594a9b6
 
     def _on_full_load(self, event: AtomEvent):
         """Handler for processing event that a vessel need to load full containers from current port.
@@ -613,11 +579,7 @@
         buffer_ticks = self._data_cntr.empty_return_buffers[port.idx]
         payload = EmptyReturnPayload(port_idx=port.idx, quantity=discharge_qty)
         mt_return_evt = self._event_buffer.gen_atom_event(
-<<<<<<< HEAD
-            tick=evt.tick + buffer_ticks, event_type=CimEventType.RETURN_EMPTY, payload=payload
-=======
             tick=event.tick + buffer_ticks, event_type=Events.RETURN_EMPTY, payload=payload
->>>>>>> 7594a9b6
         )
 
         if buffer_ticks == 0:
@@ -631,11 +593,7 @@
         Args:
             event (AtomEvent): Empty-return event object.
         """
-<<<<<<< HEAD
-        payload: EmptyReturnPayload = evt.payload
-=======
         payload: EmptyReturnPayload = event.payload
->>>>>>> 7594a9b6
         port = self._ports[payload.port_idx]
 
         port.on_consignee -= payload.quantity
