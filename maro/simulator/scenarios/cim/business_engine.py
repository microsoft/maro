# Copyright (c) Microsoft Corporation.
# Licensed under the MIT license.


import os
from math import ceil, floor

from yaml import safe_load

from maro.backends.frame import FrameBase, SnapshotList
from maro.data_lib.cim import CimDataContainerWrapper, Order, Stop
from maro.event_buffer import AtomEvent, CascadeEvent, EventBuffer, MaroEvents
from maro.simulator.scenarios import AbsBusinessEngine
from maro.simulator.scenarios.helpers import DocableDict
from maro.simulator.scenarios.matrix_accessor import MatrixAttributeAccessor

from .common import Action, ActionScope, DecisionEvent
from .event_payload import EmptyReturnPayload, LadenReturnPayload, VesselDischargePayload, VesselStatePayload
from .events import Events
from .frame_builder import gen_cim_frame
from .ports_order_export import PortOrderExporter

metrics_desc = """
CIM metrics used provide statistics information until now (may be in the middle of current tick).
It contains following keys:

order_requirements (int): Accumulative orders until now.
container_shortage (int): Accumulative shortage until now.
operation_number (int): Total empty transfer (both load and discharge) cost,
    the cost factors can be configured in configuration file at section "transfer_cost_factors".
"""


class CimBusinessEngine(AbsBusinessEngine):
    """Cim business engine, used simulate CIM related problem."""

    def __init__(
        self, event_buffer: EventBuffer, topology: str, start_tick: int, max_tick: int,
        snapshot_resolution: int, max_snapshots: int, additional_options: dict = None
    ):
        super().__init__(
            "cim", event_buffer, topology, start_tick, max_tick,
            snapshot_resolution, max_snapshots, additional_options
        )

        # Update self._config_path with current file path.
        self.update_config_root_path(__file__)

        config_path = os.path.join(self._config_path, "config.yml")

        # Load data from wrapper.
        self._data_cntr: CimDataContainerWrapper = CimDataContainerWrapper(
            config_path, max_tick, self._topology)

        # Create a copy of config object to expose to others, and not affect generator.
        with open(config_path) as fp:
            self._config = safe_load(fp)

        self._vessels = []
        self._ports = []
        self._frame = None
        self._full_on_ports: MatrixAttributeAccessor = None
        self._full_on_vessels: MatrixAttributeAccessor = None
        self._vessel_plans: MatrixAttributeAccessor = None
        self._port_orders_exporter = PortOrderExporter("enable-dump-snapshot" in additional_options)

        # Read transfer cost factors.
        transfer_cost_factors = self._config["transfer_cost_factors"]

        self._load_cost_factor: float = transfer_cost_factors["load"]
        self._dsch_cost_factor: float = transfer_cost_factors["dsch"]

        # Used to collect total cost to avoid to much snapshot querying.
        self._total_operate_num: float = 0

        self._init_frame()

        # Snapshot list should be initialized after frame.
        self._snapshots = self._frame.snapshots

        self._register_events()

        # As we already unpack the route to the max tick, we can insert all departure events at the beginning.
        self._load_departure_events()

    @property
    def configs(self):
        """dict: Configurations of CIM business engine."""
        return self._config

    @property
    def frame(self) -> FrameBase:
        """FrameBase: Frame of current business engine."""
        return self._frame

    @property
    def snapshots(self) -> SnapshotList:
        """SnapshotList: Snapshot list of current frame."""
        return self._snapshots

    def step(self, tick: int):
        """Called at each tick to generate orders and arrival events.

        Args:
            tick (int): Tick to generate orders.
        """

        # At each tick:
        # 1. Generate orders for this tick.
        # 2. Transfer orders into events (ORDER).
        # 3. Check and add vessel arrival event (atom and cascade).

        total_empty_number = sum(
            [node.empty for node in self._ports + self._vessels])

        for order in self._data_cntr.get_orders(tick, total_empty_number):
            # Use cascade event to support insert sub events.
            order_evt = self._event_buffer.gen_cascade_event(tick, Events.ORDER, order)

            self._event_buffer.insert_event(order_evt)
            self._port_orders_exporter.add(order)

        # Used to hold decision event of this tick, we will append this at the end
        # to make sure all the other logic finished.
        # TODO: Remove it after event priority is supported.
        decision_evt_list = []

        for vessel in self._vessels:
            vessel_idx: int = vessel.idx
            loc_idx: int = vessel.next_loc_idx

            stop: Stop = self._data_cntr.vessel_stops[vessel_idx, loc_idx]
            port_idx: int = stop.port_idx

            # At the beginning the vessel is parking at port, will not invoke arrive event.
            if loc_idx > 0:
                # Check if there is any arrive event.
                if stop.arrive_tick == tick:
                    arrival_payload = VesselStatePayload(port_idx, vessel_idx)

                    # This vessel will arrive at current tick.
                    arrival_event = self._event_buffer.gen_atom_event(
                        tick, Events.VESSEL_ARRIVAL, arrival_payload)

                    # Then it will load full.
                    load_event = self._event_buffer.gen_atom_event(
                        tick, Events.LOAD_FULL, arrival_payload)

                    self._event_buffer.insert_event(arrival_event)
                    self._event_buffer.insert_event(load_event)

                    # Generate cascade event and payload.
                    decision_payload = DecisionEvent(
                        tick, port_idx, vessel_idx, self.snapshots, self.action_scope, self.early_discharge
                    )

                    decision_event: CascadeEvent = self._event_buffer.gen_decision_event(tick, decision_payload)

                    decision_evt_list.append(decision_event)

                    # Update vessel location so that later logic will get correct value.
                    vessel.last_loc_idx = vessel.next_loc_idx

            # We should update the future stop list at each tick.
            past_stops = self._data_cntr.vessel_past_stops[vessel.idx, vessel.last_loc_idx, loc_idx]
            future_stops = self._data_cntr.vessel_future_stops[vessel.idx, vessel.last_loc_idx, loc_idx]

            vessel.set_stop_list(past_stops, future_stops)

            # Update vessel plans.
            for plan_port_idx, plan_tick in self._data_cntr.vessel_planned_stops[vessel_idx, vessel.route_idx, loc_idx]:
                self._vessel_plans[vessel_idx, plan_port_idx] = plan_tick

            if loc_idx > 0 and stop.arrive_tick == tick:
                self._vessel_plans[vessel_idx, port_idx] = stop.arrive_tick

        # Insert the cascade events at the end.
        for event in decision_evt_list:
            self._event_buffer.insert_event(event)

    def post_step(self, tick: int):
        """Post-process after each step.

        Args:
            tick (int): Tick to process.
        """
        if (tick + 1) % self._snapshot_resolution == 0:
            # Update acc_fulfillment before take snapshot.
            for port in self._ports:
                port.acc_fulfillment = port.acc_booking - port.acc_shortage

            # Before go to next tick, we will take a snapshot first.
            self._frame.take_snapshot(self.frame_index(tick))

            # Reset port statistics (by tick) fields.
            for port in self._ports:
                port.shortage = 0
                port.booking = 0
                port.fulfillment = 0
                port.transfer_cost = 0

        return tick + 1 == self._max_tick

    def reset(self):
        """Reset the business engine, it will reset frame value."""

        self._snapshots.reset()

        self._frame.reset()

        self._reset_nodes()

        self._data_cntr.reset()

        # Insert departure event again.
        self._load_departure_events()

        self._total_operate_num = 0

    def action_scope(self, port_idx: int, vessel_idx: int) -> ActionScope:
        """Get the action scope of specified agent.

        Args:
            port_idx (int): Index of specified agent.
            vessel_idx (int): Index of specified vessel to take the action.

        Returns:
            ActionScope: Contains load and discharge scope.
        """
        port = self._ports[port_idx]
        vessel = self._vessels[vessel_idx]

        return ActionScope(load=min(port.empty, vessel.remaining_space), discharge=vessel.empty)

    def early_discharge(self, vessel_idx: int) -> int:
        """Get the early discharge number of specified vessel.

        Args:
            vessel_idx (int): Index of specified vessel.
        """
        return self._vessels[vessel_idx].early_discharge

    def get_metrics(self) -> DocableDict:
        """Get metrics information for cim scenario.

        Args:
            dict: A dict that contains "perf", "total_shortage" and "total_cost",
                and can use help method to show help docs.
        """
        total_shortage = sum([p.acc_shortage for p in self._ports])
        total_booking = sum([p.acc_booking for p in self._ports])

        return DocableDict(
            metrics_desc,
            order_requirements=total_booking,
            container_shortage=total_shortage,
            operation_number=self._total_operate_num
        )

    def get_node_mapping(self) -> dict:
        """Get node name mappings related with this environment.

        Returns:
            dict: Node name to index mapping dictionary.
        """
        return {
            "ports": self._data_cntr.port_mapping,
            "vessels": self._data_cntr.vessel_mapping
        }

    def get_event_payload_detail(self) -> dict:
        """dict: Event payload details of current scenario."""
        return {
<<<<<<< HEAD
            CimEventType.ORDER.name: Order.summary_key,
            CimEventType.RETURN_FULL.name: LadenReturnPayload.summary_key,
            CimEventType.VESSEL_ARRIVAL.name: VesselStatePayload.summary_key,
            CimEventType.LOAD_FULL.name: VesselStatePayload.summary_key,
            CimEventType.DISCHARGE_FULL.name: VesselDischargePayload.summary_key,
            CimEventType.PENDING_DECISION.name: DecisionEvent.summary_key,
            CimEventType.LOAD_EMPTY.name: Action.summary_key,
            CimEventType.DISCHARGE_EMPTY.name: Action.summary_key,
            CimEventType.VESSEL_DEPARTURE.name: VesselStatePayload.summary_key,
            CimEventType.RETURN_EMPTY.name: EmptyReturnPayload.summary_key
=======
            Events.ORDER.name: Order.summary_key,
            Events.RETURN_FULL.name: LadenReturnPayload.summary_key,
            Events.VESSEL_ARRIVAL.name: VesselStatePayload.summary_key,
            Events.LOAD_FULL.name: VesselStatePayload.summary_key,
            Events.DISCHARGE_FULL.name: VesselDischargePayload.summary_key,
            Events.PENDING_DECISION.name: DecisionEvent.summary_key,
            Events.LOAD_EMPTY.name: Action.summary_key,
            Events.DISCHARGE_EMPTY.name: Action.summary_key,
            Events.VESSEL_DEPARTURE.name: VesselStatePayload.summary_key,
            Events.RETURN_EMPTY.name: EmptyReturnPayload.summary_key
>>>>>>> 376d573f
        }

    def get_agent_idx_list(self) -> list:
        """Get port index list related with this environment.

        Returns:
            list: A list of port index.
        """
        return [i for i in range(self._data_cntr.port_number)]

    def dump(self, folder: str):
        self._port_orders_exporter.dump(folder)

    def _init_nodes(self):
        # Init ports.
        for port_settings in self._data_cntr.ports:
            port = self._ports[port_settings.index]
            port.set_init_state(port_settings.name,
                                port_settings.capacity, port_settings.empty)

        # Init vessels.
        for vessel_setting in self._data_cntr.vessels:
            vessel = self._vessels[vessel_setting.index]

            vessel.set_init_state(
                vessel_setting.name,
                self._data_cntr.container_volume,
                vessel_setting.capacity,
                self._data_cntr.route_mapping[vessel_setting.route_name],
                vessel_setting.empty
            )

        # Init vessel plans.
        self._vessel_plans[:] = -1

    def _reset_nodes(self):
        # Reset both vessels and ports.
        # NOTE: This should be called after frame.reset.
        for port in self._ports:
            port.reset()

        for vessel in self._vessels:
            vessel.reset()

        # Reset vessel plans.
        self._vessel_plans[:] = -1

    def _register_events(self):
        """Register events."""
        register_handler = self._event_buffer.register_event_handler

        register_handler(Events.RETURN_FULL, self._on_full_return)
        register_handler(Events.RETURN_EMPTY, self._on_empty_return)
        register_handler(Events.ORDER, self._on_order_generated)
        register_handler(Events.LOAD_FULL, self._on_full_load)
        register_handler(Events.VESSEL_DEPARTURE, self._on_departure)
        register_handler(Events.DISCHARGE_FULL, self._on_discharge)
        register_handler(MaroEvents.TAKE_ACTION, self._on_action_received)

    def _load_departure_events(self):
        """Insert leaving event at the beginning as we already unpack the root to a loop at the beginning."""

        for vessel_idx, stops in enumerate(self._data_cntr.vessel_stops[:]):
            for stop in stops:
                payload = VesselStatePayload(stop.port_idx, vessel_idx)
                dep_evt = self._event_buffer.gen_atom_event(stop.leave_tick, Events.VESSEL_DEPARTURE, payload)

                self._event_buffer.insert_event(dep_evt)

    def _init_frame(self):
        """Initialize the frame based on data generator."""
        port_num = self._data_cntr.port_number
        vessel_num = self._data_cntr.vessel_number
        stop_num = (self._data_cntr.past_stop_number,
                    self._data_cntr.future_stop_number)

        self._frame = gen_cim_frame(
            port_num, vessel_num, stop_num, self.calc_max_snapshots())

        self._ports = self._frame.ports
        self._vessels = self._frame.vessels

        self._full_on_ports = self._frame.matrix[0]["full_on_ports"]
        self._full_on_vessels = self._frame.matrix[0]["full_on_vessels"]
        self._vessel_plans = self._frame.matrix[0]["vessel_plans"]

        self._init_nodes()

    def _get_reachable_ports(self, vessel_idx: int):
        """Get ports that specified vessel can reach (for order), return a list of tuple (port_id, arrive_tick).

        Args:
            vessel_idx (int): Index of specified vessel.

        Returns:
            Reachable port index list of specified vessel.
        """
        vessel = self._vessels[vessel_idx]

        return self._data_cntr.reachable_stops[vessel_idx, vessel.route_idx, vessel.next_loc_idx]

    def _get_pending_full(self, src_port_idx: int, dest_port_idx: int):
        """Get pending full number from src_port_idx to dest_port_idx."""
        return self._full_on_ports[src_port_idx, dest_port_idx]

    def _set_pending_full(self, src_port_idx: int, dest_port_idx: int, value):
        """Set the full number from src_port_idx to dest_port_idx."""
        assert value >= 0

        self._full_on_ports[src_port_idx, dest_port_idx] = value

    def _on_order_generated(self, event: CascadeEvent):
        """When there is an order generated, we should do:
        1. Generate a LADEN_RETURN event by configured buffer time: \
        The event will be inserted to the immediate_event_list ASAP if the configured buffer time is 0, \
        else the event will be inserted to the event buffer directly.
        2. Update port state: on_shipper +, empty -.

        Args:
            event (CascadeEvent): Order event object.
        """
        order: Order = event.payload
        src_port = self._ports[order.src_port_idx]

        execute_qty = order.quantity
        src_empty = src_port.empty
        src_port.booking += execute_qty
        src_port.acc_booking += execute_qty

        # Check if there is any shortage.
        if src_empty < order.quantity:
            # Booking & shortage.
            shortage_qty = order.quantity - src_empty
            src_port.shortage += shortage_qty
            src_port.acc_shortage += shortage_qty
            execute_qty = src_empty

        # Update port state.
        src_port.empty -= execute_qty
        # Full contianers that pending to return.
        src_port.on_shipper += execute_qty

        buffer_ticks = self._data_cntr.full_return_buffers[src_port.idx]

        payload = LadenReturnPayload(
            src_port_idx=order.src_port_idx, dest_port_idx=order.dest_port_idx, quantity=execute_qty
        )

        laden_return_evt = self._event_buffer.gen_atom_event(
<<<<<<< HEAD
            tick=evt.tick + buffer_ticks, event_type=CimEventType.RETURN_FULL, payload=payload
=======
            tick=event.tick + buffer_ticks, event_type=Events.RETURN_FULL, payload=payload
>>>>>>> 376d573f
        )

        # If buffer_tick is 0, we should execute it as this tick.
        if buffer_ticks == 0:
            event.add_immediate_event(laden_return_evt)
        else:
            self._event_buffer.insert_event(laden_return_evt)

    def _on_full_return(self, event: AtomEvent):
        """Handler for processing the event that full containers are returned from shipper.

        Once the full containers are returned, the containers are ready to be loaded. The workflow is:
        1. First move the container from on_shipper to full (update state: on_shipper -> full).
        2. Then append the container to the port pending list.
        """
<<<<<<< HEAD
        payload: LadenReturnPayload = evt.payload
=======
        payload: LadenReturnPayload = event.payload
>>>>>>> 376d573f

        src_port = self._ports[payload.src_port_idx]
        src_port.on_shipper -= payload.quantity
        src_port.full += payload.quantity

<<<<<<< HEAD
        pending_full_number = self._get_pending_full(payload.src_port_idx, payload.dest_port_idx)

        self._set_pending_full(payload.src_port_idx, payload.dest_port_idx, pending_full_number + payload.quantity)
=======
        pending_full_number = self._get_pending_full(
            payload.src_port_idx, payload.dest_port_idx)

        self._set_pending_full(
            payload.src_port_idx, payload.dest_port_idx, pending_full_number + payload.quantity)
>>>>>>> 376d573f

    def _on_full_load(self, event: AtomEvent):
        """Handler for processing event that a vessel need to load full containers from current port.

        When there is a vessel arrive at a port:
        1. Discharge full (we ignore this action here, as we will generate a discharge event \
        after a vessel have loaded any full).
        2. Load full by destination id, and generate discharge event.
        3. Update vessel.state to PARKING.
        4. Fill future stop list.
        5. Early discharge.

        Args:
            event (AtomEvent): Arrival event object.
        """

        arrival_obj: VesselStatePayload = event.payload
        vessel_idx: int = arrival_obj.vessel_idx
        port_idx: int = arrival_obj.port_idx
        vessel = self._vessels[vessel_idx]
        port = self._ports[port_idx]
        container_volume = self._data_cntr.container_volume
        vessel_capacity = vessel.capacity

        # Update vessel state.
        vessel.last_loc_idx = vessel.next_loc_idx

        # NOTE: This remaining space do not contains empty, as we can early discharge them if no enough space.
        remaining_space = vessel_capacity - vessel.full * container_volume

        # How many containers we can load.
        acceptable_number = floor(remaining_space / container_volume)
        total_load_qty = 0

        for next_port_idx, arrive_tick in self._get_reachable_ports(vessel_idx):
            full_number_to_next_port = self._get_pending_full(
                port_idx, next_port_idx)

            if acceptable_number > 0 and full_number_to_next_port > 0:
                # We can load some full.
                loaded_qty = min(full_number_to_next_port, acceptable_number)
                total_load_qty += loaded_qty

                # Update port state.
                self._set_pending_full(
                    port_idx, next_port_idx, full_number_to_next_port - loaded_qty)

                port.full -= loaded_qty
                vessel.full += loaded_qty

                # Update state.
                self._full_on_vessels[vessel_idx, next_port_idx] += loaded_qty

                acceptable_number -= loaded_qty

                # Generate a discharge event, as we know when the vessel will arrive at destination.
                payload = VesselDischargePayload(vessel_idx, port_idx, next_port_idx, loaded_qty)
                dsch_event = self._event_buffer.gen_cascade_event(arrive_tick, Events.DISCHARGE_FULL, payload)

                self._event_buffer.insert_event(dsch_event)

        # Early discharge.
        total_container = vessel.full + vessel.empty

        vessel.early_discharge = 0

        if total_container * container_volume > vessel.capacity:
            early_discharge_number = \
                total_container - ceil(vessel.capacity / container_volume)
            vessel.empty -= early_discharge_number
            port.empty += early_discharge_number
            vessel.early_discharge = early_discharge_number

    def _on_departure(self, event: AtomEvent):
        """Handler for processing event when there is a vessel leaving from port.

        When the vessel departing from port:
        1. Update location to next stop.

        Args:
            event (AtomEvent): Departure event object.
        """

        departure_payload: VesselStatePayload = event.payload
        vessel_idx = departure_payload.vessel_idx
        vessel = self._vessels[vessel_idx]

        # As we have unfold all the route stop, we can just location ++.
        vessel.next_loc_idx += 1

    def _on_discharge(self, event: CascadeEvent):
        """Handler for processing event the there are some full need to be discharged.


        1. Discharge specified qty of full from vessel into port.on_consignee.
        2. Generate a empty_return event by configured buffer time:
            a. If buffer time is 0, then insert into immediate_event_list to process it ASAP.
            b. Or insert into event buffer.

        Args:
            event (AtomEvent): Discharge event object.
        """
        discharge_payload: VesselDischargePayload = event.payload
        vessel_idx = discharge_payload.vessel_idx
        port_idx = discharge_payload.port_idx
        vessel = self._vessels[vessel_idx]
        port = self._ports[port_idx]
        discharge_qty: int = discharge_payload.quantity

        vessel.full -= discharge_qty
        port.on_consignee += discharge_qty

        self._full_on_vessels[vessel_idx, port_idx] -= discharge_qty

        buffer_ticks = self._data_cntr.empty_return_buffers[port.idx]
        payload = EmptyReturnPayload(port_idx=port.idx, quantity=discharge_qty)
        mt_return_evt = self._event_buffer.gen_atom_event(
<<<<<<< HEAD
            tick=evt.tick + buffer_ticks, event_type=CimEventType.RETURN_EMPTY, payload=payload
=======
            tick=event.tick + buffer_ticks, event_type=Events.RETURN_EMPTY, payload=payload
>>>>>>> 376d573f
        )

        if buffer_ticks == 0:
            event.add_immediate_event(mt_return_evt)
        else:
            self._event_buffer.insert_event(mt_return_evt)

    def _on_empty_return(self, event: AtomEvent):
        """Handler for processing event when there are some empty container return to port.

        Args:
            event (AtomEvent): Empty-return event object.
        """
<<<<<<< HEAD
        payload: EmptyReturnPayload = evt.payload
=======
        payload: EmptyReturnPayload = event.payload
>>>>>>> 376d573f
        port = self._ports[payload.port_idx]

        port.on_consignee -= payload.quantity
        port.empty += payload.quantity

    def _on_action_received(self, event: CascadeEvent):
        """Handler for processing actions from agent.

        Args:
            event (CascadeEvent): Action event object with expected payload: {vessel_id: empty_number_to_move}}.
        """
        actions = event.payload

        if actions:
            if type(actions) is not list:
                actions = [actions]

            for action in actions:
                vessel_idx = action.vessel_idx
                port_idx = action.port_idx
                move_num = action.quantity
                vessel = self._vessels[vessel_idx]
                port = self._ports[port_idx]
                port_empty = port.empty
                vessel_empty = vessel.empty

                assert (
                    -min(port.empty, vessel.remaining_space) <= move_num <= vessel_empty
                )

                port.empty = port_empty + move_num
                vessel.empty = vessel_empty - move_num

                event.event_type = Events.DISCHARGE_EMPTY if move_num > 0 else Events.LOAD_EMPTY

                # Update cost.
                num = abs(move_num)

                # Update transfer cost for port and metrics.
                self._total_operate_num += num
                port.transfer_cost += num

                self._vessel_plans[vessel_idx, port_idx] += self._data_cntr.vessel_period[vessel_idx]<|MERGE_RESOLUTION|>--- conflicted
+++ resolved
@@ -271,18 +271,6 @@
     def get_event_payload_detail(self) -> dict:
         """dict: Event payload details of current scenario."""
         return {
-<<<<<<< HEAD
-            CimEventType.ORDER.name: Order.summary_key,
-            CimEventType.RETURN_FULL.name: LadenReturnPayload.summary_key,
-            CimEventType.VESSEL_ARRIVAL.name: VesselStatePayload.summary_key,
-            CimEventType.LOAD_FULL.name: VesselStatePayload.summary_key,
-            CimEventType.DISCHARGE_FULL.name: VesselDischargePayload.summary_key,
-            CimEventType.PENDING_DECISION.name: DecisionEvent.summary_key,
-            CimEventType.LOAD_EMPTY.name: Action.summary_key,
-            CimEventType.DISCHARGE_EMPTY.name: Action.summary_key,
-            CimEventType.VESSEL_DEPARTURE.name: VesselStatePayload.summary_key,
-            CimEventType.RETURN_EMPTY.name: EmptyReturnPayload.summary_key
-=======
             Events.ORDER.name: Order.summary_key,
             Events.RETURN_FULL.name: LadenReturnPayload.summary_key,
             Events.VESSEL_ARRIVAL.name: VesselStatePayload.summary_key,
@@ -293,7 +281,6 @@
             Events.DISCHARGE_EMPTY.name: Action.summary_key,
             Events.VESSEL_DEPARTURE.name: VesselStatePayload.summary_key,
             Events.RETURN_EMPTY.name: EmptyReturnPayload.summary_key
->>>>>>> 376d573f
         }
 
     def get_agent_idx_list(self) -> list:
@@ -443,11 +430,7 @@
         )
 
         laden_return_evt = self._event_buffer.gen_atom_event(
-<<<<<<< HEAD
-            tick=evt.tick + buffer_ticks, event_type=CimEventType.RETURN_FULL, payload=payload
-=======
             tick=event.tick + buffer_ticks, event_type=Events.RETURN_FULL, payload=payload
->>>>>>> 376d573f
         )
 
         # If buffer_tick is 0, we should execute it as this tick.
@@ -463,27 +446,17 @@
         1. First move the container from on_shipper to full (update state: on_shipper -> full).
         2. Then append the container to the port pending list.
         """
-<<<<<<< HEAD
-        payload: LadenReturnPayload = evt.payload
-=======
         payload: LadenReturnPayload = event.payload
->>>>>>> 376d573f
 
         src_port = self._ports[payload.src_port_idx]
         src_port.on_shipper -= payload.quantity
         src_port.full += payload.quantity
 
-<<<<<<< HEAD
-        pending_full_number = self._get_pending_full(payload.src_port_idx, payload.dest_port_idx)
-
-        self._set_pending_full(payload.src_port_idx, payload.dest_port_idx, pending_full_number + payload.quantity)
-=======
         pending_full_number = self._get_pending_full(
             payload.src_port_idx, payload.dest_port_idx)
 
         self._set_pending_full(
             payload.src_port_idx, payload.dest_port_idx, pending_full_number + payload.quantity)
->>>>>>> 376d573f
 
     def _on_full_load(self, event: AtomEvent):
         """Handler for processing event that a vessel need to load full containers from current port.
@@ -601,11 +574,7 @@
         buffer_ticks = self._data_cntr.empty_return_buffers[port.idx]
         payload = EmptyReturnPayload(port_idx=port.idx, quantity=discharge_qty)
         mt_return_evt = self._event_buffer.gen_atom_event(
-<<<<<<< HEAD
-            tick=evt.tick + buffer_ticks, event_type=CimEventType.RETURN_EMPTY, payload=payload
-=======
             tick=event.tick + buffer_ticks, event_type=Events.RETURN_EMPTY, payload=payload
->>>>>>> 376d573f
         )
 
         if buffer_ticks == 0:
@@ -619,11 +588,7 @@
         Args:
             event (AtomEvent): Empty-return event object.
         """
-<<<<<<< HEAD
-        payload: EmptyReturnPayload = evt.payload
-=======
         payload: EmptyReturnPayload = event.payload
->>>>>>> 376d573f
         port = self._ports[payload.port_idx]
 
         port.on_consignee -= payload.quantity
