--- conflicted
+++ resolved
@@ -14,15 +14,8 @@
 from maro.simulator.scenarios.helpers import DocableDict
 from maro.simulator.scenarios.matrix_accessor import MatrixAttributeAccessor
 
-<<<<<<< HEAD
-from .common import (
-    Action, ActionScope, DecisionEvent, EmptyReturnPayload, LadenReturnPayload, VesselDischargePayload,
-    VesselStatePayload
-)
-=======
 from .common import Action, ActionScope, DecisionEvent
 from .event_payload import EmptyReturnPayload, LadenReturnPayload, VesselDischargePayload, VesselStatePayload
->>>>>>> 11e9b867
 from .events import Events
 from .frame_builder import gen_cim_frame
 
@@ -120,12 +113,7 @@
 
         for order in self._data_cntr.get_orders(tick, total_empty_number):
             # Use cascade event to support insert sub events.
-<<<<<<< HEAD
             order_evt = self._event_buffer.gen_cascade_event(tick, Events.ORDER, order)
-=======
-            order_evt = self._event_buffer.gen_cascade_event(
-                tick, Events.ORDER, order)
->>>>>>> 11e9b867
 
             self._event_buffer.insert_event(order_evt)
 
@@ -163,12 +151,7 @@
                         tick, port_idx, vessel_idx, self.snapshots, self.action_scope, self.early_discharge
                     )
 
-<<<<<<< HEAD
                     decision_event: CascadeEvent = self._event_buffer.gen_decision_event(tick, decision_payload)
-=======
-                    decision_event: CascadeEvent = self._event_buffer.gen_decision_event(
-                        tick, decision_payload)
->>>>>>> 11e9b867
 
                     decision_evt_list.append(decision_event)
 
@@ -189,13 +172,8 @@
                 self._vessel_plans[vessel_idx, port_idx] = stop.arrive_tick
 
         # Insert the cascade events at the end.
-<<<<<<< HEAD
-        for evt in decision_evt_list:
-            self._event_buffer.insert_event(evt)
-=======
         for event in decision_evt_list:
             self._event_buffer.insert_event(event)
->>>>>>> 11e9b867
 
     def post_step(self, tick: int):
         """Post-process after each step.
@@ -362,12 +340,7 @@
         for vessel_idx, stops in enumerate(self._data_cntr.vessel_stops[:]):
             for stop in stops:
                 payload = VesselStatePayload(stop.port_idx, vessel_idx)
-<<<<<<< HEAD
                 dep_evt = self._event_buffer.gen_atom_event(stop.leave_tick, Events.VESSEL_DEPARTURE, payload)
-=======
-                dep_evt = self._event_buffer.gen_atom_event(
-                    stop.leave_tick, Events.VESSEL_DEPARTURE, payload)
->>>>>>> 11e9b867
 
                 self._event_buffer.insert_event(dep_evt)
 
@@ -413,11 +386,7 @@
 
         self._full_on_ports[src_port_idx, dest_port_idx] = value
 
-<<<<<<< HEAD
-    def _on_order_generated(self, evt: CascadeEvent):
-=======
     def _on_order_generated(self, event: CascadeEvent):
->>>>>>> 11e9b867
         """When there is an order generated, we should do:
         1. Generate a LADEN_RETURN event by configured buffer time: \
         The event will be inserted to the immediate_event_list ASAP if the configured buffer time is 0, \
@@ -425,11 +394,7 @@
         2. Update port state: on_shipper +, empty -.
 
         Args:
-<<<<<<< HEAD
-            evt (CascadeEvent): Order event object.
-=======
             event (CascadeEvent): Order event object.
->>>>>>> 11e9b867
         """
         order: Order = event.payload
         src_port = self._ports[order.src_port_idx]
@@ -459,28 +424,16 @@
         )
 
         laden_return_evt = self._event_buffer.gen_atom_event(
-<<<<<<< HEAD
-            tick=evt.tick + buffer_ticks, event_type=Events.RETURN_FULL, payload=payload
-=======
             tick=event.tick + buffer_ticks, event_type=Events.RETURN_FULL, payload=payload
->>>>>>> 11e9b867
         )
 
         # If buffer_tick is 0, we should execute it as this tick.
         if buffer_ticks == 0:
-<<<<<<< HEAD
-            evt.add_immediate_event(laden_return_evt)
-        else:
-            self._event_buffer.insert_event(laden_return_evt)
-
-    def _on_full_return(self, evt: AtomEvent):
-=======
             event.add_immediate_event(laden_return_evt)
         else:
             self._event_buffer.insert_event(laden_return_evt)
 
     def _on_full_return(self, event: AtomEvent):
->>>>>>> 11e9b867
         """Handler for processing the event that full containers are returned from shipper.
 
         Once the full containers are returned, the containers are ready to be loaded. The workflow is:
@@ -499,11 +452,7 @@
         self._set_pending_full(
             payload.src_port_idx, payload.dest_port_idx, pending_full_number + payload.quantity)
 
-<<<<<<< HEAD
-    def _on_full_load(self, evt: AtomEvent):
-=======
     def _on_full_load(self, event: AtomEvent):
->>>>>>> 11e9b867
         """Handler for processing event that a vessel need to load full containers from current port.
 
         When there is a vessel arrive at a port:
@@ -515,11 +464,7 @@
         5. Early discharge.
 
         Args:
-<<<<<<< HEAD
-            evt (AtomEvent): Arrival event object.
-=======
             event (AtomEvent): Arrival event object.
->>>>>>> 11e9b867
         """
 
         arrival_obj: VesselStatePayload = event.payload
@@ -562,15 +507,8 @@
                 acceptable_number -= loaded_qty
 
                 # Generate a discharge event, as we know when the vessel will arrive at destination.
-<<<<<<< HEAD
                 payload = VesselDischargePayload(vessel_idx, port_idx, next_port_idx, loaded_qty)
                 dsch_event = self._event_buffer.gen_cascade_event(arrive_tick, Events.DISCHARGE_FULL, payload)
-=======
-                payload = VesselDischargePayload(
-                    vessel_idx, port_idx, next_port_idx, loaded_qty)
-                dsch_event = self._event_buffer.gen_cascade_event(
-                    arrive_tick, Events.DISCHARGE_FULL, payload)
->>>>>>> 11e9b867
 
                 self._event_buffer.insert_event(dsch_event)
 
@@ -586,22 +524,14 @@
             port.empty += early_discharge_number
             vessel.early_discharge = early_discharge_number
 
-<<<<<<< HEAD
-    def _on_departure(self, evt: AtomEvent):
-=======
     def _on_departure(self, event: AtomEvent):
->>>>>>> 11e9b867
         """Handler for processing event when there is a vessel leaving from port.
 
         When the vessel departing from port:
         1. Update location to next stop.
 
         Args:
-<<<<<<< HEAD
-            evt (AtomEvent): Departure event object.
-=======
             event (AtomEvent): Departure event object.
->>>>>>> 11e9b867
         """
 
         departure_payload: VesselStatePayload = event.payload
@@ -611,11 +541,7 @@
         # As we have unfold all the route stop, we can just location ++.
         vessel.next_loc_idx += 1
 
-<<<<<<< HEAD
-    def _on_discharge(self, evt: CascadeEvent):
-=======
     def _on_discharge(self, event: CascadeEvent):
->>>>>>> 11e9b867
         """Handler for processing event the there are some full need to be discharged.
 
 
@@ -625,11 +551,7 @@
             b. Or insert into event buffer.
 
         Args:
-<<<<<<< HEAD
-            evt (AtomEvent): Discharge event object.
-=======
             event (AtomEvent): Discharge event object.
->>>>>>> 11e9b867
         """
         discharge_payload: VesselDischargePayload = event.payload
         vessel_idx = discharge_payload.vessel_idx
@@ -646,21 +568,6 @@
         buffer_ticks = self._data_cntr.empty_return_buffers[port.idx]
         payload = EmptyReturnPayload(port_idx=port.idx, quantity=discharge_qty)
         mt_return_evt = self._event_buffer.gen_atom_event(
-<<<<<<< HEAD
-            tick=evt.tick + buffer_ticks, event_type=Events.RETURN_EMPTY, payload=payload
-        )
-
-        if buffer_ticks == 0:
-            evt.add_immediate_event(mt_return_evt)
-        else:
-            self._event_buffer.insert_event(mt_return_evt)
-
-    def _on_empty_return(self, evt: AtomEvent):
-        """Handler for processing event when there are some empty container return to port.
-
-        Args:
-            evt (AtomEvent): Empty-return event object.
-=======
             tick=event.tick + buffer_ticks, event_type=Events.RETURN_EMPTY, payload=payload
         )
 
@@ -674,7 +581,6 @@
 
         Args:
             event (AtomEvent): Empty-return event object.
->>>>>>> 11e9b867
         """
         payload: EmptyReturnPayload = event.payload
         port = self._ports[payload.port_idx]
@@ -682,19 +588,11 @@
         port.on_consignee -= payload.quantity
         port.empty += payload.quantity
 
-<<<<<<< HEAD
-    def _on_action_received(self, evt: CascadeEvent):
-        """Handler for processing actions from agent.
-
-        Args:
-            evt (CascadeEvent): Action event object with expected payload: {vessel_id: empty_number_to_move}}.
-=======
     def _on_action_received(self, event: CascadeEvent):
         """Handler for processing actions from agent.
 
         Args:
             event (CascadeEvent): Action event object with expected payload: {vessel_id: empty_number_to_move}}.
->>>>>>> 11e9b867
         """
         actions = event.payload
 
@@ -718,11 +616,7 @@
                 port.empty = port_empty + move_num
                 vessel.empty = vessel_empty - move_num
 
-<<<<<<< HEAD
-                evt.event_type = Events.DISCHARGE_EMPTY if move_num > 0 else Events.LOAD_EMPTY
-=======
                 event.event_type = Events.DISCHARGE_EMPTY if move_num > 0 else Events.LOAD_EMPTY
->>>>>>> 11e9b867
 
                 # Update cost.
                 num = abs(move_num)
