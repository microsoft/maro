# Copyright (c) Microsoft Corporation.
# Licensed under the MIT license.


from enum import Enum, IntEnum

from maro.backends.frame import SnapshotList


class VesselState(IntEnum):
    """State of vessel."""

    PARKING = 0
    SAILING = 1


class ActionType(Enum):
    """Type of CIM action."""

<<<<<<< HEAD
    LOAD = ("load",)
=======
    LOAD = "load"
>>>>>>> 278a8810
    DISCHARGE = "discharge"


class Action:
    """Action object that used to pass action from agent to business engine.

    Args:
        vessel_idx (int): Which vessel will take action.
        port_idx (int): Which port will take action.
        action_type (ActionType): Whether the action is a Load or a Discharge.
        quantity (int): How many containers are loaded/discharged in this Action.
    """

    summary_key = ["port_idx", "vessel_idx", "action_type", "quantity"]

    def __init__(self, vessel_idx: int, port_idx: int, quantity: int, action_type: ActionType):
        assert action_type is not None
        assert quantity >= 0

        self.vessel_idx: int = vessel_idx
        self.port_idx: int = port_idx
        self.quantity: int = quantity
        self.action_type: ActionType = action_type

    def __repr__(self):
        return "%s {action_type: %r, port_idx: %r, vessel_idx: %r, quantity: %r}" % (
            self.__class__.__name__,
            str(self.action_type),
            self.port_idx,
            self.vessel_idx,
            self.quantity,
        )


class ActionScope:
    """Load and discharge scope for agent to generate decision.

    Args:
        load (int): Max number to load.
        discharge (int): Max number to discharge.
    """

    def __init__(self, load: int, discharge: int):
        self.load = load
        self.discharge = discharge

    def __repr__(self):
        return "%s {load: %r, discharge: %r}" % (self.__class__.__name__, self.load, self.discharge)


class DecisionEvent:
    """Decision event for agent.

    Args:
        tick (int): On which tick we need an action.
        port_idx (int): Which port will take action.
        vessel_idx (int): Which vessel will take action.
        snapshot_list (SnapshotList): Snapshots of the environment to input into the decision model.
        action_scope_func (Function): Function to calculate action scope, we use function here to make it
            getting the value as late as possible.
        early_discharge_func (Function): Function to fetch early discharge number of specified vessel, we
            use function here to make it getting the value as late as possible.
    """

    summary_key = ["tick", "port_idx", "vessel_idx", "snapshot_list", "action_scope", "early_discharge"]

    def __init__(
        self,
        tick: int,
        port_idx: int,
        vessel_idx: int,
        snapshot_list: SnapshotList,
        action_scope_func,
        early_discharge_func,
    ):
        self.tick = tick
        self.port_idx = port_idx
        self.vessel_idx = vessel_idx
        self.snapshot_list = snapshot_list
        # this field will be fixed after the action_scope property is called 1st time
        self._action_scope = None
        # this field will be fixed after the early_discharge property is called 1st time
        self._early_discharge = None
        self._action_scope_func = action_scope_func
        self._early_discharge_func = early_discharge_func

    @property
    def action_scope(self) -> ActionScope:
        """ActionScope: Load and discharge scope for agent to generate decision."""
        if self._action_scope is None:
            self._action_scope = self._action_scope_func(self.port_idx, self.vessel_idx)

        return self._action_scope

    @property
    def early_discharge(self) -> int:
        """int: Early discharge number of corresponding vessel."""
        if self._early_discharge is None:
            self._early_discharge = self._early_discharge_func(self.vessel_idx)

        return int(self._early_discharge)

    def __getstate__(self):
        """Return pickle-able dictionary.

        NOTE: this class do not support unpickle"""
        return {
            "tick": self.tick,
            "port_idx": self.port_idx,
            "vessel_idx": self.vessel_idx,
            "action_scope": self.action_scope,
            "early_discharge": self.early_discharge,
        }

    def __setstate__(self, state):
        self.tick = state["tick"]
        self.port_idx = state["port_idx"]
        self.vessel_idx = state["vessel_idx"]
        self._action_scope = state["action_scope"]
        self._early_discharge = state["early_discharge"]

    def __repr__(self):
        return "%s {port_idx: %r, vessel_idx: %r, action_scope: %r, early_discharge: %r}" % (
            self.__class__.__name__,
            self.port_idx,
            self.vessel_idx,
            self.action_scope,
            self.early_discharge,
        )<|MERGE_RESOLUTION|>--- conflicted
+++ resolved
@@ -17,11 +17,7 @@
 class ActionType(Enum):
     """Type of CIM action."""
 
-<<<<<<< HEAD
-    LOAD = ("load",)
-=======
     LOAD = "load"
->>>>>>> 278a8810
     DISCHARGE = "discharge"
 
 
