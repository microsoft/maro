# Copyright (c) Microsoft Corporation.
# Licensed under the MIT license.

import datetime
import math
import os
from collections import OrderedDict
from typing import List

from dateutil.relativedelta import relativedelta
from dateutil.tz import gettz
from yaml import safe_load

from maro.backends.frame import FrameBase, SnapshotList
from maro.data_lib import BinaryReader
from maro.event_buffer import DECISION_EVENT, Event, EventBuffer
from maro.simulator.scenarios import AbsBusinessEngine
from maro.simulator.scenarios.finance.account import Account
<<<<<<< HEAD
from maro.simulator.scenarios.finance.commission import FixedCommission, StampTaxCommission
from maro.simulator.scenarios.finance.common import (
=======
from maro.simulator.scenarios.finance.common.commission import ByMoneyCommission, StampTaxCommission
from maro.simulator.scenarios.finance.common.common import (
>>>>>>> 73cc8f00
    ActionState, ActionType, CancelOrder, CancelOrderActionScope, DecisionEvent, Order,
    OrderActionScope, OrderDirection, OrderMode, TradeResult
)
from maro.simulator.scenarios.finance.slippage import FixedSlippage
from maro.simulator.scenarios.finance.frame_builder import build_frame
from maro.simulator.scenarios.finance.stock import Stock
from maro.simulator.scenarios.helpers import DocableDict
from maro.utils.logger import CliLogger

LOGGER = CliLogger(name=__name__)

METRICS_DESC = """
"""


class FinanceBusinessEngine(AbsBusinessEngine):
    def __init__(
        self, event_buffer: EventBuffer, topology: str, start_tick: int,
        max_tick: int, snapshot_resolution: int, max_snapshot_num: int, additional_options: dict = {}
    ):
        super().__init__(
            scenario_name="finance", event_buffer=event_buffer, topology=topology, start_tick=start_tick, max_tick=max_tick,
<<<<<<< HEAD
            snapshot_resolution=snapshot_resolution, max_snapshot_num=max_snapshot_num, additional_options=additional_options
        )
        # 1. load_config
        # Update self._config_path with current file path.
        self._load_configs()

        # 2. load_data
        self._load_data()

        # 3. init_instance
=======
            snapshot_resolution=snapshot_resolution, max_snapshots=max_snapshots, additional_options=additional_options
        )
        # 1. load_config
        # Update self._config_path with current file path.
        self.update_config_root_path(__file__)
        self._load_configs()
        self._time_zone = gettz(self._conf["time_zone"])

        # 2. load_data
        # Trip binary reader.
        self._quote_readers: list = []
        self._quote_pickers: list = []

        # Our quote table used to query quote by tick.
        quote_data_path = self._conf["data_path"]
        if quote_data_path.startswith("~"):
            quote_data_path = os.path.expanduser(quote_data_path)

        quote_data_paths = []
        for idx in range(len(self._conf["stocks"])):
            quote_data_paths.append(os.path.join(quote_data_path, f"{self._conf['stocks'][idx]}.bin"))

        all_quote_exists = True
        for data_path in quote_data_paths:
            if not os.path.exists(data_path):
                all_quote_exists = False
                break
        if not all_quote_exists:
            self._build_temp_data()

        for idx in range(len(self._conf["stocks"])):
            self._quote_readers.append(BinaryReader(quote_data_paths[idx]))
            print(type(self._quote_readers[-1].start_datetime), self._quote_readers[-1].end_datetime)
            self._quote_pickers.append(
                self._quote_readers[idx].items_tick_picker(self._start_tick, self._max_tick, time_unit="d"))

        # We keep this used to calculate real datetime to get quote info.
        self._quote_start_date: datetime.datetime = datetime.datetime.fromisoformat(self._conf["beginning_date"])
        self._quote_end_date: datetime.datetime = datetime.datetime.fromisoformat(self._conf["ending_date"])

        # Since binary data hold UTC timestamp, convert it into our target timezone.
        self._quote_start_date = self._quote_start_date.astimezone(self._time_zone)
        self._quote_end_date = self._quote_start_date.astimezone(self._time_zone)

        # 3. init_instance
        # Time zone we used to transfer UTC to target time zone.
>>>>>>> 73cc8f00
        self._register_events()

        self._init_frame()

<<<<<<< HEAD
        self._supported_order_mode = [
            OrderMode.MARKET_ORDER,
            OrderMode.STOP_ORDER,
            OrderMode.LIMIT_ORDER,
            OrderMode.STOP_LIMIT_ORDER
        ]

        self._pending_orders = OrderedDict()  # The orders that can be canceled.
        self._day_trade_orders = []
=======
        self._support_order_mode = [
            OrderMode.market_order, OrderMode.stop_order,
            OrderMode.limit_order, OrderMode.stop_limit_order
        ]

        self._pending_orders = OrderedDict()  # The orders that can be canceled.
        self._day_trade_orders = []  # The order list for dealing with day trading
>>>>>>> 73cc8f00
        self._finished_action = OrderedDict()  # All the actions finished, including orders, cancel orders, etc.

    @property
    def frame(self) -> FrameBase:
        """FrameBase: Current frame."""
        return self._frame

    @property
    def snapshots(self) -> SnapshotList:
        """SnapshotList: Current snapshot list."""
        return self._snapshots

    @property
    def configs(self) -> dict:
        """dict: Current configuration."""
        return self._config

    @property
    def supported_order_modes(self) -> list:
<<<<<<< HEAD
        return self._supported_order_mode
=======
        return self._support_order_mode
>>>>>>> 73cc8f00

    def step(self, tick: int):
        """Push business engine to next step.

        Args:
            tick (int): Current tick to process.
        """
        available_stocks = []

        for stock_index, picker in enumerate(self._stock_pickers):
            for raw_stock in picker.items(tick):
                if raw_stock is not None:
                    # update frame by code
<<<<<<< HEAD
                    self._stocks[stock_index].fill(raw_stock)
                    available_stocks.append(stock_index)
=======
                    self._stocks[idx].fill(raw_stock)
                    valid_stocks.append(idx)
>>>>>>> 73cc8f00

        # append cancel_order event
        decision_event = DecisionEvent(
            tick, action_scope_func=self._action_scope, action_type=ActionType.CANCEL_ORDER
        )
        event = self._event_buffer.gen_cascade_event(tick, DECISION_EVENT, decision_event)
        self._event_buffer.insert_event(event)

        # append order event
        for available_stock in available_stocks:
            decision_event = DecisionEvent(
                tick, stock_index=available_stock,
                action_scope_func=self._action_scope, action_type=ActionType.ORDER)
            event = self._event_buffer.gen_cascade_event(tick, DECISION_EVENT, decision_event)

            self._event_buffer.insert_event(event)

    def post_step(self, tick: int) -> bool:
        """TODO: refine ==== After the events of the tick all finished,
        take the snapshot of the frame and reset the nodes for next tick.

<<<<<<< HEAD
        Args:
            tick (int): Current tick of the step.
        """
        if (not self._config["trade_constraint"]["allow_day_trade"]) and self.is_market_closed():
            # not allowed day trade, add stock buy amount to hold here
            for order in self._day_trade_orders:
                for result in order.action_result:
                    self._stocks[order.stock_index].account_hold_num += result.trade_number
            self._day_trade_orders.clear()
=======
    def post_step(self, tick: int) -> bool:
        """After the events of the tick all finished,
        take the snapshot of the frame and reset the nodes for next tick.

        Args:
            tick (int): Current tick of the step.
        """
        if (not self._conf["trade_constraint"]["allow_day_trade"]) and self.is_market_closed():
            # not allowed day trade, add stock buy amount to hold here
            if len(self._day_trade_orders) > 0:
                for order in self._day_trade_orders:
                    if order.direction == OrderDirection.buy:
                        if order.action_result is not None:
                            for result in order.action_result:
                                self._stocks[order.item].account_hold_num += result.trade_number
                self._day_trade_orders.clear()
>>>>>>> 73cc8f00
        self._account.update_assets_value(self._stocks)
        # We following the snapshot_resolution settings to take snapshot.
        if (tick + 1) % self._snapshot_resolution == 0:
            # NOTE: We should use frame_index method to get correct index in snapshot list.
            self._frame.take_snapshot(self.frame_index(tick))

        # We reset the stock station each resolution.
        for stock in self._stocks:
            stock.reset()  # only reset is_valid, sothat the price auto padding

        # Stop current episode if we reach max tick.
        return tick + 1 == self._max_tick

    def get_node_mapping(self) -> dict:
        """dict: Node mapping of current stations."""
        node_mapping = {}
        for idx, stock in zip(range(len(self._stocks)), self._stocks):
            node_mapping[stock.code] = idx
        return node_mapping

    def reset(self):
        """Reset internal states for episode."""
        self._frame.reset()

        self._snapshots.reset()

        for reader in self._stock_readers:
            reader.reset()

        for idx in range(len(self._stock_pickers)):
            self._stock_pickers[idx] = self._stock_readers[idx].items_tick_picker(
                self._start_tick, self._max_tick, time_unit="d")
        self._account.reset()
<<<<<<< HEAD
        self._account.set_init_state(init_money=self._config['account']['money'])
        for stock in self._stocks:
            stock.deep_reset()
        for idx in range(len(self._config["stocks"])):
            self._stocks[idx].set_init_state(self._config["stocks"][idx])
=======
        self._account.set_init_state(init_money=self._conf['account']['money'])
        for stock in self._stocks:
            stock.reset()
        for idx in range(len(self._conf["stocks"])):
            self._stocks[idx].set_init_state(self._conf["stocks"][idx])
>>>>>>> 73cc8f00

        # self._matrices_node.reset()

        self._pending_orders.clear()
        self._day_trade_orders.clear()
        self._finished_action.clear()

    def get_agent_idx_list(self) -> List[int]:
        """Get a list of stock index.

        Returns:
            list: List of stock index.
        """
        return [stock.code for stock in self._stocks]

    def get_metrics(self) -> dict:
        """Get current metrics information.

        Note:
            Call this method at different time will get different result.

        Returns:
            dict: Metrics information.
        """

        return DocableDict(
            METRICS_DESC,
<<<<<<< HEAD
=======
            operation_number=len(self._finished_action)
>>>>>>> 73cc8f00
        )

    def __del__(self):
        """Collect resource by order."""

        self._stock_pickers.clear()

        for reader in self._stock_readers:
            # Close binary reader first, so that we can clean it correctly.
            reader.close()

    def _load_configs(self):
        """Load configurations"""
        self._update_config_root_path(__file__)
        with open(os.path.join(self._config_path, "config.yml")) as fp:
<<<<<<< HEAD
            self._config = safe_load(fp)

    def _load_data(self):
        # TODO: _load_data() stock => stock
        # Time zone we used to transfer UTC to target time zone.
        self._time_zone = gettz(self._config["time_zone"])
        # Trip binary reader.
        self._stock_readers: list = []
        self._stock_pickers: list = []

        # Our stock table used to query stock by tick.
        stock_data_root = self._config["data_path"]
        if stock_data_root.startswith("~"):
            stock_data_root = os.path.expanduser(stock_data_root)

        stock_data_paths = []
        for idx in range(len(self._config["stocks"])):
            stock_data_paths.append(os.path.join(stock_data_root, f"{self._config['stocks'][idx]}.bin"))

        if not os.path.exists(stock_data_root):
            self._build_temp_data()  # TODO： implement

        for idx in range(len(self._config["stocks"])):
            self._stock_readers.append(BinaryReader(stock_data_paths[idx]))
            print(type(self._stock_readers[-1].start_datetime), self._stock_readers[-1].end_datetime)
            self._stock_pickers.append(
                self._stock_readers[idx].items_tick_picker(self._start_tick, self._max_tick, time_unit="d"))

        # We keep this used to calculate real datetime to get stock info.
        self._stock_begin_date: datetime.datetime = datetime.datetime.fromisoformat(self._config["begin_date"])
        self._stock_end_date: datetime.datetime = datetime.datetime.fromisoformat(self._config["end_date"])

        # Since binary data hold UTC timestamp, convert it into our target timezone.
        self._stock_begin_date = self._stock_begin_date.astimezone(self._time_zone)
        self._stock_end_date = self._stock_end_date.astimezone(self._time_zone)
=======
            self._conf = safe_load(fp)
            self._beginning_timestamp = datetime.datetime.strptime(self._conf["beginning_date"], "%Y-%m-%d").timestamp()
>>>>>>> 73cc8f00

    def _init_frame(self):
        self._frame = build_frame(len(self._config["stocks"]), self.calc_max_snapshot_num())
        self._snapshots = self._frame.snapshots
        self._account: Account = self._frame.account[0]
<<<<<<< HEAD
        self._account.set_init_state(init_money=self._config['account']['money'])
        self._stocks = self._frame.stocks

        for idx in range(len(self._config["stocks"])):
            self._stocks[idx].set_init_state(self._config["stocks"][idx])
=======
        self._account.set_init_state(init_money=self._conf['account']['money'])
        self._stocks = self._frame.stocks

        for idx in range(len(self._conf["stocks"])):
            self._stocks[idx].set_init_state(self._conf["stocks"][idx])
>>>>>>> 73cc8f00

    def _register_events(self):
        # Register our own events and their callback handlers.
        self._event_buffer.register_event_handler(DECISION_EVENT, self._on_action_recieved)

    def is_market_closed(self):
        # TODO: Implement
        return True

    def _on_action_recieved(self, event: Event):
        actions = event.payload
        if actions is None:
            return

        for action in actions:
            if action is None:
                continue
            elif isinstance(action, CancelOrder):
<<<<<<< HEAD
                self._cancel_order(action=action, tick=event.tick)
            else:  # Action is Order
                results: list = self._take_order(
                    order=action, tick=event.tick
=======
                self._cancel_order(action=action, tick=evt.tick)
            else:  # Action is Order
                results: list = self._take_order(
                    order=action, tick=evt.tick
>>>>>>> 73cc8f00
                )
                for result in results:
                    self._account.take_trade(
                        action, result
                    )

<<<<<<< HEAD
            if action.state != ActionState.PENDING:
                if event.tick not in self._finished_action:
                    self._finished_action[event.tick] = []
                self._finished_action[event.tick].append(action)
=======
            if action.state != ActionState.pending and action.id not in self._finished_action:
                self._finished_action[action.id] = action
>>>>>>> 73cc8f00
        # append panding orders still not triggered in the available life time
        if event.tick in self._pending_orders:
            for action in self._pending_orders[event.tick]:
                self._event_buffer.gen_atom_event(event.tick, DECISION_EVENT, action)
            self._pending_orders[event.tick].clear()

    def _take_order(self, order: Order, tick: int) -> TradeResult:
        """Deal with the order.
        """
        # 1. can trade -> bool
        # 2. return (stock, sell/busy, stock_price, number, tax)
        # 3. update stock.account_hold_num
        rets = []
        order_succeeded = False
<<<<<<< HEAD
        assert(order.state == ActionState.PENDING)
        # not canceled
        stock = self._stocks[order.stock_index]
        is_trigger = order.is_trigger(stock.opening_price, stock.trade_volume)
        if is_trigger:
            print(f"++++ executing {order}")
            if not self._config["trade_constraint"]["allow_split"]:
                order_succeeded, rets = self._trade(action=order)
            else:
                order_succeeded, rets = self._split_trade(action=order)

            if order_succeeded:
                order.state = ActionState.SUCCESS
                order.finish_tick = tick
                for ret in rets:
                    print(f"++++ trading: {ret}")
                    if order.direction == OrderDirection.BUY:
                        self._stocks[order.stock_index].average_cost = (
                            self._stocks[order.stock_index].account_hold_num
                            * self._stocks[order.stock_index].average_cost
                            + ret.price_per_item * ret.trade_number
                        ) / (self._stocks[order.stock_index].account_hold_num + ret.trade_number)
                        # day trading is considered
                        if self._config["trade_constraint"]["allow_day_trade"]:
                            self._stocks[order.stock_index].account_hold_num += ret.trade_number
                        else:
                            if order not in self._day_trade_orders:
                                self._day_trade_orders.append(order)
                    else:
                        self._stocks[order.stock_index].account_hold_num -= ret.trade_number
            else:
                order.state = ActionState.FAILED
=======
        assert(order.state == ActionState.pending)
        # not canceled
        stock = self._stocks[order.item]
        is_trigger = order.is_trigger(stock.opening_price, stock.trade_volume)
        if is_trigger:
            print(f"  <<>>  executing {order}")
            if not self._conf["trade_constraint"]["allow_split"]:
                order_succeeded, rets = self._trade(action=order)
            else:
                order_succeeded, rets = self._split_trade(action=order)

            if order_succeeded:
                order.state = ActionState.success
                order.finish_tick = tick
                for ret in rets:
                    print(f"  <<>>  trading: {ret}")
                    if order.direction == OrderDirection.buy:
                        self._stocks[order.item].average_cost = (
                            self._stocks[order.item].account_hold_num * self._stocks[order.item].average_cost
                            + ret.price_per_item * ret.trade_number
                        ) / (self._stocks[order.item].account_hold_num + ret.trade_number)
                        # day trading is considered
                        if self._conf["trade_constraint"]["allow_day_trade"]:
                            self._stocks[order.item].account_hold_num += ret.trade_number
                        else:
                            if order not in self._day_trade_orders:
                                self._day_trade_orders.append(order)
                    else:
                        self._stocks[order.item].account_hold_num -= ret.trade_number
            else:
                order.state = ActionState.failed
>>>>>>> 73cc8f00
                order.finish_tick = tick
                order.comment = "Can not execute the order"
        else:
            if order.remaining_life_time > 1:
                order.remaining_life_time -= 1
                # move to _on_action_recieved
                # self._event_buffer.gen_atom_event(tick + 1, DecisionEvent, action)
                if tick + 1 not in self._pending_orders:
                    self._pending_orders[tick + 1] = []
                self._pending_orders[tick + 1].append(order)
            else:
<<<<<<< HEAD
                order.state = ActionState.EXPIRED
=======
                order.state = ActionState.expired
>>>>>>> 73cc8f00
                order.finish_tick = tick
        order.action_result = rets

        return rets

    def _cancel_order(self, action: CancelOrder, tick: int):
        """Cancel the specified order.
        """
<<<<<<< HEAD
        action.order.state = ActionState.CANCELED
=======
        action.order.state = ActionState.canceled
>>>>>>> 73cc8f00
        action.order.finish_tick = tick
        action.order.remaining_life_time = 0
        assert((tick in self._pending_orders) and (action.order in self._pending_orders[tick]))
        self._pending_orders[tick].remove(action.order)
<<<<<<< HEAD
        action.state = ActionState.SUCCESS
=======
        action.state = ActionState.success
>>>>>>> 73cc8f00
        action.finish_tick = tick

    def _action_scope(self, action_type: ActionType, stock_index: int, tick: int):
        """Generate the action scope of the action
        """
<<<<<<< HEAD
        if action_type == ActionType.ORDER:
=======
        if action_type == ActionType.order:
>>>>>>> 73cc8f00
            # action_scope of stock
            stock: Stock = self._stocks[stock_index]
            max_sell_volume = 0
            min_sell_volume = 0
            max_buy_volume = 0
            min_buy_volume = 0
            if stock.account_hold_num > 0:
                max_sell_volume = stock.account_hold_num
                odd_shares = stock.account_hold_num % self._config["trade_constraint"]["min_sell_unit"]
                if odd_shares > 0:
                    min_sell_volume = odd_shares
                else:
                    min_sell_volume = self._config["trade_constraint"]["min_sell_unit"]

<<<<<<< HEAD
            if self._account.remaining_cash > stock.opening_price * self._config["trade_constraint"]["min_buy_unit"]:
                min_buy_volume = self._config["trade_constraint"]["min_buy_unit"]
                max_buy_volume = int(self._account.remaining_cash / stock.opening_price)
                max_buy_volume = max_buy_volume - max_buy_volume % self._config["trade_constraint"]["min_buy_unit"]

            if not self._config["trade_constraint"]["allow_split"]:
                max_sell_volume = min(
                    max_sell_volume, int(self._config["trade_constraint"]["max_trade_percent"] * stock.trade_volume)
                )
                min_sell_volume = min(min_sell_volume, max_sell_volume)
                max_buy_volume = min(
                    max_buy_volume, int(self._config["trade_constraint"]["max_trade_percent"] * stock.trade_volume)
                )
                min_buy_volume = min(min_buy_volume, max_buy_volume)
=======
            if self._account.remaining_cash > stock.opening_price * self._conf["trade_constraint"]["min_buy_unit"]:
                buy_min = self._conf["trade_constraint"]["min_buy_unit"]
                buy_max = int(self._account.remaining_cash / stock.opening_price)
                buy_max = buy_max - buy_max % self._conf["trade_constraint"]["min_buy_unit"]

            if not self._conf["trade_constraint"]["allow_split"]:
                sell_max = min(sell_max, int(self._conf["trade_constraint"]["max_trade_percent"] * stock.trade_volume))
                sell_min = min(sell_min, sell_max)
                buy_max = min(buy_max, int(self._conf["trade_constraint"]["max_trade_percent"] * stock.trade_volume))
                buy_min = min(buy_min, buy_max)
>>>>>>> 73cc8f00

            return OrderActionScope(
                min_buy_volume, max_buy_volume, min_sell_volume, max_sell_volume, self._supported_order_mode
            )

        elif action_type == ActionType.CANCEL_ORDER:
            # action_scope of pending orders
            available_orders = []
            if tick in self._pending_orders:
                available_orders = self._pending_orders[tick]
            return CancelOrderActionScope(available_orders)

    def _tick_2_date(self, tick: int):
        # Get current date to update additional info.
        # NOTE: We do not need hour and minutes for now.
        return (self._stock_begin_date + relativedelta(minutes=tick)).date()

    def _split_trade(self, action: Order):
        rets = []
        trade_succeeded = False
<<<<<<< HEAD
        market_price = self._pick_market_price(self._stocks[action.stock_index])
        market_volume = self._stocks[action.stock_index].trade_volume
=======
        market_price = self._pick_market_price(self._stocks[action.item])
        market_volume = self._stocks[action.item].trade_volume
>>>>>>> 73cc8f00

        slippage = FixedSlippage(self._config["trade_constraint"]["slippage"])
        commission = FixedCommission(self._config["trade_constraint"]["commission"], 5)
        tax = StampTaxCommission(self._config["trade_constraint"]["close_tax"])

        remaining_volume = action.amount
        max_trade_volume = self._config["trade_constraint"]["max_trade_percent"] * market_volume
        if remaining_volume > max_trade_volume:
            remaining_volume = max_trade_volume
        if action.direction == OrderDirection.SELL:
            remaining_volume = min(remaining_volume, self._stocks[action.stock_index].account_hold_num)

        remaining_cash = self._account.remaining_cash

        split_volume = self._config["trade_constraint"]["split_trade_percent"] * market_volume
        odd_shares = self._stocks[action.stock_index].account_hold_num % self._config["trade_constraint"]["min_sell_unit"]
        executing_price = market_price

        executing = True
        while executing:
            executing_volume = min(remaining_volume, split_volume)

            adjusted = True
            while adjusted:
                adjusted = False

                executing_price = slippage.execute(action.direction, executing_volume, executing_price, market_volume)

                executing_commission = commission.execute(action.direction, executing_price, executing_volume)

                executing_tax = tax.execute(action.direction, executing_price, executing_volume)

                # constraint
                if not self._validate_trade_on_volume_unit(
                    odd_shares=odd_shares, direction=action.direction, executing_price=executing_price,
                    executing_volume=executing_volume
                ):
                    executing_volume = self._adjust_trade_on_volume_unit(
                        odd_shares=odd_shares, direction=action.direction, executing_price=executing_price,
                        executing_volume=executing_volume
                    )
                    adjusted = True
                    odd_shares = 0
                    # print(f"Adjust volume for constraint:{executing_volume}")
                    continue

                # money
                if not self._validate_trade_on_remaining_cash(
                    direction=action.direction, executing_price=executing_price, executing_volume=executing_volume,
                    executing_commission=executing_commission, executing_tax=executing_tax,
                    remaining_cash=remaining_cash
                ):
                    executing_volume = self._adjust_trade_on_remaining_cash(
                        direction=action.direction, executing_price=executing_price, executing_volume=executing_volume,
                        executing_commission=executing_commission, executing_tax=executing_tax,
                        remaining_cash=remaining_cash
                    )
                    adjusted = True
                    # print(f"Adjust volume for trade:{executing_volume}")
                    continue

            if executing_volume > 0:
                ret = TradeResult(
                    direction=action.direction, trade_number=executing_volume,
                    price_per_item=executing_price, commission=executing_commission, tax=executing_tax
                )
                trade_succeeded = True
                remaining_volume -= executing_volume
<<<<<<< HEAD
                if action.direction == OrderDirection.BUY:
=======
                if action.direction == OrderDirection.buy:
>>>>>>> 73cc8f00
                    remaining_cash -= ret.trade_number * ret.price_per_item + ret.tax
                else:
                    remaining_cash += ret.trade_number * ret.price_per_item - ret.tax

                if remaining_volume < 0 or remaining_cash < 0:
                    executing = False
                else:
                    rets.append(ret)
            else:
                executing = False

        return trade_succeeded, rets

    def _trade(self, action: Order):
        rets = []
        trade_succeeded = False
<<<<<<< HEAD
        market_price = self._pick_market_price(self._stocks[action.stock_index])
        market_volume = self._stocks[action.stock_index].trade_volume
=======
        market_price = self._pick_market_price(self._stocks[action.item])
        market_volume = self._stocks[action.item].trade_volume
>>>>>>> 73cc8f00
        remaining_cash = self._account.remaining_cash

        slippage = FixedSlippage(self._config["trade_constraint"]["slippage"])
        commission = FixedCommission(self._config["trade_constraint"]["commission"], 5)
        tax = StampTaxCommission(self._config["trade_constraint"]["close_tax"])

        executing_volume = action.amount
        max_trade_volume = self._config["trade_constraint"]["max_trade_percent"] * market_volume
        if executing_volume > max_trade_volume:
            executing_volume = max_trade_volume
        odd_shares = self._stocks[action.stock_index].account_hold_num % self._config["trade_constraint"]["min_sell_unit"]
        # print("action.amount", action.amount)

        if action.direction == OrderDirection.SELL:
            executing_volume = min(executing_volume, self._stocks[action.stock_index].account_hold_num)

        adjusted = True

        while adjusted:
            adjusted = False

            executing_price = market_price

            executing_price = slippage.execute(action.direction, executing_volume, executing_price, market_volume)

            executing_commission = commission.execute(action.direction, executing_price, executing_volume)

            executing_tax = tax.execute(action.direction, executing_price, executing_volume)

            # constraint
            if not self._validate_trade_on_volume_unit(
                odd_shares=odd_shares, direction=action.direction, executing_price=executing_price,
                executing_volume=executing_volume
            ):
                executing_volume = self._adjust_trade_on_volume_unit(
                    odd_shares=odd_shares, direction=action.direction, executing_price=executing_price,
                    executing_volume=executing_volume
                )
                adjusted = True
                # print(f"Adjust volume for constraint:{executing_volume}")
                continue

            # money
            if not self._validate_trade_on_remaining_cash(
                direction=action.direction, executing_price=executing_price, executing_volume=executing_volume,
                executing_commission=executing_commission, executing_tax=executing_tax,
                remaining_cash=remaining_cash
            ):
                executing_volume = self._adjust_trade_on_remaining_cash(
                    direction=action.direction, executing_price=executing_price, executing_volume=executing_volume,
                    executing_commission=executing_commission, executing_tax=executing_tax,
                    remaining_cash=remaining_cash
                )
                adjusted = True
                # print(f"Adjust volume for trade:{executing_volume}")
                continue

        if executing_volume > 0:
            ret = TradeResult(
                direction=action.direction, price_per_item=executing_price, trade_number=executing_volume,
                commission=executing_commission, tax=executing_tax
            )
            trade_succeeded = True
            rets.append(ret)

        return trade_succeeded, rets

    def _validate_trade_on_volume_unit(
        self, odd_shares: int, direction: OrderDirection, executing_price: float, executing_volume: int
    ):
        ret = True
        if direction == OrderDirection.BUY:
            if executing_volume % self._config["trade_constraint"]["min_buy_unit"] != 0:
                ret = False
        if direction == OrderDirection.SELL:
            odd_volume = executing_volume % self._config["trade_constraint"]["min_sell_unit"]
            if odd_volume != 0:
                if odd_shares != odd_volume:
                    ret = False

        return ret

    def _adjust_trade_on_volume_unit(
        self, odd_shares: int, direction: OrderDirection, executing_price: float, executing_volume: int
    ):
        ret = executing_volume
        if direction == OrderDirection.BUY:
            odd_volume = ret % self._config["trade_constraint"]["min_buy_unit"]
            ret -= odd_volume
        if direction == OrderDirection.SELL:
            odd_volume = executing_volume % self._config["trade_constraint"]["min_sell_unit"]
            if odd_volume != 0:
                ret -= odd_volume
                ret += odd_shares

        return int(ret)

    def _validate_trade_on_remaining_cash(
        self, direction: OrderDirection, executing_price: float,
        executing_volume: int, executing_commission: float, executing_tax: float, remaining_cash: float
    ):
        ret = True
        if direction == OrderDirection.BUY:
            money_needed = executing_price * executing_volume + executing_commission + executing_tax
            if money_needed > remaining_cash:
                ret = False
        else:
            money_needed = executing_commission + executing_tax
            if money_needed > remaining_cash + executing_price * executing_volume:
                ret = False

        return ret

    def _adjust_trade_on_remaining_cash(
        self, direction: OrderDirection, executing_price: float,
        executing_volume: int, executing_commission: float, executing_tax: float, remaining_cash: float
    ):
        ret = executing_volume
        if direction == OrderDirection.BUY:
            money_needed = executing_price * executing_volume + executing_commission + executing_tax
            ret = ret - math.ceil(
<<<<<<< HEAD
                (money_needed - remaining_cash) / (executing_price * self._config["trade_constraint"]["min_buy_unit"])
            ) * self._config["trade_constraint"]["min_buy_unit"]
=======
                (money_needed - remaining_cash) / (executing_price * self._conf["trade_constraint"]["min_buy_unit"])
            ) * self._conf["trade_constraint"]["min_buy_unit"]
>>>>>>> 73cc8f00
        else:
            money_needed = executing_commission + executing_tax
            ret = ret - math.ceil(
                (money_needed - (remaining_cash + executing_price * ret)) / (
<<<<<<< HEAD
                    executing_price * self._config["trade_constraint"]["min_buy_unit"]
                )
            ) * self._config["trade_constraint"]["min_buy_unit"]
        return int(ret)

    def _pick_market_price(self, stock: Stock):
        return getattr(stock, self._config["trade_constraint"]["deal_price"], stock.opening_price)
=======
                    executing_price * self._conf["trade_constraint"]["min_buy_unit"]
                )
            ) * self._conf["trade_constraint"]["min_buy_unit"]
        return int(ret)

    def _pick_market_price(self, stock: Stock):
        return getattr(stock, self._conf["trade_constraint"]["deal_price"], stock.opening_price)
>>>>>>> 73cc8f00
<|MERGE_RESOLUTION|>--- conflicted
+++ resolved
@@ -16,13 +16,8 @@
 from maro.event_buffer import DECISION_EVENT, Event, EventBuffer
 from maro.simulator.scenarios import AbsBusinessEngine
 from maro.simulator.scenarios.finance.account import Account
-<<<<<<< HEAD
 from maro.simulator.scenarios.finance.commission import FixedCommission, StampTaxCommission
 from maro.simulator.scenarios.finance.common import (
-=======
-from maro.simulator.scenarios.finance.common.commission import ByMoneyCommission, StampTaxCommission
-from maro.simulator.scenarios.finance.common.common import (
->>>>>>> 73cc8f00
     ActionState, ActionType, CancelOrder, CancelOrderActionScope, DecisionEvent, Order,
     OrderActionScope, OrderDirection, OrderMode, TradeResult
 )
@@ -45,7 +40,6 @@
     ):
         super().__init__(
             scenario_name="finance", event_buffer=event_buffer, topology=topology, start_tick=start_tick, max_tick=max_tick,
-<<<<<<< HEAD
             snapshot_resolution=snapshot_resolution, max_snapshot_num=max_snapshot_num, additional_options=additional_options
         )
         # 1. load_config
@@ -56,59 +50,10 @@
         self._load_data()
 
         # 3. init_instance
-=======
-            snapshot_resolution=snapshot_resolution, max_snapshots=max_snapshots, additional_options=additional_options
-        )
-        # 1. load_config
-        # Update self._config_path with current file path.
-        self.update_config_root_path(__file__)
-        self._load_configs()
-        self._time_zone = gettz(self._conf["time_zone"])
-
-        # 2. load_data
-        # Trip binary reader.
-        self._quote_readers: list = []
-        self._quote_pickers: list = []
-
-        # Our quote table used to query quote by tick.
-        quote_data_path = self._conf["data_path"]
-        if quote_data_path.startswith("~"):
-            quote_data_path = os.path.expanduser(quote_data_path)
-
-        quote_data_paths = []
-        for idx in range(len(self._conf["stocks"])):
-            quote_data_paths.append(os.path.join(quote_data_path, f"{self._conf['stocks'][idx]}.bin"))
-
-        all_quote_exists = True
-        for data_path in quote_data_paths:
-            if not os.path.exists(data_path):
-                all_quote_exists = False
-                break
-        if not all_quote_exists:
-            self._build_temp_data()
-
-        for idx in range(len(self._conf["stocks"])):
-            self._quote_readers.append(BinaryReader(quote_data_paths[idx]))
-            print(type(self._quote_readers[-1].start_datetime), self._quote_readers[-1].end_datetime)
-            self._quote_pickers.append(
-                self._quote_readers[idx].items_tick_picker(self._start_tick, self._max_tick, time_unit="d"))
-
-        # We keep this used to calculate real datetime to get quote info.
-        self._quote_start_date: datetime.datetime = datetime.datetime.fromisoformat(self._conf["beginning_date"])
-        self._quote_end_date: datetime.datetime = datetime.datetime.fromisoformat(self._conf["ending_date"])
-
-        # Since binary data hold UTC timestamp, convert it into our target timezone.
-        self._quote_start_date = self._quote_start_date.astimezone(self._time_zone)
-        self._quote_end_date = self._quote_start_date.astimezone(self._time_zone)
-
-        # 3. init_instance
-        # Time zone we used to transfer UTC to target time zone.
->>>>>>> 73cc8f00
         self._register_events()
 
         self._init_frame()
 
-<<<<<<< HEAD
         self._supported_order_mode = [
             OrderMode.MARKET_ORDER,
             OrderMode.STOP_ORDER,
@@ -118,15 +63,6 @@
 
         self._pending_orders = OrderedDict()  # The orders that can be canceled.
         self._day_trade_orders = []
-=======
-        self._support_order_mode = [
-            OrderMode.market_order, OrderMode.stop_order,
-            OrderMode.limit_order, OrderMode.stop_limit_order
-        ]
-
-        self._pending_orders = OrderedDict()  # The orders that can be canceled.
-        self._day_trade_orders = []  # The order list for dealing with day trading
->>>>>>> 73cc8f00
         self._finished_action = OrderedDict()  # All the actions finished, including orders, cancel orders, etc.
 
     @property
@@ -146,11 +82,7 @@
 
     @property
     def supported_order_modes(self) -> list:
-<<<<<<< HEAD
         return self._supported_order_mode
-=======
-        return self._support_order_mode
->>>>>>> 73cc8f00
 
     def step(self, tick: int):
         """Push business engine to next step.
@@ -164,13 +96,8 @@
             for raw_stock in picker.items(tick):
                 if raw_stock is not None:
                     # update frame by code
-<<<<<<< HEAD
                     self._stocks[stock_index].fill(raw_stock)
                     available_stocks.append(stock_index)
-=======
-                    self._stocks[idx].fill(raw_stock)
-                    valid_stocks.append(idx)
->>>>>>> 73cc8f00
 
         # append cancel_order event
         decision_event = DecisionEvent(
@@ -192,7 +119,6 @@
         """TODO: refine ==== After the events of the tick all finished,
         take the snapshot of the frame and reset the nodes for next tick.
 
-<<<<<<< HEAD
         Args:
             tick (int): Current tick of the step.
         """
@@ -202,24 +128,6 @@
                 for result in order.action_result:
                     self._stocks[order.stock_index].account_hold_num += result.trade_number
             self._day_trade_orders.clear()
-=======
-    def post_step(self, tick: int) -> bool:
-        """After the events of the tick all finished,
-        take the snapshot of the frame and reset the nodes for next tick.
-
-        Args:
-            tick (int): Current tick of the step.
-        """
-        if (not self._conf["trade_constraint"]["allow_day_trade"]) and self.is_market_closed():
-            # not allowed day trade, add stock buy amount to hold here
-            if len(self._day_trade_orders) > 0:
-                for order in self._day_trade_orders:
-                    if order.direction == OrderDirection.buy:
-                        if order.action_result is not None:
-                            for result in order.action_result:
-                                self._stocks[order.item].account_hold_num += result.trade_number
-                self._day_trade_orders.clear()
->>>>>>> 73cc8f00
         self._account.update_assets_value(self._stocks)
         # We following the snapshot_resolution settings to take snapshot.
         if (tick + 1) % self._snapshot_resolution == 0:
@@ -253,19 +161,11 @@
             self._stock_pickers[idx] = self._stock_readers[idx].items_tick_picker(
                 self._start_tick, self._max_tick, time_unit="d")
         self._account.reset()
-<<<<<<< HEAD
         self._account.set_init_state(init_money=self._config['account']['money'])
         for stock in self._stocks:
             stock.deep_reset()
         for idx in range(len(self._config["stocks"])):
             self._stocks[idx].set_init_state(self._config["stocks"][idx])
-=======
-        self._account.set_init_state(init_money=self._conf['account']['money'])
-        for stock in self._stocks:
-            stock.reset()
-        for idx in range(len(self._conf["stocks"])):
-            self._stocks[idx].set_init_state(self._conf["stocks"][idx])
->>>>>>> 73cc8f00
 
         # self._matrices_node.reset()
 
@@ -293,10 +193,6 @@
 
         return DocableDict(
             METRICS_DESC,
-<<<<<<< HEAD
-=======
-            operation_number=len(self._finished_action)
->>>>>>> 73cc8f00
         )
 
     def __del__(self):
@@ -312,7 +208,6 @@
         """Load configurations"""
         self._update_config_root_path(__file__)
         with open(os.path.join(self._config_path, "config.yml")) as fp:
-<<<<<<< HEAD
             self._config = safe_load(fp)
 
     def _load_data(self):
@@ -348,28 +243,16 @@
         # Since binary data hold UTC timestamp, convert it into our target timezone.
         self._stock_begin_date = self._stock_begin_date.astimezone(self._time_zone)
         self._stock_end_date = self._stock_end_date.astimezone(self._time_zone)
-=======
-            self._conf = safe_load(fp)
-            self._beginning_timestamp = datetime.datetime.strptime(self._conf["beginning_date"], "%Y-%m-%d").timestamp()
->>>>>>> 73cc8f00
 
     def _init_frame(self):
         self._frame = build_frame(len(self._config["stocks"]), self.calc_max_snapshot_num())
         self._snapshots = self._frame.snapshots
         self._account: Account = self._frame.account[0]
-<<<<<<< HEAD
         self._account.set_init_state(init_money=self._config['account']['money'])
         self._stocks = self._frame.stocks
 
         for idx in range(len(self._config["stocks"])):
             self._stocks[idx].set_init_state(self._config["stocks"][idx])
-=======
-        self._account.set_init_state(init_money=self._conf['account']['money'])
-        self._stocks = self._frame.stocks
-
-        for idx in range(len(self._conf["stocks"])):
-            self._stocks[idx].set_init_state(self._conf["stocks"][idx])
->>>>>>> 73cc8f00
 
     def _register_events(self):
         # Register our own events and their callback handlers.
@@ -388,32 +271,20 @@
             if action is None:
                 continue
             elif isinstance(action, CancelOrder):
-<<<<<<< HEAD
                 self._cancel_order(action=action, tick=event.tick)
             else:  # Action is Order
                 results: list = self._take_order(
                     order=action, tick=event.tick
-=======
-                self._cancel_order(action=action, tick=evt.tick)
-            else:  # Action is Order
-                results: list = self._take_order(
-                    order=action, tick=evt.tick
->>>>>>> 73cc8f00
                 )
                 for result in results:
                     self._account.take_trade(
                         action, result
                     )
 
-<<<<<<< HEAD
             if action.state != ActionState.PENDING:
                 if event.tick not in self._finished_action:
                     self._finished_action[event.tick] = []
                 self._finished_action[event.tick].append(action)
-=======
-            if action.state != ActionState.pending and action.id not in self._finished_action:
-                self._finished_action[action.id] = action
->>>>>>> 73cc8f00
         # append panding orders still not triggered in the available life time
         if event.tick in self._pending_orders:
             for action in self._pending_orders[event.tick]:
@@ -428,7 +299,6 @@
         # 3. update stock.account_hold_num
         rets = []
         order_succeeded = False
-<<<<<<< HEAD
         assert(order.state == ActionState.PENDING)
         # not canceled
         stock = self._stocks[order.stock_index]
@@ -461,39 +331,6 @@
                         self._stocks[order.stock_index].account_hold_num -= ret.trade_number
             else:
                 order.state = ActionState.FAILED
-=======
-        assert(order.state == ActionState.pending)
-        # not canceled
-        stock = self._stocks[order.item]
-        is_trigger = order.is_trigger(stock.opening_price, stock.trade_volume)
-        if is_trigger:
-            print(f"  <<>>  executing {order}")
-            if not self._conf["trade_constraint"]["allow_split"]:
-                order_succeeded, rets = self._trade(action=order)
-            else:
-                order_succeeded, rets = self._split_trade(action=order)
-
-            if order_succeeded:
-                order.state = ActionState.success
-                order.finish_tick = tick
-                for ret in rets:
-                    print(f"  <<>>  trading: {ret}")
-                    if order.direction == OrderDirection.buy:
-                        self._stocks[order.item].average_cost = (
-                            self._stocks[order.item].account_hold_num * self._stocks[order.item].average_cost
-                            + ret.price_per_item * ret.trade_number
-                        ) / (self._stocks[order.item].account_hold_num + ret.trade_number)
-                        # day trading is considered
-                        if self._conf["trade_constraint"]["allow_day_trade"]:
-                            self._stocks[order.item].account_hold_num += ret.trade_number
-                        else:
-                            if order not in self._day_trade_orders:
-                                self._day_trade_orders.append(order)
-                    else:
-                        self._stocks[order.item].account_hold_num -= ret.trade_number
-            else:
-                order.state = ActionState.failed
->>>>>>> 73cc8f00
                 order.finish_tick = tick
                 order.comment = "Can not execute the order"
         else:
@@ -505,11 +342,7 @@
                     self._pending_orders[tick + 1] = []
                 self._pending_orders[tick + 1].append(order)
             else:
-<<<<<<< HEAD
                 order.state = ActionState.EXPIRED
-=======
-                order.state = ActionState.expired
->>>>>>> 73cc8f00
                 order.finish_tick = tick
         order.action_result = rets
 
@@ -518,30 +351,18 @@
     def _cancel_order(self, action: CancelOrder, tick: int):
         """Cancel the specified order.
         """
-<<<<<<< HEAD
         action.order.state = ActionState.CANCELED
-=======
-        action.order.state = ActionState.canceled
->>>>>>> 73cc8f00
         action.order.finish_tick = tick
         action.order.remaining_life_time = 0
         assert((tick in self._pending_orders) and (action.order in self._pending_orders[tick]))
         self._pending_orders[tick].remove(action.order)
-<<<<<<< HEAD
         action.state = ActionState.SUCCESS
-=======
-        action.state = ActionState.success
->>>>>>> 73cc8f00
         action.finish_tick = tick
 
     def _action_scope(self, action_type: ActionType, stock_index: int, tick: int):
         """Generate the action scope of the action
         """
-<<<<<<< HEAD
         if action_type == ActionType.ORDER:
-=======
-        if action_type == ActionType.order:
->>>>>>> 73cc8f00
             # action_scope of stock
             stock: Stock = self._stocks[stock_index]
             max_sell_volume = 0
@@ -556,7 +377,6 @@
                 else:
                     min_sell_volume = self._config["trade_constraint"]["min_sell_unit"]
 
-<<<<<<< HEAD
             if self._account.remaining_cash > stock.opening_price * self._config["trade_constraint"]["min_buy_unit"]:
                 min_buy_volume = self._config["trade_constraint"]["min_buy_unit"]
                 max_buy_volume = int(self._account.remaining_cash / stock.opening_price)
@@ -571,18 +391,6 @@
                     max_buy_volume, int(self._config["trade_constraint"]["max_trade_percent"] * stock.trade_volume)
                 )
                 min_buy_volume = min(min_buy_volume, max_buy_volume)
-=======
-            if self._account.remaining_cash > stock.opening_price * self._conf["trade_constraint"]["min_buy_unit"]:
-                buy_min = self._conf["trade_constraint"]["min_buy_unit"]
-                buy_max = int(self._account.remaining_cash / stock.opening_price)
-                buy_max = buy_max - buy_max % self._conf["trade_constraint"]["min_buy_unit"]
-
-            if not self._conf["trade_constraint"]["allow_split"]:
-                sell_max = min(sell_max, int(self._conf["trade_constraint"]["max_trade_percent"] * stock.trade_volume))
-                sell_min = min(sell_min, sell_max)
-                buy_max = min(buy_max, int(self._conf["trade_constraint"]["max_trade_percent"] * stock.trade_volume))
-                buy_min = min(buy_min, buy_max)
->>>>>>> 73cc8f00
 
             return OrderActionScope(
                 min_buy_volume, max_buy_volume, min_sell_volume, max_sell_volume, self._supported_order_mode
@@ -603,13 +411,8 @@
     def _split_trade(self, action: Order):
         rets = []
         trade_succeeded = False
-<<<<<<< HEAD
         market_price = self._pick_market_price(self._stocks[action.stock_index])
         market_volume = self._stocks[action.stock_index].trade_volume
-=======
-        market_price = self._pick_market_price(self._stocks[action.item])
-        market_volume = self._stocks[action.item].trade_volume
->>>>>>> 73cc8f00
 
         slippage = FixedSlippage(self._config["trade_constraint"]["slippage"])
         commission = FixedCommission(self._config["trade_constraint"]["commission"], 5)
@@ -678,11 +481,7 @@
                 )
                 trade_succeeded = True
                 remaining_volume -= executing_volume
-<<<<<<< HEAD
                 if action.direction == OrderDirection.BUY:
-=======
-                if action.direction == OrderDirection.buy:
->>>>>>> 73cc8f00
                     remaining_cash -= ret.trade_number * ret.price_per_item + ret.tax
                 else:
                     remaining_cash += ret.trade_number * ret.price_per_item - ret.tax
@@ -699,13 +498,8 @@
     def _trade(self, action: Order):
         rets = []
         trade_succeeded = False
-<<<<<<< HEAD
         market_price = self._pick_market_price(self._stocks[action.stock_index])
         market_volume = self._stocks[action.stock_index].trade_volume
-=======
-        market_price = self._pick_market_price(self._stocks[action.item])
-        market_volume = self._stocks[action.item].trade_volume
->>>>>>> 73cc8f00
         remaining_cash = self._account.remaining_cash
 
         slippage = FixedSlippage(self._config["trade_constraint"]["slippage"])
@@ -827,31 +621,16 @@
         if direction == OrderDirection.BUY:
             money_needed = executing_price * executing_volume + executing_commission + executing_tax
             ret = ret - math.ceil(
-<<<<<<< HEAD
                 (money_needed - remaining_cash) / (executing_price * self._config["trade_constraint"]["min_buy_unit"])
             ) * self._config["trade_constraint"]["min_buy_unit"]
-=======
-                (money_needed - remaining_cash) / (executing_price * self._conf["trade_constraint"]["min_buy_unit"])
-            ) * self._conf["trade_constraint"]["min_buy_unit"]
->>>>>>> 73cc8f00
         else:
             money_needed = executing_commission + executing_tax
             ret = ret - math.ceil(
                 (money_needed - (remaining_cash + executing_price * ret)) / (
-<<<<<<< HEAD
                     executing_price * self._config["trade_constraint"]["min_buy_unit"]
                 )
             ) * self._config["trade_constraint"]["min_buy_unit"]
         return int(ret)
 
     def _pick_market_price(self, stock: Stock):
-        return getattr(stock, self._config["trade_constraint"]["deal_price"], stock.opening_price)
-=======
-                    executing_price * self._conf["trade_constraint"]["min_buy_unit"]
-                )
-            ) * self._conf["trade_constraint"]["min_buy_unit"]
-        return int(ret)
-
-    def _pick_market_price(self, stock: Stock):
-        return getattr(stock, self._conf["trade_constraint"]["deal_price"], stock.opening_price)
->>>>>>> 73cc8f00
+        return getattr(stock, self._config["trade_constraint"]["deal_price"], stock.opening_price)