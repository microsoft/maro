--- conflicted
+++ resolved
@@ -98,7 +98,8 @@
         return reward
 
     def reset(self):
-<<<<<<< HEAD
+        self._frame.reset()
+        
         self.remaining_money = self._money * self._leverage
         self._last_total_money = self._money * self._leverage
         self.total_money = self._money * self._leverage
@@ -109,13 +110,4 @@
         ret = False
         if self.total_money/(self._money * (self._leverage - 1)) < self._min_leverage_rate:
             ret = True
-        return ret
-=======
-        self._frame.reset()
-        
-        self.remaining_money = self._money
-        self._last_total_money = self._money
-        self.total_money = self._money
-        self._sub_account = OrderedDict()
-        self.trade_history.clear()
->>>>>>> 097b9395
+        return ret