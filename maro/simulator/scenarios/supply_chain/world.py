--- conflicted
+++ resolved
@@ -17,13 +17,13 @@
 class SupplyChainEntity(NamedTuple):
     id: int
     class_type: type
-<<<<<<< HEAD
-    is_facility: bool
-=======
->>>>>>> 180dfcdf
     skus: Optional[SkuInfo]
     facility_id: int
     parent_id: Optional[int]
+
+    @property
+    def is_facility(self) -> bool:
+        return isinstance(self.class_type, FacilityBase)
 
 
 class World:
@@ -284,21 +284,12 @@
         # Collection entity list
         for facility in self.facilities.values():
             entity = SupplyChainEntity(
-<<<<<<< HEAD
-                id=facility.id, class_type=facility.__class__, is_facility=True, skus=None, facility_id=facility.id,
-                parent_id=None,
-=======
                 id=facility.id, class_type=facility.__class__, skus=None, facility_id=facility.id, parent_id=None,
->>>>>>> 180dfcdf
             )
             self.entity_list.append(entity)
         for unit in self.units.values():
             entity = SupplyChainEntity(
-<<<<<<< HEAD
-                id=unit.id, class_type=unit.__class__, is_facility=False,
-=======
                 id=unit.id, class_type=unit.__class__,
->>>>>>> 180dfcdf
                 skus=unit.facility.skus[unit.product_id] if any([
                     isinstance(unit, ProductUnit),
                     isinstance(unit, ConsumerUnit),
