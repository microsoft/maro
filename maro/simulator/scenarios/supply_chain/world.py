--- conflicted
+++ resolved
@@ -84,14 +84,8 @@
             assert id_or_name in self._sku_collection.keys()
             return id_or_name, self._sku_collection[id_or_name].name
         else:
-<<<<<<< HEAD
-            # print(id_or_name)
-            assert id_or_name in self._sku_name2id_mapping.keys()
-            return self._sku_name2id_mapping[id_or_name], id_or_name
-=======
             assert id_or_name in self.sku_name2id_mapping.keys()
             return self.sku_name2id_mapping[id_or_name], id_or_name
->>>>>>> 7e121546
 
     def get_facility_by_id(self, facility_id: int) -> FacilityBase:
         """Get facility by id.
