# Copyright (c) Microsoft Corporation.
# Licensed under the MIT license.

import collections
import itertools
from collections import defaultdict
from typing import Dict, List, Optional, Tuple, Union

from maro.backends.frame import FrameBase
from maro.simulator.scenarios.supply_chain.units.distribution import DistributionUnit

from .facilities import FacilityBase
from .frame_builder import build_frame
from .objects import (
    DEFAULT_SUB_STORAGE_ID, LeadingTimeInfo, SkuInfo, SkuMeta, SupplyChainEntity, VendorLeadingTimeInfo,
    parse_storage_config,
)
from .parser import DataModelDef, EntityDef, SupplyChainConfiguration
from .units import ExtendUnitBase, ProductUnit, UnitBase


class World:
    """Supply chain world contains facilities."""

    def __init__(self) -> None:
        # Frame for current world configuration.
        self.frame: Optional[FrameBase] = None

        # Current configuration.
        self.configs: Optional[SupplyChainConfiguration] = None

        # Durations of current simulation.
        self.durations = 0

        # All the entities in the world.
        self.units: Dict[int, UnitBase] = {}

        # All the facilities in this world.
        self.facilities: Dict[int, FacilityBase] = {}

        # Entity id counter, every unit and facility have unique id.
        self._id_counter = itertools.count(1)

        # Sku name to id mapping, used for querying.
        self.sku_name2id_mapping = {}

        # All the sku in this world.
        self._sku_collection: Dict[int, SkuMeta] = {}

        # Facility name to id mapping, used for querying.
        self._facility_name2id_mapping = {}

        # Data model class collection, used to collection data model class and their number in frame.
        self._data_class_collection = collections.defaultdict(lambda: 0)

        self.entity_list = []

        self.max_sources_per_facility: int = 0

    def get_sku_by_id(self, sku_id: int) -> SkuMeta:
        """Get sku information by sku id.

        Args:
            sku_id (int): Id of sku to query.

        Returns:
            SkuMeta: Meta information for sku.
        """
        return self._sku_collection[sku_id]

    def get_sku_by_name(self, name: str) -> SkuMeta:
        """Get sku information by name.

        Args:
            name (str): Sku name to query.

        Returns:
            SkuMeta: Meta information for sku.
        """
        return self._sku_collection[self.sku_name2id_mapping[name]]

    def _get_sku_id_and_name(self, id_or_name: Union[int, str]) -> Tuple[int, str]:
        if isinstance(id_or_name, int):
            assert id_or_name in self._sku_collection.keys()
            return id_or_name, self._sku_collection[id_or_name].name
        else:
            assert id_or_name in self.sku_name2id_mapping.keys()
            return self.sku_name2id_mapping[id_or_name], id_or_name

    def get_facility_by_id(self, facility_id: int) -> FacilityBase:
        """Get facility by id.

        Args:
            facility_id (int): Facility id to query.

        Returns:
            FacilityBase: Facility instance.
        """
        return self.facilities[facility_id]

    def _get_facility_by_name(self, name: str) -> FacilityBase:
        """Get facility by name.

        Args:
            name (str): Facility name to query.

        Returns:
            FacilityBase: Facility instance.
        """
        return self.facilities[self._facility_name2id_mapping[name]]

    def get_entity_by_id(self, entity_id: int) -> Union[FacilityBase, UnitBase]:
        """Get an entity (Unit or Facility) by id.

        Args:
            entity_id (int): Id to query.

        Returns:
            Union[FacilityBase, UnitBase]: Unit or facility instance.
        """
        return self.units[entity_id] if entity_id in self.units else self.facilities[entity_id]

    def get_node_mapping(self) -> dict:
        """Collect all the entities' information.

        Returns:
            dict: A dictionary contains 'mapping' for id to data model index mapping,
                'detail' for detail of units and facilities.
        """
        facility_info_dict = {
            facility_id: facility.get_node_info() for facility_id, facility in self.facilities.items()
        }

        unit_mapping = {}

        for unit_id, unit in self.units.items():
            sku = None

            if isinstance(unit, ExtendUnitBase):
                sku = unit.facility.skus[unit.product_id]

            if unit.data_model is not None:
                # TODO: replace with data class or named tuple
                unit_mapping[unit_id] = (unit.data_model_name, unit.data_model_index, unit.facility.id, sku)
            else:
                unit_mapping[unit_id] = (None, None, unit.facility.id, sku)

        return {
            "unit_mapping": unit_mapping,
            "skus": {id_: sku for id_, sku in self._sku_collection.items()},
            "facilities": facility_info_dict,
            "max_sources_per_facility": self.max_sources_per_facility,
        }

    # TODO: build from yaml + build from input files?
    def build(self, configs: SupplyChainConfiguration, snapshot_number: int, durations: int) -> None:
        """Build world with configurations.

        Args:
            configs (SupplyChainConfiguration): Configuration of current world.
            snapshot_number (int): Number of snapshots to keep in memory.
            durations (int): Durations of current simulation.
        """
        self.durations = durations
        self.configs = configs

        # Step 1: Initialize sku collection based on the world.skus in config.
        self._init_sku_collection()

        # Step 2: Create FacilityBase instances & its child UnitBases instances based on the world.facilities in config.
        self._create_entities()

        # Step 3: Build frame and assign data model instances to entities.
        self._build_frame_and_assign_to_entities(snapshot_number)

        # Step 4: Construct the upstream & downstream topology, and add the corresponding VLT infos.
        self._construct_topology_and_add_vlt_info()

        # Call initialize method for facilities.
        for facility in self.facilities.values():
            facility.initialize()

        # Call initialize method for units.
        for unit in self.units.values():
            unit.initialize()

        # Collection entity list
        for facility in self.facilities.values():
            entity = SupplyChainEntity(
                id=facility.id, class_type=facility.__class__, skus=None, facility_id=facility.id, parent_id=None,
            )
            self.entity_list.append(entity)

        for unit in self.units.values():
            entity = SupplyChainEntity(
                id=unit.id, class_type=unit.__class__,
                skus=unit.facility.skus[unit.product_id] if isinstance(unit, ExtendUnitBase) else None,
                facility_id=unit.facility.id, parent_id=unit.parent.id,
            )
            self.entity_list.append(entity)

    def _init_sku_collection(self) -> None:
        # Grab sku information for this world.
        for sku_conf in self.configs.world["skus"]:
            sku = SkuMeta(**sku_conf)

            self.sku_name2id_mapping[sku.name] = sku.id
            self._sku_collection[sku.id] = sku

        # Format bom info to use sku id as key.
        for sku_conf in self.configs.world["skus"]:
            sku = self._sku_collection[sku_conf["id"]]
            sku.bom = {}

            bom = sku_conf.get("bom", {})
            for src_id_or_name, units_per_lot in bom.items():
                src_id, _ = self._get_sku_id_and_name(src_id_or_name)
                sku.bom[src_id] = units_per_lot

    def _gen_id(self) -> int:
        """Generate id for entities."""
        return next(self._id_counter)

    def _register_data_model(self, alias: str) -> int:
        """Register a data model alias, used to collect data model used in frame.

        Args:
            alias (str): Class alias defined in core.yml.

        Returns:
            int: Specified data model instance index after frame is built.
        """
        self._data_class_collection[alias] += 1
        return self._data_class_collection[alias] - 1

    def _build_unit(
        self, facility: FacilityBase, parent: Union[FacilityBase, UnitBase], config: dict,
    ) -> UnitBase:
        """Build an unit by its configuration.

        Args:
            facility (FacilityBase): Facility of this unit belongs to.
            parent (Union[FacilityBase, UnitBase]): Parent of this unit belongs to, could be a facility or a unit.
            config (dict): Configuration of this unit.

        Returns:
            Optional[UnitBase, Dict[int, ProductUnit]]: An UnitBase instance or a dict of ProductUnit.
        """
        unit_def: EntityDef = self.configs.entity_defs[config["class"]]
        assert issubclass(unit_def.class_type, UnitBase)

        # Due with data model.
        data_model_name, data_model_index = None, None

        if unit_def.data_model_alias is not None:
            data_model_def: DataModelDef = self.configs.data_model_defs[unit_def.data_model_alias]

            data_model_name = data_model_def.name_in_frame

            # Register the data model, so that it will help to generate related instance index.
            data_model_index = self._register_data_model(data_model_def.alias)

        unit_instance = unit_def.class_type(
            id=self._gen_id(),
            data_model_name=data_model_name,
            data_model_index=data_model_index,
            facility=facility,
            parent=parent,
            world=self,
            config=config.get("config", {}),
        )

        # Record the id.
        self.units[unit_instance.id] = unit_instance

        return unit_instance

    def _build_product_units(self, facility: FacilityBase, config: dict) -> Dict[int, ProductUnit]:
        """Generate product unit by sku information.

        Args:
            facility (FacilityBase): Facility this product belongs to.
            config (dict): Config of children unit.

        Returns:
            dict: Dictionary of product unit, key is the product id, value is ProductUnit.
        """
        unit_def: EntityDef = self.configs.entity_defs[config["class"]]
        assert issubclass(unit_def.class_type, ProductUnit)

        product_config = config.get("config")

        products_dict: Dict[int, ProductUnit] = {}

        # Key: src product id; Value element: (out product id, src quantity / out quantity)
        bom_out_info_dict: Dict[int, List[Tuple[int, float]]] = defaultdict(list)

        if facility.skus is not None and len(facility.skus) > 0:
            for sku_id, sku in facility.skus.items():
                product_unit = self._build_unit(facility, facility, config)
                assert isinstance(product_unit, ProductUnit)
                product_unit.product_id = sku_id
                product_unit.children = []
                product_unit.storage = product_unit.facility.storage
                product_unit.distribution = product_unit.facility.distribution

                # NOTE: BE CAREFUL about the order, product unit will use this order update children,
                # the order may affect the states.
                # Here we make sure consumer is the first one, so it can place order first.
                for child_name, has_unit in zip(
                    ["consumer", "seller", "manufacture"],
                    [sku.has_consumer, sku.has_seller, sku.has_manufacture]
                ):
                    conf = product_config.get(child_name, None)

                    if conf is not None and has_unit:
                        child_unit = self._build_unit(facility, product_unit, conf)
                        child_unit.product_id = sku_id

                        setattr(product_unit, child_name, child_unit)

                        product_unit.children.append(child_unit)

                products_dict[sku_id] = product_unit

                for src_sku_id, src_sku_quantity in self._sku_collection[sku_id].bom.items():
                    bom_out_info_dict[src_sku_id].append(
                        (sku_id, src_sku_quantity / self._sku_collection[sku_id].output_units_per_lot)
                    )

        # Added for sales mean statistics
        for src_sku_id, sku in facility.skus.items():
            products_dict[src_sku_id].bom_out_info_list = bom_out_info_dict[src_sku_id]

        return products_dict

    def _create_entities(self) -> None:
        for facility_conf in self.configs.world["facilities"]:
            # TODO: decide parse here or require the config to be
            facility_conf["children"]["storage"]["config"] = parse_storage_config(
                facility_conf["children"]["storage"]["config"]
            )

            facility_def: EntityDef = self.configs.entity_defs[facility_conf["class"]]
            assert issubclass(facility_def.class_type, FacilityBase)

            # Due with data model.
            data_model_def: DataModelDef = self.configs.data_model_defs[facility_def.data_model_alias]
            # Register the data model, so that it will help to generate related instance index.
            data_model_index = self._register_data_model(data_model_def.alias)

            # Instance of facility.
            facility: FacilityBase = facility_def.class_type(
                id=self._gen_id(),
                name=facility_conf["name"],
                data_model_name=data_model_def.name_in_frame,
                data_model_index=data_model_index,
                world=self,
                config=facility_conf.get("config", {}),
            )

            # Parse sku info.
            for sku_id_or_name, sku_config in facility_conf["skus"].items():
                sku_id, sku_name = self._get_sku_id_and_name(sku_id_or_name)
                sku_config["id"] = sku_id
                sku_config["name"] = sku_name

                sub_storage_id: int = sku_config.get("sub_storage_id", DEFAULT_SUB_STORAGE_ID)
                sku_config["unit_storage_cost"] = sku_config.get(
                    "unit_storage_cost",
                    facility_conf["children"]["storage"]["config"][sub_storage_id].unit_storage_cost
                )

                sku_config["unit_order_cost"] = sku_config.get(
                    "unit_order_cost",
                    facility_conf["config"].get("unit_order_cost", None)
                )

                sku_config["unit_delay_order_penalty"] = sku_config.get(
                    "unit_delay_order_penalty",
                    facility_conf["config"].get("unit_delay_order_penalty", None)
                )

                facility.skus[sku_id] = SkuInfo(**sku_config)

            # Build children Units.
            for child_name, child_conf in facility_conf["children"].items():
                child = self._build_unit(facility=facility, parent=facility, config=child_conf)
                setattr(facility, child_name, child)

            # Build ProductUnits.
            if "products" in facility_conf:
                products_dict = self._build_product_units(facility=facility, config=facility_conf["products"])
                setattr(facility, "products", products_dict)

            self.facilities[facility.id] = facility
            self._facility_name2id_mapping[facility.name] = facility.id

    def _build_frame(self, snapshot_number: int) -> FrameBase:
        """Build frame by current world definitions.

        Args:
            snapshot_number (int): Number of snapshots to keep in memory.

        Returns:
            FrameBase: The frame instance with data model in current configuration.
        """
        data_class_in_frame = []

        for alias, number in self._data_class_collection.items():
            data_model_def: DataModelDef = self.configs.data_model_defs[alias]
            data_class_in_frame.append((
                data_model_def.class_type,
                data_model_def.name_in_frame,
                number,
            ))

        frame = build_frame(True, snapshot_number, data_class_in_frame)

        return frame

    def _build_frame_and_assign_to_entities(self, snapshot_number: int) -> None:
        self.frame = self._build_frame(snapshot_number)

        for unit in self.units.values():
            if unit.data_model_name is not None:
                unit.data_model = getattr(self.frame, unit.data_model_name)[unit.data_model_index]

        for facility in self.facilities.values():
            if facility.data_model_name is not None:
                facility.data_model = getattr(self.frame, facility.data_model_name)[facility.data_model_index]

    def _construct_topology_and_add_vlt_info(self) -> None:
        topology = self.configs.world["topology"]

        for facility_name, topology_conf in topology.items():
            facility = self._get_facility_by_name(facility_name)

            for sku_id_or_name, source_configs in topology_conf.items():
                sku_id, _ = self._get_sku_id_and_name(sku_id_or_name)

                self.max_sources_per_facility = max(self.max_sources_per_facility, len(source_configs))

                for src_name, src_conf in source_configs.items():
                    src_facility = self._get_facility_by_name(src_name)

                    if src_facility.id not in facility.upstream_vlt_infos[sku_id]:
                        facility.upstream_vlt_infos[sku_id][src_facility.id] = {}

                    if facility.id not in src_facility.downstream_vlt_infos[sku_id]:
                        src_facility.downstream_vlt_infos[sku_id][facility.id] = {}

                    for vehicle_type, vehicle_conf in src_conf.items():
<<<<<<< HEAD
                        assert vehicle_conf["vlt"] > 0, "Do not support 0-vlt now!"
=======
>>>>>>> 232815b2
                        facility.upstream_vlt_infos[sku_id][src_facility.id][vehicle_type] = VendorLeadingTimeInfo(
                            src_facility, vehicle_type, vehicle_conf["vlt"], vehicle_conf["cost"]
                        )
                        src_facility.downstream_vlt_infos[sku_id][facility.id][vehicle_type] = LeadingTimeInfo(
                            facility, vehicle_type, vehicle_conf["vlt"], vehicle_conf["cost"]
                        )<|MERGE_RESOLUTION|>--- conflicted
+++ resolved
@@ -451,10 +451,6 @@
                         src_facility.downstream_vlt_infos[sku_id][facility.id] = {}
 
                     for vehicle_type, vehicle_conf in src_conf.items():
-<<<<<<< HEAD
-                        assert vehicle_conf["vlt"] > 0, "Do not support 0-vlt now!"
-=======
->>>>>>> 232815b2
                         facility.upstream_vlt_infos[sku_id][src_facility.id][vehicle_type] = VendorLeadingTimeInfo(
                             src_facility, vehicle_type, vehicle_conf["vlt"], vehicle_conf["cost"]
                         )
