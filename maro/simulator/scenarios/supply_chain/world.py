--- conflicted
+++ resolved
@@ -16,24 +16,6 @@
 from .units import ExtendUnitBase, ProductUnit, UnitBase
 
 
-<<<<<<< HEAD
-@dataclass
-class SupplyChainEntity:
-    id: int
-    class_type: type
-    skus: Optional[SkuInfo]
-    facility_id: int
-    parent_id: Optional[int]
-
-
-    @property
-    def is_facility(self) -> bool:
-        return issubclass(self.class_type, FacilityBase)
-
-
-
-=======
->>>>>>> 1caa0471
 class World:
     """Supply chain world contains facilities."""
 
