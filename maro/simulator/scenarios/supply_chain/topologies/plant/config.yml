# core: optional. additional to the ones in core.yml
# facility_definitions: optional.
# world: must have.
#   world.skus: must have.
#   world.facility: must have.
#   world.topology: must have.
# settings: optional.
# policy_parameter: no need for environment, must have for RL-based policies.


facility_definitions:
  # Key: would be used as "definition_ref" in world.facilities
  VendorFacility:
    # class: the class alias defined in core.yml
    class: "SupplierFacility"
    datamodel: "FacilityDataModel"
    children:
      storage:
        class: "StorageUnit"
      distribution:
        class: "DistributionUnit"
    products:
      class: "ProductUnit"
      config:
        manufacture:
          class: "SimpleManufactureUnit"

  PlantFacility:
    class: "SupplierFacility"
    datamodel: "FacilityDataModel"
    children:
      storage:
        class: "StorageUnit"
      distribution:
        class: "DistributionUnit"
    products:
      class: "ProductUnit"
      config:
        manufacture:
          class: "ManufactureUnit"
        consumer:
          class: "ConsumerUnit"

  WarehouseFacility:
    class: "WarehouseFacility"
    children:
      storage:
        class: "StorageUnit"
      distribution:
        class: "DistributionUnit"
    products:
      class: "ProductUnit"
      config:
        consumer:
          class: "ConsumerUnit"

  StoreFacility:
    class: "OuterRetailerFacility"
    datamodel: "FacilityDataModel"
    children:
      storage:
        class: "StorageUnit"
    products:
      class: "StoreProductUnit"
      config:
        consumer:
          class: "ConsumerUnit"
        seller:
          class: "OuterSellerUnit"
          config:
            sale_hist_len: 14
    config:
      dynamics_sampler_type: processed_price_demand # What kind of sampler to use.
      sku_column: "SKU" # SKU column name
      price_column: "Price" # Price column name
      demand_column: "Sales" # Demand column name
      datetime_column: "Date" # Date-time column name
      file_path: "/path/to/data.csv" # full path to data file, override by each store instance


mix_distribution: &mix_distribution
  config:
    train:
      number: 140
    air:
      number: 4

simple_distribution: &simple_distribution
  config:
    train:
      number: 140


multi_storage: &multi_storage
  config:
    -
      id: 1
      capacity: 80000
      unit_storage_cost: 0.1
    -
      id: 2
      capacity: 80000
      unit_storage_cost: 0.1

single_storage: &single_storage
  config:
    capacity: 80000
    unit_storage_cost: 0.1


world:
  skus:
    # corresponding to SkuMeta
    - id: 10  # The sku.id in simulator
      name: "component_1"

    - id: 11
      name: "component_2"

    - id: 20
      name: "food_1"

    - id: 30
      name: "hobby_1"
      output_units_per_lot: 1
      bom:
        # The key could be sku id or sku name.
        "component_1": 1
        "component_2": 1

  facilities:
    - name: "Vendor_001"
      # definition_ref: key in facility_definitions,
      #   the corresponding definition would be copied to this facility.
      definition_ref: "VendorFacility"
      skus:  # would be parsed by FacilityBase.parse_skus() => SkuInfo
        "food_1":  # The key can be sku id or name
          price: 5
          init_stock: 1000
          sub_storage_id: 0
          has_manufacture: True
          max_manufacture_rate: 10000
          unit_product_cost: 14
          unit_delay_order_penalty: 1000
          unit_order_cost: 2.0
        "component_1":
          price: 5
          init_stock: 5000
          sub_storage_id: 0
          has_manufacture: True
          max_manufacture_rate: 10000
          unit_product_cost: 14
          unit_delay_order_penalty: 900
        "component_2":
          price: 10
          init_stock: 5000
          sub_storage_id: 0
          has_manufacture: True
          max_manufacture_rate: 10000
          unit_product_cost: 14
          unit_delay_order_penalty: 900
      children:  # Would be used to initialize the facility.children
        storage: *single_storage
        distribution: *mix_distribution
      config:  # would be FacilityBase.configs directly
        unit_delay_order_penalty: 1000
        unit_order_cost: 1.0

    - name: "Plant_001"
      definition_ref: "PlantFacility"
      skus:
        "component_1":
          price: 5
          init_stock: 3000
          sub_storage_id: 1
          has_consumer: True
          unit_order_cost: 5
        "component_2":
          price: 10
          init_stock: 4000
          sub_storage_id: 1
          has_consumer: True
          unit_order_cost: 10
        "hobby_1":
          price: 10
          init_stock: 2500
          sub_storage_id: 2
          has_manufacture: True
          max_manufacture_rate: 10000
          unit_product_cost: 14
          unit_order_cost: 2.0
      children:
        storage: *multi_storage
        distribution: *simple_distribution
      config:
        unit_delay_order_penalty: 1000
        unit_order_cost: 1.0

    - name: "Warehouse_001"
      definition_ref: "WarehouseFacility"
      skus:
        "food_1":
          price: 5
          init_stock: 200
          sub_storage_id: 0
          has_consumer: True
          unit_order_cost: 2.0
        "hobby_1":
          price: 10
          init_stock: 200
          sub_storage_id: 0
          has_consumer: True
          unit_order_cost: 2.0
      children:
        storage: *single_storage
        distribution: *mix_distribution
      config:
        unit_delay_order_penalty: 1000
        unit_order_cost: 1.0

    - name: "Store_001"
      definition_ref: "StoreFacility"
      skus:
        "food_1":
          price: 150
          init_stock: 200
          sub_storage_id: 0
          has_consumer: True
          has_seller: True
          sale_gamma: 60
          unit_order_cost: 2.0
          backlog_ratio: 0.1
        "hobby_1":
          price: 180
          init_stock: 100
          sub_storage_id: 0
          has_consumer: True
          has_seller: True
          sale_gamma: 100
          unit_order_cost: 2.0
          backlog_ratio: 0.1
      children:
        storage: *single_storage
      config:
<<<<<<< HEAD
        unit_order_cost: 2.0
        file_path: "/data/songlei/maro/maro/simulator/scenarios/supply_chain/topologies/plant/sample.csv"
=======
        unit_order_cost: 200
        file_path: "maro/simulator/scenarios/supply_chain/topologies/plant/sample.csv"
>>>>>>> bd139a62

  topology:
    "Store_001":
      "food_1":
        "Warehouse_001":
          "air":
            vlt: 1
            cost: 3.0  # Unit transportation cost per product per day
          "train":
            vlt: 1
            cost: 0.5
      "hobby_1":
        "Warehouse_001":
          "train":
            vlt: 1
            cost: 0.6

    "Warehouse_001":
      "food_1":
        "Vendor_001":
          "air":
            vlt: 1
            cost: 3.0  # Unit transportation cost per product per day
          "train":
            vlt: 2
            cost: 0.5
      "hobby_1":
        "Plant_001":
          "train":
            vlt: 2
            cost: 0.6

    "Plant_001":
      "component_1":
        "Vendor_001":
          "train":
            vlt: 3
            cost: 0.2
      "component_2":
        "Vendor_001":
          "train":
            vlt: 3
            cost: 0.2

settings:
  pending_order_len: 4  # For initialization of Consumer Units
  start_date_time: "2021-01-01"


policy_parameter:
  facilities:
    Vendor_001:
      max_price: 33
    Plant_001:
      max_price: 33
    Warehouse_001:
      max_price: 33
    Store_001:
      max_price: 33<|MERGE_RESOLUTION|>--- conflicted
+++ resolved
@@ -242,13 +242,8 @@
       children:
         storage: *single_storage
       config:
-<<<<<<< HEAD
-        unit_order_cost: 2.0
-        file_path: "/data/songlei/maro/maro/simulator/scenarios/supply_chain/topologies/plant/sample.csv"
-=======
         unit_order_cost: 200
         file_path: "maro/simulator/scenarios/supply_chain/topologies/plant/sample.csv"
->>>>>>> bd139a62
 
   topology:
     "Store_001":
