--- conflicted
+++ resolved
@@ -245,11 +245,7 @@
         "Warehouse_001":
           "air":
             vlt: 2
-<<<<<<< HEAD
-            cost: 3.0  # Unit transportation cost by day
-=======
             cost: 3.0  # Unit transportation cost per product per day
->>>>>>> 232815b2
           "train":
             vlt: 7
             cost: 0.5
