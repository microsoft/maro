--- conflicted
+++ resolved
@@ -84,64 +84,6 @@
         assert isinstance(self.data_model, ManufactureDataModel)
         self.data_model.initialize()
 
-<<<<<<< HEAD
-    def _step_impl(self, tick: int) -> None:
-        # Update manufacture_rate setting from action if given.
-        if self.action is not None:
-            assert isinstance(self.action, ManufactureAction)
-            self._manufacture_rate = max(0, min(self.action.production_rate, self._max_manufacture_rate))
-
-        # Update num_to_produce according to limitations.
-        self._num_to_produce = self._manufacture_rate * self._output_units_per_lot
-
-        # Check the remaining space limits. TODO: confirm the remaining space setting.
-        if self._num_to_produce > 0:
-            remaining_space = self.facility.storage.get_product_max_remaining_space(self.product_id)
-            self._num_to_produce = min(
-                self._num_to_produce,
-                remaining_space // self._space_taken_per_lot if self._space_taken_per_lot > 1 else remaining_space,
-            )
-
-        # Check the source material inventory limits.
-        if self._num_to_produce > 0:
-            self._num_to_produce = min(
-                self._num_to_produce,
-                min([
-                    self.facility.storage.get_product_quantity(sku_id) // consumption
-                    for sku_id, consumption in self._bom.items()
-                ])
-            )
-
-        # Start manufacture.
-        if self._num_to_produce > 0:
-            # Take source SKUs.
-            source_sku_to_take = {}
-            for sku_id, consumption in self._bom.items():
-                source_sku_to_take[sku_id] = self._num_to_produce * consumption
-            self.facility.storage.try_take_products(source_sku_to_take)
-
-            self._products_in_pipeline[tick + self._manufacture_leading_time] += self._num_to_produce
-
-        # Count manufacture cost.
-        self._in_pipeline_quantity = sum([quantity for quantity in self._products_in_pipeline.values()])
-        self._manufacture_cost = self._unit_product_cost * self._in_pipeline_quantity
-
-        # Get finished products from pipeline.
-        self._finished_quantity = self._products_in_pipeline.get(tick, 0)
-        if self._finished_quantity > 0:
-            self.facility.storage.try_add_products({self.product_id: self._finished_quantity})
-            self._products_in_pipeline.pop(tick)
-
-    def flush_states(self) -> None:
-        self.data_model.start_manufacture_quantity = self._num_to_produce
-        self.data_model.in_pipeline_quantity = self._in_pipeline_quantity
-        self.data_model.finished_quantity = self._finished_quantity
-        self.data_model.manufacture_cost = self._manufacture_cost
-
-    def post_step(self, tick: int) -> None:
-        # NOTE: call super at last, since it will clear the action.
-        super(ManufactureUnit, self).post_step(tick)
-=======
     """
     ManufactureAction would be given after BE.step(), assume we take action at t0,
     the manufacture_rate would be set according to the given action and would start manufacture in t0,
@@ -207,15 +149,11 @@
         self.data_model.in_pipeline_quantity = self._in_pipeline_quantity
         self.data_model.finished_quantity = self._finished_quantity
         self.data_model.manufacture_cost = self._manufacture_cost
->>>>>>> 232815b2
 
     def reset(self) -> None:
         super(ManufactureUnit, self).reset()
 
-<<<<<<< HEAD
-=======
         self._manufacture_rate = self._max_manufacture_rate
->>>>>>> 232815b2
         self._products_in_pipeline.clear()
 
     def get_unit_info(self) -> ManufactureUnitInfo:
@@ -235,38 +173,6 @@
             id, data_model_name, data_model_index, facility, parent, world, config,
         )
 
-<<<<<<< HEAD
-    def _step_impl(self, tick: int) -> None:
-        # Update manufacture_rate setting from action if given.
-        if self.action is not None:
-            assert isinstance(self.action, ManufactureAction)
-            self._manufacture_rate = max(0, min(self.action.production_rate, self._max_manufacture_rate))
-
-        # Update num_to_produce according to limitations.
-        self._num_to_produce = self._manufacture_rate * self._output_units_per_lot
-
-        # Check the remaining space limits. TODO: confirm the remaining space setting.
-        if self._num_to_produce > 0:
-            remaining_space = self.facility.storage.get_product_max_remaining_space(self.product_id)
-            self._num_to_produce = min(
-                self._num_to_produce,
-                remaining_space // self._space_taken_per_lot if self._space_taken_per_lot > 1 else remaining_space,
-            )
-
-        # Start manufacture.
-        if self._num_to_produce > 0:
-            self._products_in_pipeline[tick + self._manufacture_leading_time] += self._num_to_produce
-
-        # Count manufacture cost.
-        self._in_pipeline_quantity = sum([quantity for quantity in self._products_in_pipeline.values()])
-        self._manufacture_cost = self._unit_product_cost * self._in_pipeline_quantity
-
-        # Get finished products from pipeline.
-        self._finished_quantity = self._products_in_pipeline.get(tick, 0)
-        if self._finished_quantity > 0:
-            self.facility.storage.try_add_products({self.product_id: self._finished_quantity})
-            self._products_in_pipeline.pop(tick)
-=======
     def _manufacture(self, tick: int) -> None:
         # Update num_to_produce according to limitations.
         self._num_to_produce = self._manufacture_rate * self._output_units_per_lot
@@ -285,5 +191,4 @@
 
         # Count manufacture cost.
         self._in_pipeline_quantity = sum([quantity for quantity in self._products_in_pipeline.values()])
-        self._manufacture_cost = self._unit_product_cost * self._in_pipeline_quantity
->>>>>>> 232815b2
+        self._manufacture_cost = self._unit_product_cost * self._in_pipeline_quantity