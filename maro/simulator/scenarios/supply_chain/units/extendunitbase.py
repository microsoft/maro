# Copyright (c) Microsoft Corporation.
# Licensed under the MIT license.

from __future__ import annotations

import typing
from dataclasses import dataclass
from typing import Optional, Union

from .unitbase import UnitBase, BaseUnitInfo

if typing.TYPE_CHECKING:
    from maro.simulator.scenarios.supply_chain.facilities import FacilityBase
    from maro.simulator.scenarios.supply_chain.world import World


@dataclass
class ExtendUnitInfo(BaseUnitInfo):
    product_id: int


class ExtendUnitBase(UnitBase):
    """A base of sku related unit."""

    def __init__(
        self, id: int, data_model_name: Optional[str], data_model_index: Optional[int],
<<<<<<< HEAD
        facility: FacilityBase, parent: Union[FacilityBase, UnitBase], world: World, config: dict
    ) -> None:
        super(ExtendUnitBase, self).__init__(
            id, data_model_name, data_model_index, facility, parent, world, config
=======
        facility: FacilityBase, parent: Union[FacilityBase, UnitBase], world: World, config: dict,
    ) -> None:
        super(ExtendUnitBase, self).__init__(
            id, data_model_name, data_model_index, facility, parent, world, config,
>>>>>>> 603dd797
        )

        # Product id (sku id), 0 means invalid.
        self.product_id: int = 0

    def initialize(self) -> None:
        super(ExtendUnitBase, self).initialize()

        if self.data_model is not None:
            self.data_model.set_product_id(self.product_id, self.parent.id)

    def get_unit_info(self) -> ExtendUnitInfo:
        return ExtendUnitInfo(
            **super(ExtendUnitBase, self).get_unit_info().__dict__,
            product_id=self.product_id,
        )<|MERGE_RESOLUTION|>--- conflicted
+++ resolved
@@ -24,17 +24,10 @@
 
     def __init__(
         self, id: int, data_model_name: Optional[str], data_model_index: Optional[int],
-<<<<<<< HEAD
-        facility: FacilityBase, parent: Union[FacilityBase, UnitBase], world: World, config: dict
-    ) -> None:
-        super(ExtendUnitBase, self).__init__(
-            id, data_model_name, data_model_index, facility, parent, world, config
-=======
         facility: FacilityBase, parent: Union[FacilityBase, UnitBase], world: World, config: dict,
     ) -> None:
         super(ExtendUnitBase, self).__init__(
             id, data_model_name, data_model_index, facility, parent, world, config,
->>>>>>> 603dd797
         )
 
         # Product id (sku id), 0 means invalid.
