--- conflicted
+++ resolved
@@ -44,11 +44,7 @@
     """
     def __init__(
         self, id: int, data_model_name: Optional[str], data_model_index: Optional[int],
-<<<<<<< HEAD
-        facility: FacilityBase, parent: Union[FacilityBase, UnitBase], world: World, config: dict
-=======
         facility: FacilityBase, parent: Union[FacilityBase, UnitBase], world: World, config: dict,
->>>>>>> 989db898
     ) -> None:
 
         # Id of this unit.
