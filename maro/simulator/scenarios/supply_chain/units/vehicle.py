--- conflicted
+++ resolved
@@ -135,31 +135,6 @@
         self._max_patient = self.config.get("patient", 5)  # TODO: confirm the default value setting
 
     def _step_impl(self, tick: int) -> None:
-<<<<<<< HEAD
-        # If we have not arrived at destination yet.
-        if self._remaining_steps > 0:
-            # if we still not loaded enough productions yet.
-            if self._steps == 0 and self.payload == 0:
-                # then try to load by requested.
-                if self.try_load(self.requested_quantity):
-                    # NOTE: here we return to simulate loading
-                    return
-                else:
-                    self._remaining_patient -= 1
-                    # Failed to load, check the patient.
-                    if self._remaining_patient < 0:
-                        self._destination.products[self.product_id].consumer.update_open_orders(
-                            source_id=self.facility.id,
-                            product_id=self.product_id,
-                            additional_quantity=-self.requested_quantity,
-                        )
-
-                        self._reset_internal_states()
-                        self._reset_data_model()
-
-            # Moving to destination
-            if self.payload > 0:
-=======
         if self._status == VehicleStatus.LoadingProducts:
             # Try to load by requested.
             if not self.try_load(self.requested_quantity):
@@ -182,7 +157,6 @@
 
         if self._status == VehicleStatus.OnTheWayToDestination:
             if self._remaining_steps > 0:
->>>>>>> 1caa0471
                 # Closer to destination until 0.
                 self._steps += 1
                 self._remaining_steps -= 1
@@ -196,16 +170,10 @@
                 self.try_unload()  # TODO: to confrim -- the logic is to try unload until all. Add a patient for it?
 
             # Back to source if we unload all.
-<<<<<<< HEAD
-            # if self.payload == 0:  # TODO: should we simulate the return time cost?
-            self._reset_internal_states()
-            self._reset_data_model()
-=======
             if self.payload == 0:  # TODO: should we simulate the return time cost?
                 self._reset_internal_states()
                 self._reset_data_model()
                 return
->>>>>>> 1caa0471
 
         self.cost = self.payload * self._unit_transport_cost
 
