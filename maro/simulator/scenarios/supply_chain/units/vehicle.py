# Copyright (c) Microsoft Corporation.
# Licensed under the MIT license.

from __future__ import annotations

import typing
from typing import Optional

from .unitbase import UnitBase
from .storage import AddStrategy

if typing.TYPE_CHECKING:
    from maro.simulator.scenarios.supply_chain.facilities import FacilityBase


class VehicleUnit(UnitBase):
    """Unit used to move production from source to destination by order."""

    def __init__(self) -> None:
        super().__init__()

        # Unit cost per quantity.
        self._unit_transport_cost = 0
        # Cost for transportation in current tick.
        self.cost = 0

        # The given product id of this order.
        self.product_id = 0
        # The destination of the product payload.
        self._destination: Optional[FacilityBase] = None

        # Requested product quantity.
        self.requested_quantity = 0
        # The product payload on vehicle.
        self.payload = 0

        # Remaining steps to arrive to the destination.
        self._remaining_steps = 0
        # The steps already traveled from the source facility.
        self._steps = 0

        # Max patient to wait for the try_load() operation, order would be cancelled if patient depleted.
        self._max_patient: Optional[int] = None
        self._remaining_patient = 0

    def schedule(self, destination: FacilityBase, product_id: int, quantity: int, vlt: int) -> None:
        """Schedule a job for this vehicle.

        Args:
            destination (FacilityBase): Destination facility.
            product_id (int): What load from storage.
            quantity (int): How many to load.
            vlt (int): Velocity of vehicle.
        """
        self.product_id = product_id
        self._destination = destination
        self.requested_quantity = quantity

        # Steps to destination.
        self._remaining_steps = vlt

        dest_consumer = destination.products[product_id].consumer
        if self._remaining_steps < len(dest_consumer.pending_order_daily):
            dest_consumer.pending_order_daily[self._remaining_steps] += quantity

        # We are waiting for product loading.
        self._steps = 0

        self._remaining_patient = self._max_patient

    def try_load(self, quantity: int) -> bool:
        """Try to load specified number of scheduled product.

        Args:
            quantity (int): Number to load.
        """
        if self.facility.storage.try_take_products({self.product_id: quantity}):
            self.payload = quantity

            # Write to frame, as we do not need to update it per tick.
            self.data_model.payload = quantity

            return True

        return False

    def try_unload(self) -> None:
        """Try unload products into destination's storage."""
        unloaded = self._destination.storage.try_add_products(
            {self.product_id: self.payload},
            add_strategy=AddStrategy.IgnoreUpperBoundAddInOrder,  # TODO: check which strategy to use.
        )

        # Update order if we unloaded any.
        if len(unloaded) > 0:
            assert len(unloaded) == 1
            unloaded_quantity = unloaded[self.product_id]

            self._destination.products[self.product_id].consumer.on_order_reception(
                source_id=self.facility.id,
                product_id=self.product_id,
                received_quantity=unloaded_quantity,
                required_quantity=self.payload,
            )

            self.payload -= unloaded_quantity
            self.data_model.payload = self.payload

    def is_enroute(self) -> bool:
        return self._destination is not None

    def initialize(self) -> None:
        super(VehicleUnit, self).initialize()

        self._unit_transport_cost = self.config.get("unit_transport_cost", 1)  # TODO: confirm the default value setting
        self.data_model.initialize(unit_transport_cost=self._unit_transport_cost)

        self._max_patient = self.config.get("patient", 5)  # TODO: confirm the default value setting

    def _step_impl(self, tick: int) -> None:
        # If we have not arrived at destination yet.
        if self._remaining_steps > 0:
            # if we still not loaded enough productions yet.
<<<<<<< HEAD
            if self.payload == 0:
=======
            if self._steps == 0 and self.payload == 0:
>>>>>>> b598a18f
                # then try to load by requested.
                if self.try_load(self.requested_quantity):
                    # NOTE: here we return to simulate loading
                    return
                else:
                    self._remaining_patient -= 1
                    # Failed to load, check the patient.
                    if self._remaining_patient < 0:
<<<<<<< HEAD
                        self._reset_internal_states()
                        self._reset_data_model()
            else:
                self._remaining_steps -= 1
=======
                        self._destination.products[self.product_id].consumer.update_open_orders(
                            source_id=self.facility.id,
                            product_id=self.product_id,
                            additional_quantity=-self.requested_quantity,
                        )

                        self._reset_internal_states()
                        self._reset_data_model()

            # Moving to destination
            if self.payload > 0:
                # Closer to destination until 0.
                self._steps += 1
                self._remaining_steps -= 1

>>>>>>> b598a18f
        else:
            # Try to unload.
            if self.payload > 0:
                self.try_unload()  # TODO: to confrim -- the logic is to try unload until all

            # Back to source if we unload all.
            # if self.payload == 0:  # TODO: should we simulate the return time cost?
            self._reset_internal_states()
            self._reset_data_model()

        self.cost = self.payload * self._unit_transport_cost

    def reset(self) -> None:
        super(VehicleUnit, self).reset()

        # Reset status in Python side.
        self._reset_internal_states()

        self._reset_data_model()

    def _reset_internal_states(self) -> None:
        self.cost = 0
        self.product_id = 0
        self._destination = None
        self.requested_quantity = 0
        self.payload = 0
        self._remaining_steps = 0
        self._steps = 0
        self._remaining_patient = self._max_patient

    def _reset_data_model(self) -> None:
        # Reset data model.
        self.data_model.payload = 0<|MERGE_RESOLUTION|>--- conflicted
+++ resolved
@@ -121,11 +121,7 @@
         # If we have not arrived at destination yet.
         if self._remaining_steps > 0:
             # if we still not loaded enough productions yet.
-<<<<<<< HEAD
-            if self.payload == 0:
-=======
             if self._steps == 0 and self.payload == 0:
->>>>>>> b598a18f
                 # then try to load by requested.
                 if self.try_load(self.requested_quantity):
                     # NOTE: here we return to simulate loading
@@ -134,12 +130,6 @@
                     self._remaining_patient -= 1
                     # Failed to load, check the patient.
                     if self._remaining_patient < 0:
-<<<<<<< HEAD
-                        self._reset_internal_states()
-                        self._reset_data_model()
-            else:
-                self._remaining_steps -= 1
-=======
                         self._destination.products[self.product_id].consumer.update_open_orders(
                             source_id=self.facility.id,
                             product_id=self.product_id,
@@ -155,7 +145,6 @@
                 self._steps += 1
                 self._remaining_steps -= 1
 
->>>>>>> b598a18f
         else:
             # Try to unload.
             if self.payload > 0:
