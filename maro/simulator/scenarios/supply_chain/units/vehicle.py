--- conflicted
+++ resolved
@@ -13,8 +13,6 @@
 if typing.TYPE_CHECKING:
     from maro.simulator.scenarios.supply_chain.facilities import FacilityBase
     from maro.simulator.scenarios.supply_chain.world import World
-<<<<<<< HEAD
-=======
 
 
 class VehicleStatus(Enum):
@@ -22,7 +20,6 @@
     LoadingProducts = 1
     OnTheWayToDestination = 2
     UnloadingProducts = 3
->>>>>>> 603dd797
 
 
 class VehicleStatus(Enum):
@@ -36,17 +33,10 @@
 
     def __init__(
         self, id: int, data_model_name: Optional[str], data_model_index: Optional[int],
-<<<<<<< HEAD
-        facility: FacilityBase, parent: Union[FacilityBase, UnitBase], world: World, config: dict
-    ) -> None:
-        super(VehicleUnit, self).__init__(
-            id, data_model_name, data_model_index, facility, parent, world, config
-=======
         facility: FacilityBase, parent: Union[FacilityBase, UnitBase], world: World, config: dict,
     ) -> None:
         super(VehicleUnit, self).__init__(
             id, data_model_name, data_model_index, facility, parent, world, config,
->>>>>>> 603dd797
         )
 
         # Unit cost per quantity.
