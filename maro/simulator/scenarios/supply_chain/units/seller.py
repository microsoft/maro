# Copyright (c) Microsoft Corporation.
# Licensed under the MIT license.

<<<<<<< HEAD
=======
from __future__ import annotations

import typing
>>>>>>> 232815b2
from dataclasses import dataclass
from typing import Optional, Union

import numpy as np

import numpy as np

from maro.simulator.scenarios.supply_chain.datamodels import SellerDataModel
from maro.simulator.scenarios.supply_chain.sku_dynamics_sampler import SellerDemandMixin

from .extendunitbase import ExtendUnitBase, ExtendUnitInfo
from .unitbase import UnitBase

if typing.TYPE_CHECKING:
    from maro.simulator.scenarios.supply_chain.facilities import FacilityBase
    from maro.simulator.scenarios.supply_chain.world import World


@dataclass
class SellerUnitInfo(ExtendUnitInfo):
    pass


class SellerUnit(ExtendUnitBase):
    """
    Unit that used to generate product consume demand, and move demand product from current storage.
    """
    def __init__(
        self, id: int, data_model_name: Optional[str], data_model_index: Optional[int],
        facility: FacilityBase, parent: Union[FacilityBase, UnitBase], world: World, config: dict,
    ) -> None:
        super(SellerUnit, self).__init__(
            id, data_model_name, data_model_index, facility, parent, world, config,
        )

        self._gamma = 0

        # Attribute cache.
        self._sold = 0
        self._demand = 0
        self._total_sold = 0
        self._total_demand = 0

        self._sale_hist = []

    def market_demand(self, tick: int) -> int:
        """Generate market demand for current tick.

        Args:
            tick (int): Current simulator tick.

        Returns:
            int: Demand number.
        """
        return int(np.random.gamma(self._gamma))

    def initialize(self) -> None:
        super(SellerUnit, self).initialize()

        sku = self.facility.skus[self.product_id]

        self._gamma = sku.sale_gamma

        assert isinstance(self.data_model, SellerDataModel)
        self.data_model.initialize(sku.backlog_ratio)

        self._sale_hist = [self._gamma] * self.config["sale_hist_len"]

    def pre_step(self, tick: int) -> None:
        if self._sold > 0:
            self.data_model.sold = 0
            self._sold = 0

        if self._demand > 0:
            self.data_model.demand = 0
            self._demand = 0

    def step(self, tick: int) -> None:
        demand = self.market_demand(tick)

        # What seller does is just count down the product number.
        sold_qty = self.facility.storage.take_available(self.product_id, demand)

        self._total_sold += sold_qty
        self._sold = sold_qty
        self._demand = demand
        self._total_demand += demand

        self._sale_hist.append(demand)
        self._sale_hist = self._sale_hist[1:]

    def flush_states(self) -> None:
        if self._sold > 0:
            self.data_model.sold = self._sold
            self.data_model.total_sold = self._total_sold

        if self._demand > 0:
            self.data_model.demand = self._demand
            self.data_model.total_demand = self._total_demand

    def reset(self) -> None:
        super(SellerUnit, self).reset()

        # Reset status in Python side.
        self._sold = 0
        self._demand = 0
        self._total_sold = 0
        self._total_demand = 0

        self._sale_hist = [self._gamma] * self.config["sale_hist_len"]

    def sale_mean(self) -> float:
        return float(np.mean(self._sale_hist))

    def sale_std(self) -> float:
        return float(np.std(self._sale_hist))

    def get_node_info(self) -> SellerUnitInfo:
        return SellerUnitInfo(
            **super(SellerUnit, self).get_unit_info().__dict__,
        )


class OuterSellerUnit(SellerUnit):
    """Seller that demand is from out side sampler, like a data file or data model prediction."""

    def __init__(
        self, id: int, data_model_name: Optional[str], data_model_index: Optional[int],
        facility: FacilityBase, parent: Union[FacilityBase, UnitBase], world: World, config: dict,
    ) -> None:
        super(OuterSellerUnit, self).__init__(
            id, data_model_name, data_model_index, facility, parent, world, config,
        )

    # Sample used to sample demand.
    sampler: SellerDemandMixin = None

    def market_demand(self, tick: int) -> int:
        return self.sampler.sample_demand(tick, self.product_id)<|MERGE_RESOLUTION|>--- conflicted
+++ resolved
@@ -1,16 +1,11 @@
 # Copyright (c) Microsoft Corporation.
 # Licensed under the MIT license.
 
-<<<<<<< HEAD
-=======
 from __future__ import annotations
 
 import typing
->>>>>>> 232815b2
 from dataclasses import dataclass
 from typing import Optional, Union
-
-import numpy as np
 
 import numpy as np
 
