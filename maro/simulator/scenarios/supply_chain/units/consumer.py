# Copyright (c) Microsoft Corporation.
# Licensed under the MIT license.

from __future__ import annotations

import typing
from collections import Counter, defaultdict
from dataclasses import dataclass
from typing import List, Optional, Union

from scipy.ndimage.interpolation import shift

from maro.simulator.scenarios.supply_chain.actions import ConsumerAction
from maro.simulator.scenarios.supply_chain.datamodels import ConsumerDataModel
from maro.simulator.scenarios.supply_chain.order import Order

from .extendunitbase import ExtendUnitBase, ExtendUnitInfo
from .unitbase import UnitBase

if typing.TYPE_CHECKING:
    from maro.simulator.scenarios.supply_chain.facilities import FacilityBase
    from maro.simulator.scenarios.supply_chain.world import World


@dataclass
class ConsumerUnitInfo(ExtendUnitInfo):
    source_facility_id_list: List[int]


class ConsumerUnit(ExtendUnitBase):
    """Consumer unit used to generate order to purchase from upstream by action."""

    def __init__(
        self, id: int, data_model_name: Optional[str], data_model_index: Optional[int],
        facility: FacilityBase, parent: Union[FacilityBase, UnitBase], world: World, config: dict,
    ) -> None:
        super(ConsumerUnit, self).__init__(
            id, data_model_name, data_model_index, facility, parent, world, config,
        )

        self._open_orders = defaultdict(Counter)

        # States in python side.
        self._received: int = 0  # The quantity of product received in current step.

        self._purchased: int = 0  # The quantity of product that purchased from upstream.
        self._order_product_cost: float = 0  # order.quantity * upstream.price
        self._order_base_cost: float = 0  # order.quantity * unit_order_cost

        self.source_facility_id_list: List[int] = []
        self.pending_order_daily: Optional[List[int]] = None

        self._unit_order_cost: float = 0

    def on_order_reception(
        self, source_id: int, product_id: int, received_quantity: int, required_quantity: int,
    ) -> None:
        """Called after order product is received.

        Args:
            source_id (int): Where is the product from (facility id).
            product_id (int): What product we received.
            received_quantity (int): How many we received.
            required_quantity (int): How many we ordered.
        """
        self._received += received_quantity

        self.update_open_orders(source_id, product_id, -received_quantity)

    def update_open_orders(self, source_id: int, product_id: int, additional_quantity: int) -> None:
        """Update the order states.

        Args:
            source_id (int): Where is the product from (facility id).
            product_id (int): What product in the order.
            additional_quantity (int): Number of product to update (sum).
        """
        # New order for product.
        self._open_orders[source_id][product_id] += additional_quantity

    def initialize(self) -> None:
        super(ConsumerUnit, self).initialize()

        self._unit_order_cost = self.facility.skus[self.product_id].unit_order_cost

        self.pending_order_daily = [0] * self.world.configs.settings["pending_order_len"]

        assert isinstance(self.data_model, ConsumerDataModel)

        self.data_model.initialize()

        self.source_facility_id_list = [
            source_facility.id for source_facility in self.facility.upstream_facility_list[self.product_id]
        ]

<<<<<<< HEAD
    def _step_impl(self, tick: int) -> None:
        self._update_pending_order()

        if self.action is None:
            return

        assert isinstance(self.action, ConsumerAction)

=======
    """
    ConsumerAction would be given after BE.step(), assume we take action at t0,
    the order would be placed to the DistributionUnit immediately (at t0)
    and would be scheduled if has available vehicle (at t0), assume in the case we have available vehicle,
    then the products would arrive at the destination at the end of (t0 + vlt) in the post_step(), which means
    at (t0 + vlt), these products can't be consumed to fulfill the demand from the downstreams/customer.
    """

    def on_action_received(self, tick: int, action: ConsumerAction) -> None:
>>>>>>> 232815b2
        # NOTE: id == 0 means invalid, as our id is 1-based.
        if any([
            action.source_id not in self.source_facility_id_list,
            action.product_id != self.product_id,
            action.quantity <= 0,
        ]):
            return

<<<<<<< HEAD
        assert self.action.source_id in self.source_facility_id_list
        assert self.action.product_id == self.product_id

        # NOTE: we are using product unit as destination,
        # so we expect the action.source_id is an id of product unit.
        self.update_open_orders(self.action.source_id, self.action.product_id, self.action.quantity)
=======
        self.update_open_orders(action.source_id, action.product_id, action.quantity)
>>>>>>> 232815b2

        order = Order(
            destination=self.facility,
            product_id=self.product_id,
<<<<<<< HEAD
            quantity=self.action.quantity,
            vehicle_type=self.action.vehicle_type,
=======
            quantity=action.quantity,
            vehicle_type=action.vehicle_type,
>>>>>>> 232815b2
        )

        source_facility = self.world.get_facility_by_id(action.source_id)

        # Here the order cost is calculated by the upper distribution unit, with the sku price in that facility.
        self._order_product_cost = source_facility.distribution.place_order(tick, order)
        # TODO: the order would be cancelled if there is no available vehicles,
        # TODO: but the cost is not decreased at that time.

        self._order_base_cost = order.quantity * self._unit_order_cost

        self._purchased = action.quantity

    def pre_step(self, tick: int) -> None:
        if self._received > 0:
            self._received = 0

            self.data_model.received = 0

        if self._purchased > 0:
            self._purchased = 0
            self._order_product_cost = 0
            self._order_base_cost = 0

            self.data_model.purchased = 0
            self.data_model.order_product_cost = 0
            self.data_model.order_base_cost = 0
            self.data_model.latest_consumptions = 0

    def step(self, tick: int) -> None:
        self._update_pending_order()

    def flush_states(self) -> None:
        if self._received > 0:
            self.data_model.received = self._received

        if self._purchased > 0:
            self.data_model.purchased = self._purchased
            self.data_model.order_product_cost = self._order_product_cost
            self.data_model.order_base_cost = self._order_base_cost
            self.data_model.latest_consumptions = 1.0

    def post_step(self, tick: int) -> None:
        pass

    def reset(self) -> None:
        super(ConsumerUnit, self).reset()

        self._open_orders.clear()

        # Reset status in Python side.
        self._received = 0
        self._purchased = 0
        self._order_product_cost = 0
        self._order_base_cost = 0
        self.pending_order_daily = [0] * self.world.configs.settings["pending_order_len"]

    def get_in_transit_quantity(self) -> int:
        return sum([orders.get(self.product_id, 0) for orders in self._open_orders.values()])

    def _update_pending_order(self) -> None:
        self.pending_order_daily = shift(self.pending_order_daily, -1, cval=0)

    def get_unit_info(self) -> ConsumerUnitInfo:
        return ConsumerUnitInfo(
            **super(ConsumerUnit, self).get_unit_info().__dict__,
            source_facility_id_list=self.source_facility_id_list,
        )<|MERGE_RESOLUTION|>--- conflicted
+++ resolved
@@ -93,16 +93,6 @@
             source_facility.id for source_facility in self.facility.upstream_facility_list[self.product_id]
         ]
 
-<<<<<<< HEAD
-    def _step_impl(self, tick: int) -> None:
-        self._update_pending_order()
-
-        if self.action is None:
-            return
-
-        assert isinstance(self.action, ConsumerAction)
-
-=======
     """
     ConsumerAction would be given after BE.step(), assume we take action at t0,
     the order would be placed to the DistributionUnit immediately (at t0)
@@ -112,7 +102,6 @@
     """
 
     def on_action_received(self, tick: int, action: ConsumerAction) -> None:
->>>>>>> 232815b2
         # NOTE: id == 0 means invalid, as our id is 1-based.
         if any([
             action.source_id not in self.source_facility_id_list,
@@ -121,27 +110,13 @@
         ]):
             return
 
-<<<<<<< HEAD
-        assert self.action.source_id in self.source_facility_id_list
-        assert self.action.product_id == self.product_id
-
-        # NOTE: we are using product unit as destination,
-        # so we expect the action.source_id is an id of product unit.
-        self.update_open_orders(self.action.source_id, self.action.product_id, self.action.quantity)
-=======
         self.update_open_orders(action.source_id, action.product_id, action.quantity)
->>>>>>> 232815b2
 
         order = Order(
             destination=self.facility,
             product_id=self.product_id,
-<<<<<<< HEAD
-            quantity=self.action.quantity,
-            vehicle_type=self.action.vehicle_type,
-=======
             quantity=action.quantity,
             vehicle_type=action.vehicle_type,
->>>>>>> 232815b2
         )
 
         source_facility = self.world.get_facility_by_id(action.source_id)
