# Copyright (c) Microsoft Corporation.
# Licensed under the MIT license.

from __future__ import annotations

import typing
from collections import Counter, defaultdict
from dataclasses import dataclass
from typing import List, Optional, Union

from scipy.ndimage.interpolation import shift

from maro.simulator.scenarios.supply_chain.actions import ConsumerAction
from maro.simulator.scenarios.supply_chain.datamodels import ConsumerDataModel
from maro.simulator.scenarios.supply_chain.order import Order

from .extendunitbase import ExtendUnitBase, ExtendUnitInfo
from .unitbase import UnitBase

if typing.TYPE_CHECKING:
    from maro.simulator.scenarios.supply_chain.facilities import FacilityBase
    from maro.simulator.scenarios.supply_chain.world import World
<<<<<<< HEAD

=======
>>>>>>> 603dd797


@dataclass
class ConsumerUnitInfo(ExtendUnitInfo):
    source_facility_id_list: List[int]


class ConsumerUnit(ExtendUnitBase):
    """Consumer unit used to generate order to purchase from upstream by action."""

    def __init__(
        self, id: int, data_model_name: Optional[str], data_model_index: Optional[int],
<<<<<<< HEAD
        facility: FacilityBase, parent: Union[FacilityBase, UnitBase], world: World, config: dict
    ) -> None:
        super(ConsumerUnit, self).__init__(
            id, data_model_name, data_model_index, facility, parent, world, config
=======
        facility: FacilityBase, parent: Union[FacilityBase, UnitBase], world: World, config: dict,
    ) -> None:
        super(ConsumerUnit, self).__init__(
            id, data_model_name, data_model_index, facility, parent, world, config,
>>>>>>> 603dd797
        )

        self._open_orders = defaultdict(Counter)

        # States in python side.
        self._received: int = 0  # The quantity of product received in current step.
        self._purchased: int = 0  # The quantity of product that purchased from upperstream.
        self._order_product_cost: float = 0
        self.source_facility_id_list: List[int] = []
        self.pending_order_daily: Optional[List[int]] = None

    def on_order_reception(
        self, source_id: int, product_id: int, received_quantity: int, required_quantity: int,
    ) -> None:
        """Called after order product is received.

        Args:
            source_id (int): Where is the product from (facility id).
            product_id (int): What product we received.
            received_quantity (int): How many we received.
            required_quantity (int): How many we ordered.
        """
        self._received += received_quantity

        self.update_open_orders(source_id, product_id, -required_quantity)

    def update_open_orders(self, source_id: int, product_id: int, additional_quantity: int) -> None:
        """Update the order states.

        Args:
            source_id (int): Where is the product from (facility id).
            product_id (int): What product in the order.
            additional_quantity (int): Number of product to update (sum).
        """
        # New order for product.
        self._open_orders[source_id][product_id] += additional_quantity

    def initialize(self) -> None:
        super(ConsumerUnit, self).initialize()

        self.pending_order_daily = [0] * self.world.configs.settings["pending_order_len"]

        assert isinstance(self.data_model, ConsumerDataModel)

        unit_order_cost = self.facility.skus[self.product_id].unit_order_cost
        self.data_model.initialize(order_cost=unit_order_cost)  # TODO: rename to unit_order_cost

        self.source_facility_id_list = [
            info.src_facility.id for info in self.facility.upstream_vlt_infos.get(self.product_id, [])
        ] if self.facility.upstream_vlt_infos is not None else []

<<<<<<< HEAD
    def _step_impl(self, tick: int):
=======
    def _step_impl(self, tick: int) -> None:
>>>>>>> 603dd797
        self._update_pending_order()

        if self.action is None:
            return

        assert isinstance(self.action, ConsumerAction)

        # NOTE: id == 0 means invalid,as our id is 1 based.
        if self.action.quantity <= 0 or self.action.product_id <= 0 or self.action.source_id == 0:
            return

        assert self.action.source_id in self.source_facility_id_list
        assert self.action.product_id == self.product_id

        vlt: Optional[int] = None
        for upstream_info in self.facility.upstream_vlt_infos[self.product_id]:
<<<<<<< HEAD
            if (
                upstream_info.src_facility.id == self.action.source_id
                and upstream_info.vehicle_type == self.action.vehicle_type
            ):
=======
            if all([
                upstream_info.src_facility.id == self.action.source_id,
                upstream_info.vehicle_type == self.action.vehicle_type,
            ]):
>>>>>>> 603dd797
                vlt = upstream_info.vlt
                break

        assert vlt is not None

        # NOTE: we are using product unit as destination,
        # so we expect the action.source_id is an id of product unit.
        self.update_open_orders(self.action.source_id, self.action.product_id, self.action.quantity)

        order = Order(
            destination=self.facility,
            product_id=self.product_id,
            quantity=self.action.quantity,
            vehicle_type=self.action.vehicle_type,
<<<<<<< HEAD
            vlt=vlt  # TODO: add random factor if needed
=======
            vlt=vlt,  # TODO: add random factor if needed
>>>>>>> 603dd797
        )

        source_facility = self.world.get_facility_by_id(self.action.source_id)

        # Here the order cost is calculated by the upper distribution unit, with the sku price in that facility.
        self._order_product_cost = source_facility.distribution.place_order(order)
        # TODO: the order would be cancelled if there is no available vehicles,
        # TODO: but the cost is not decreased at that time.

        self._purchased = self.action.quantity

    def flush_states(self) -> None:
        if self._received > 0:
            self.data_model.received = self._received

        if self._purchased > 0:
            self.data_model.purchased = self._purchased
            self.data_model.latest_consumptions = 1.0

        if self._order_product_cost > 0:
            self.data_model.order_product_cost = self._order_product_cost

    def post_step(self, tick: int) -> None:
        if self._received > 0:
            self.data_model.received = 0
            self._received = 0

        if self._purchased > 0:
            self.data_model.purchased = 0
            self.data_model.latest_consumptions = 0
            self._purchased = 0

        if self._order_product_cost > 0:
            self.data_model.order_product_cost = 0
            self._order_product_cost = 0

    def reset(self) -> None:
        super(ConsumerUnit, self).reset()

        self._open_orders.clear()

        # Reset status in Python side.
        self._received = 0
        self._purchased = 0
        self._order_product_cost = 0
        self.pending_order_daily = [0] * self.world.configs.settings["pending_order_len"]

    def get_in_transit_quantity(self) -> int:
        quantity = 0

        for _, orders in self._open_orders.items():
            quantity += orders.get(self.product_id, 0)

        return quantity

    def _update_pending_order(self) -> None:
        self.pending_order_daily = shift(self.pending_order_daily, -1, cval=0)

    def get_unit_info(self) -> ConsumerUnitInfo:
        return ConsumerUnitInfo(
            **super(ConsumerUnit, self).get_unit_info().__dict__,
            source_facility_id_list=self.source_facility_id_list,
        )<|MERGE_RESOLUTION|>--- conflicted
+++ resolved
@@ -20,10 +20,6 @@
 if typing.TYPE_CHECKING:
     from maro.simulator.scenarios.supply_chain.facilities import FacilityBase
     from maro.simulator.scenarios.supply_chain.world import World
-<<<<<<< HEAD
-
-=======
->>>>>>> 603dd797
 
 
 @dataclass
@@ -36,17 +32,10 @@
 
     def __init__(
         self, id: int, data_model_name: Optional[str], data_model_index: Optional[int],
-<<<<<<< HEAD
-        facility: FacilityBase, parent: Union[FacilityBase, UnitBase], world: World, config: dict
-    ) -> None:
-        super(ConsumerUnit, self).__init__(
-            id, data_model_name, data_model_index, facility, parent, world, config
-=======
         facility: FacilityBase, parent: Union[FacilityBase, UnitBase], world: World, config: dict,
     ) -> None:
         super(ConsumerUnit, self).__init__(
             id, data_model_name, data_model_index, facility, parent, world, config,
->>>>>>> 603dd797
         )
 
         self._open_orders = defaultdict(Counter)
@@ -98,11 +87,7 @@
             info.src_facility.id for info in self.facility.upstream_vlt_infos.get(self.product_id, [])
         ] if self.facility.upstream_vlt_infos is not None else []
 
-<<<<<<< HEAD
-    def _step_impl(self, tick: int):
-=======
     def _step_impl(self, tick: int) -> None:
->>>>>>> 603dd797
         self._update_pending_order()
 
         if self.action is None:
@@ -119,17 +104,10 @@
 
         vlt: Optional[int] = None
         for upstream_info in self.facility.upstream_vlt_infos[self.product_id]:
-<<<<<<< HEAD
-            if (
-                upstream_info.src_facility.id == self.action.source_id
-                and upstream_info.vehicle_type == self.action.vehicle_type
-            ):
-=======
             if all([
                 upstream_info.src_facility.id == self.action.source_id,
                 upstream_info.vehicle_type == self.action.vehicle_type,
             ]):
->>>>>>> 603dd797
                 vlt = upstream_info.vlt
                 break
 
@@ -144,11 +122,7 @@
             product_id=self.product_id,
             quantity=self.action.quantity,
             vehicle_type=self.action.vehicle_type,
-<<<<<<< HEAD
-            vlt=vlt  # TODO: add random factor if needed
-=======
             vlt=vlt,  # TODO: add random factor if needed
->>>>>>> 603dd797
         )
 
         source_facility = self.world.get_facility_by_id(self.action.source_id)
