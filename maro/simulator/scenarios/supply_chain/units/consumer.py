# Copyright (c) Microsoft Corporation.
# Licensed under the MIT license.

from __future__ import annotations

import typing
from collections import Counter, defaultdict
from dataclasses import dataclass
from typing import List, Optional, Union

from scipy.ndimage.interpolation import shift

from maro.simulator.scenarios.supply_chain.actions import ConsumerAction
from maro.simulator.scenarios.supply_chain.datamodels import ConsumerDataModel
from maro.simulator.scenarios.supply_chain.order import Order

from .extendunitbase import ExtendUnitBase, ExtendUnitInfo
from .unitbase import UnitBase

if typing.TYPE_CHECKING:
    from maro.simulator.scenarios.supply_chain.facilities import FacilityBase
    from maro.simulator.scenarios.supply_chain.world import World


@dataclass
class ConsumerUnitInfo(ExtendUnitInfo):
    source_facility_id_list: List[int]


class ConsumerUnit(ExtendUnitBase):
    """Consumer unit used to generate order to purchase from upstream by action."""

    def __init__(
        self, id: int, data_model_name: Optional[str], data_model_index: Optional[int],
        facility: FacilityBase, parent: Union[FacilityBase, UnitBase], world: World, config: dict,
    ) -> None:
        super(ConsumerUnit, self).__init__(
            id, data_model_name, data_model_index, facility, parent, world, config,
        )

        self._open_orders = defaultdict(Counter)

        # States in python side.
        self._received: int = 0  # The quantity of product received in current step.
        self._purchased: int = 0  # The quantity of product that purchased from upstream.
        self._order_product_cost: float = 0  # order.quantity * upstream.price
        self._order_base_cost: float = 0  # order.quantity * unit_order_cost
        self.source_facility_id_list: List[int] = []
        self.pending_order_daily: Optional[List[int]] = None

        self._unit_order_cost: float = 0

    def on_order_reception(
        self, source_id: int, product_id: int, received_quantity: int, required_quantity: int,
    ) -> None:
        """Called after order product is received.

        Args:
            source_id (int): Where is the product from (facility id).
            product_id (int): What product we received.
            received_quantity (int): How many we received.
            required_quantity (int): How many we ordered.
        """
        self._received += received_quantity

        self.update_open_orders(source_id, product_id, -required_quantity)

    def update_open_orders(self, source_id: int, product_id: int, additional_quantity: int) -> None:
        """Update the order states.

        Args:
            source_id (int): Where is the product from (facility id).
            product_id (int): What product in the order.
            additional_quantity (int): Number of product to update (sum).
        """
        # New order for product.
        self._open_orders[source_id][product_id] += additional_quantity

    def initialize(self) -> None:
        super(ConsumerUnit, self).initialize()

        self._unit_order_cost = self.facility.skus[self.product_id].unit_order_cost

        self.pending_order_daily = [0] * self.world.configs.settings["pending_order_len"]

        assert isinstance(self.data_model, ConsumerDataModel)

        self.data_model.initialize()

        self.source_facility_id_list = [
            info.src_facility.id for info in self.facility.upstream_vlt_infos.get(self.product_id, [])
        ] if self.facility.upstream_vlt_infos is not None else []

    def _step_impl(self, tick: int) -> None:
        self._update_pending_order()

        if self.action is None:
            return

        assert isinstance(self.action, ConsumerAction)

        # NOTE: id == 0 means invalid, as our id is 1-based.
        if self.action.quantity <= 0 or self.action.product_id <= 0 or self.action.source_id == 0:
            return

        assert self.action.source_id in self.source_facility_id_list
        assert self.action.product_id == self.product_id

        vlt: Optional[int] = None
        for upstream_info in self.facility.upstream_vlt_infos[self.product_id]:
            if all([
                upstream_info.src_facility.id == self.action.source_id,
                upstream_info.vehicle_type == self.action.vehicle_type,
            ]):
                vlt = upstream_info.vlt
                break

        assert vlt is not None

        # NOTE: we are using product unit as destination,
        # so we expect the action.source_id is an id of product unit.
        self.update_open_orders(self.action.source_id, self.action.product_id, self.action.quantity)

        order = Order(
            destination=self.facility,
            product_id=self.product_id,
            quantity=self.action.quantity,
            vehicle_type=self.action.vehicle_type,
            vlt=vlt,  # TODO: add random factor if needed
        )

        source_facility = self.world.get_facility_by_id(self.action.source_id)

        # Here the order cost is calculated by the upper distribution unit, with the sku price in that facility.
        self._order_product_cost = source_facility.distribution.place_order(order)
        # TODO: the order would be cancelled if there is no available vehicles,
        # TODO: but the cost is not decreased at that time.

        self._order_base_cost = order.quantity * self._unit_order_cost

        self._purchased = self.action.quantity

    def flush_states(self) -> None:
        if self._received > 0:
            self.data_model.received = self._received

        if self._purchased > 0:
            self.data_model.purchased = self._purchased
            self.data_model.latest_consumptions = 1.0

        if self._order_product_cost > 0:
            self.data_model.order_product_cost = self._order_product_cost

        if self._order_base_cost > 0:
            self.data_model.order_base_cost = self._order_base_cost

    def post_step(self, tick: int) -> None:
        if self._received > 0:
            self.data_model.received = 0
            self._received = 0

        if self._purchased > 0:
            self.data_model.purchased = 0
            self.data_model.latest_consumptions = 0
            self._purchased = 0

        if self._order_product_cost > 0:
            self.data_model.order_product_cost = 0
            self._order_product_cost = 0

        if self._order_base_cost > 0:
            self.data_model.order_base_cost = 0
            self._order_base_cost = 0

    def reset(self) -> None:
        super(ConsumerUnit, self).reset()

        self._open_orders.clear()

        # Reset status in Python side.
        self._received = 0
        self._purchased = 0
        self._order_product_cost = 0
        self._order_base_cost = 0
        self.pending_order_daily = [0] * self.world.configs.settings["pending_order_len"]

    def get_in_transit_quantity(self) -> int:
<<<<<<< HEAD
        quantity = 0

        for _, orders in self._open_orders.items():
            quantity += orders.get(self.product_id, 0)
        # assert quantity >= 0, "wrong open orders"
        return quantity
=======
        return sum([orders.get(self.product_id, 0) for orders in self._open_orders.values()])
>>>>>>> 7e121546

    def _update_pending_order(self) -> None:
        self.pending_order_daily = shift(self.pending_order_daily, -1, cval=0)

    def get_unit_info(self) -> ConsumerUnitInfo:
        return ConsumerUnitInfo(
            **super(ConsumerUnit, self).get_unit_info().__dict__,
            source_facility_id_list=self.source_facility_id_list,
        )<|MERGE_RESOLUTION|>--- conflicted
+++ resolved
@@ -185,16 +185,7 @@
         self.pending_order_daily = [0] * self.world.configs.settings["pending_order_len"]
 
     def get_in_transit_quantity(self) -> int:
-<<<<<<< HEAD
-        quantity = 0
-
-        for _, orders in self._open_orders.items():
-            quantity += orders.get(self.product_id, 0)
-        # assert quantity >= 0, "wrong open orders"
-        return quantity
-=======
         return sum([orders.get(self.product_id, 0) for orders in self._open_orders.values()])
->>>>>>> 7e121546
 
     def _update_pending_order(self) -> None:
         self.pending_order_daily = shift(self.pending_order_daily, -1, cval=0)
