# Copyright (c) Microsoft Corporation.
# Licensed under the MIT license.

from __future__ import annotations

import typing
import numpy as np
from dataclasses import dataclass
<<<<<<< HEAD
from typing import List, Optional, Tuple, Union
=======
from typing import Dict, List, Optional, Tuple, Union
>>>>>>> 603dd797

from maro.simulator.scenarios.supply_chain.datamodels import ProductDataModel

from .consumer import ConsumerUnit, ConsumerUnitInfo
from .distribution import DistributionUnit
from .extendunitbase import ExtendUnitBase, ExtendUnitInfo
from .manufacture import ManufactureUnit, ManufactureUnitInfo
from .seller import SellerUnit, SellerUnitInfo
from .storage import StorageUnit
from .unitbase import UnitBase

if typing.TYPE_CHECKING:
    from maro.simulator.scenarios.supply_chain.facilities import FacilityBase
    from maro.simulator.scenarios.supply_chain.objects import LeadingTimeInfo, VendorLeadingTimeInfo
    from maro.simulator.scenarios.supply_chain.world import World


@dataclass
class ProductUnitInfo(ExtendUnitInfo):
    consumer_info: Optional[ConsumerUnitInfo]
    manufacture_info: Optional[ManufactureUnitInfo]
    seller_info: Optional[SellerUnitInfo]
    max_vlt: Optional[int]


class ProductUnit(ExtendUnitBase):
    """Unit that used to group units of one specific SKU, usually contains consumer, seller and manufacture."""

    def __init__(
        self, id: int, data_model_name: Optional[str], data_model_index: Optional[int],
<<<<<<< HEAD
        facility: FacilityBase, parent: Union[FacilityBase, UnitBase], world: World, config: dict
    ) -> None:
        super(ProductUnit, self).__init__(
            id, data_model_name, data_model_index, facility, parent, world, config
=======
        facility: FacilityBase, parent: Union[FacilityBase, UnitBase], world: World, config: dict,
    ) -> None:
        super(ProductUnit, self).__init__(
            id, data_model_name, data_model_index, facility, parent, world, config,
>>>>>>> 603dd797
        )

        # The consumer unit of this SKU.
        self.consumer: Optional[ConsumerUnit] = None
        # The seller unit of this SKU.
        self.seller: Optional[SellerUnit] = None
        # The manufacture unit of this SKU.
        self.manufacture: Optional[ManufactureUnit] = None

        # The storage unit of the facility it belongs to. It is a reference to self.facility.storage.
        self.storage: Optional[StorageUnit] = None
        # The distribution unit of the facility it belongs to. It is a reference to self.facility.distribution.
        self.distribution: Optional[DistributionUnit] = None

        # 1st element: out product_id; 2nd element: self consumption / out product quantity
        self.bom_out_info_list: List[Tuple(int, float)] = []

        # Internal states to track distribution.
        self._check_in_quantity_in_order: int = 0
        self._transportation_cost: float = 0
        self._delay_order_penalty: float = 0

    def initialize(self) -> None:
        super().initialize()

        facility_sku = self.facility.skus[self.product_id]

        assert isinstance(self.data_model, ProductDataModel)
        self.data_model.initialize(facility_sku.price)

    def _step_impl(self, tick: int) -> None:
        for unit in self.children:
            unit.step(tick)

    def flush_states(self) -> None:
        for unit in self.children:
            unit.flush_states()

        if self.distribution is not None:
            # Processing in flush_states() to make sure self.distribution.step() has already done.
            self._check_in_quantity_in_order = self.distribution.check_in_quantity_in_order[self.product_id]
            self._transportation_cost = self.distribution.transportation_cost[self.product_id]
            self._delay_order_penalty = self.distribution.delay_order_penalty[self.product_id]

            self.distribution.check_in_quantity_in_order[self.product_id] = 0
            self.distribution.transportation_cost[self.product_id] = 0
            self.distribution.delay_order_penalty[self.product_id] = 0

        if self._check_in_quantity_in_order > 0:
            self.data_model.check_in_quantity_in_order = self._check_in_quantity_in_order

        if self._transportation_cost > 0:
            self.data_model.transportation_cost = self._transportation_cost

        if self._delay_order_penalty > 0:
            self.data_model.delay_order_penalty = self._delay_order_penalty

    def post_step(self, tick: int) -> None:
        super().post_step(tick)

        for unit in self.children:
            unit.post_step(tick)

        if self._check_in_quantity_in_order > 0:
            self.data_model.check_in_quantity_in_order = 0
            self._check_in_quantity_in_order = 0

        if self._transportation_cost > 0:
            self.data_model.transportation_cost = 0
            self._transportation_cost = 0

        if self._delay_order_penalty > 0:
            self.data_model.delay_order_penalty = 0
            self._delay_order_penalty = 0

    def reset(self) -> None:
        super().reset()

        self._check_in_quantity_in_order = 0
        self._transportation_cost = 0
        self._delay_order_penalty = 0

        for unit in self.children:
            unit.reset()

    def get_unit_info(self) -> ProductUnitInfo:
        return ProductUnitInfo(
            **super(ProductUnit, self).get_unit_info().__dict__,
            consumer_info=self.consumer.get_unit_info() if self.consumer else None,
            manufacture_info=self.manufacture.get_unit_info() if self.manufacture else None,
            seller_info=self.seller.get_node_info() if self.seller else None,
            max_vlt=self._get_max_vlt(),
        )

    def get_sale_mean(self) -> float:
        """"Here the sale mean of up-streams means the sum of its down-streams,
        which indicates the daily demand of this product from the aspect of the facility it belongs."""
        sale_mean = 0
        downstream_infos: List[LeadingTimeInfo] = self.facility.downstream_vlt_infos.get(self.product_id, [])

        for info in downstream_infos:
            sale_mean += info.dest_facility.products[self.product_id].get_sale_mean()

        for out_product_id, consumption_ratio in self.bom_out_info_list:
            # TODO: could add cache of sale_mean to avoid duplicated calling.
            sale_mean += int(self.facility.products[out_product_id].get_sale_mean() * consumption_ratio)

        return sale_mean

    def get_sale_std(self) -> float:
        sale_std = 0
        downstream_infos = self.facility.downstream_vlt_infos.get(self.product_id, [])

        for info in downstream_infos:
            sale_std += info.dest_facility.products[self.product_id].get_sale_std()

        for out_product_id, consumption_ratio in self.bom_out_info_list:
            sale_std += self.facility.products[out_product_id].get_sale_std() * consumption_ratio

        downstream_num = len(downstream_infos) + len(self.bom_out_info_list)

        return sale_std / np.sqrt(max(1, downstream_num))

    def get_max_sale_price(self) -> float:
        price = 0.0
        downstream_infos = self.facility.downstream_vlt_infos.get(self.product_id, [])

        for info in downstream_infos:
            price = max(price, info.dest_facility.products[self.product_id].get_max_sale_price())

        return price

    def _get_max_vlt(self) -> Optional[int]:
<<<<<<< HEAD
        upstream_infos: Optional[List[VendorLeadingTimeInfo]] = self.facility.upstream_vlt_infos
=======
        upstream_infos: Optional[Dict[int, List[VendorLeadingTimeInfo]]] = self.facility.upstream_vlt_infos
>>>>>>> 603dd797
        if upstream_infos is not None and self.product_id in upstream_infos:
            return max([info.vlt for info in upstream_infos[self.product_id]])
        else:
            return None


class StoreProductUnit(ProductUnit):
    def __init__(
        self, id: int, data_model_name: Optional[str], data_model_index: Optional[int],
<<<<<<< HEAD
        facility: FacilityBase, parent: Union[FacilityBase, UnitBase], world: World, config: dict
    ) -> None:
        super(StoreProductUnit, self).__init__(
            id, data_model_name, data_model_index, facility, parent, world, config
=======
        facility: FacilityBase, parent: Union[FacilityBase, UnitBase], world: World, config: dict,
    ) -> None:
        super(StoreProductUnit, self).__init__(
            id, data_model_name, data_model_index, facility, parent, world, config,
>>>>>>> 603dd797
        )

    def get_sale_mean(self) -> float:
        return self.seller.sale_mean()

    def get_sale_std(self) -> float:
        return self.seller.sale_std()

    def get_max_sale_price(self) -> float:
        return self.facility.skus[self.product_id].price<|MERGE_RESOLUTION|>--- conflicted
+++ resolved
@@ -6,11 +6,7 @@
 import typing
 import numpy as np
 from dataclasses import dataclass
-<<<<<<< HEAD
-from typing import List, Optional, Tuple, Union
-=======
 from typing import Dict, List, Optional, Tuple, Union
->>>>>>> 603dd797
 
 from maro.simulator.scenarios.supply_chain.datamodels import ProductDataModel
 
@@ -41,17 +37,10 @@
 
     def __init__(
         self, id: int, data_model_name: Optional[str], data_model_index: Optional[int],
-<<<<<<< HEAD
-        facility: FacilityBase, parent: Union[FacilityBase, UnitBase], world: World, config: dict
-    ) -> None:
-        super(ProductUnit, self).__init__(
-            id, data_model_name, data_model_index, facility, parent, world, config
-=======
         facility: FacilityBase, parent: Union[FacilityBase, UnitBase], world: World, config: dict,
     ) -> None:
         super(ProductUnit, self).__init__(
             id, data_model_name, data_model_index, facility, parent, world, config,
->>>>>>> 603dd797
         )
 
         # The consumer unit of this SKU.
@@ -185,11 +174,7 @@
         return price
 
     def _get_max_vlt(self) -> Optional[int]:
-<<<<<<< HEAD
-        upstream_infos: Optional[List[VendorLeadingTimeInfo]] = self.facility.upstream_vlt_infos
-=======
         upstream_infos: Optional[Dict[int, List[VendorLeadingTimeInfo]]] = self.facility.upstream_vlt_infos
->>>>>>> 603dd797
         if upstream_infos is not None and self.product_id in upstream_infos:
             return max([info.vlt for info in upstream_infos[self.product_id]])
         else:
@@ -199,17 +184,10 @@
 class StoreProductUnit(ProductUnit):
     def __init__(
         self, id: int, data_model_name: Optional[str], data_model_index: Optional[int],
-<<<<<<< HEAD
-        facility: FacilityBase, parent: Union[FacilityBase, UnitBase], world: World, config: dict
-    ) -> None:
-        super(StoreProductUnit, self).__init__(
-            id, data_model_name, data_model_index, facility, parent, world, config
-=======
         facility: FacilityBase, parent: Union[FacilityBase, UnitBase], world: World, config: dict,
     ) -> None:
         super(StoreProductUnit, self).__init__(
             id, data_model_name, data_model_index, facility, parent, world, config,
->>>>>>> 603dd797
         )
 
     def get_sale_mean(self) -> float:
