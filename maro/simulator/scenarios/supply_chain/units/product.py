# Copyright (c) Microsoft Corporation.
# Licensed under the MIT license.

from __future__ import annotations

import numpy as np
from dataclasses import dataclass
from typing import Dict, Optional

from maro.simulator.scenarios.supply_chain.datamodels import ProductDataModel

from .consumer import ConsumerUnit, ConsumerUnitInfo
from .distribution import DistributionUnit
from .extendunitbase import ExtendUnitBase, ExtendUnitInfo
from .manufacture import ManufactureUnit, ManufactureUnitInfo
from .seller import SellerUnit, SellerUnitInfo
from .storage import StorageUnit


@dataclass
class ProductUnitInfo(ExtendUnitInfo):
    consumer_info: Optional[ConsumerUnitInfo]
    manufacture_info: Optional[ManufactureUnitInfo]
    seller_info: Optional[SellerUnitInfo]
    max_vlt: int


class ProductUnit(ExtendUnitBase):
    """Unit that used to group units of one specific SKU, usually contains consumer, seller and manufacture."""

    def __init__(self) -> None:
        super(ProductUnit, self).__init__()

        # The consumer unit of this SKU.
        self.consumer: Optional[ConsumerUnit] = None
        # The seller unit of this SKU.
        self.seller: Optional[SellerUnit] = None
        # The manufacture unit of this SKU.
        self.manufacture: Optional[ManufactureUnit] = None

        # The storage unit of the facility it belongs to. It is a reference to self.facility.storage.
        self.storage: Optional[StorageUnit] = None
        # The distribution unit of the facility it belongs to. It is a reference to self.facility.distribution.
        self.distribution: Optional[DistributionUnit] = None

        # Internal states to track distribution.
        self._check_in_quantity_in_order: int = 0
        self._transportation_cost: float = 0
        self._delay_order_penalty: float = 0

    def initialize(self) -> None:
        super().initialize()

        facility_sku = self.facility.skus[self.product_id]

        assert isinstance(self.data_model, ProductDataModel)
        self.data_model.initialize(facility_sku.price)

    def _step_impl(self, tick: int) -> None:
        for unit in self.children:
            unit.step(tick)

    def flush_states(self) -> None:
        for unit in self.children:
            unit.flush_states()

        if self.distribution is not None:
            # Processing in flush_states() to make sure self.distribution.step() has already done.
            self._check_in_quantity_in_order = self.distribution.check_in_quantity_in_order[self.product_id]
            self._transportation_cost = self.distribution.transportation_cost[self.product_id]
            self._delay_order_penalty = self.distribution.delay_order_penalty[self.product_id]

            self.distribution.check_in_quantity_in_order[self.product_id] = 0
            self.distribution.transportation_cost[self.product_id] = 0
            self.distribution.delay_order_penalty[self.product_id] = 0

        if self._check_in_quantity_in_order > 0:
            self.data_model.check_in_quantity_in_order = self._check_in_quantity_in_order

        if self._transportation_cost > 0:
            self.data_model.transportation_cost = self._transportation_cost

        if self._delay_order_penalty > 0:
            self.data_model.delay_order_penalty = self._delay_order_penalty

    def post_step(self, tick: int) -> None:
        super().post_step(tick)

        for unit in self.children:
            unit.post_step(tick)

        if self._check_in_quantity_in_order > 0:
            self.data_model.check_in_quantity_in_order = 0
            self._check_in_quantity_in_order = 0

        if self._transportation_cost > 0:
            self.data_model.transportation_cost = 0
            self._transportation_cost = 0

        if self._delay_order_penalty > 0:
            self.data_model.delay_order_penalty = 0
            self._delay_order_penalty = 0

    def reset(self) -> None:
        super().reset()

        self._check_in_quantity_in_order = 0
        self._transportation_cost = 0
        self._delay_order_penalty = 0

        for unit in self.children:
            unit.reset()

<<<<<<< HEAD
    def get_unit_info(self) -> dict:  # TODO: replaced with a NamedTuple or a data class
        facility_sku = self.facility.skus[self.product_id]
        return {
            "id": self.id,
            "sku_id": self.product_id,
            "max_vlt": self._get_max_vlt(),
            "node_name": type(self.data_model).__node_name__ if self.data_model is not None else None,
            "node_index": self.data_model_index if self.data_model is not None else None,
            "class": type(self),
            "config": self.config,
            "sku_name": type(self.data_model).__node_name__ if self.data_model is not None else None,
            "consumer": self.consumer.get_unit_info() if self.consumer is not None else None,
            "seller": self.seller.get_unit_info() if self.seller is not None else None,
            "manufacture": self.manufacture.get_unit_info() if self.manufacture is not None else None,
        }

    # TODO: add following field into states.
    def get_latest_sale(self) -> float:
        sale = 0
        downstreams = self.facility.downstreams.get(self.product_id, [])

        for facility in downstreams:
            sale += facility.products[self.product_id].get_latest_sale()

        return sale
=======
    def get_unit_info(self) -> ProductUnitInfo:
        return ProductUnitInfo(
            **super(ProductUnit, self).get_unit_info().__dict__,
            consumer_info=self.consumer.get_unit_info() if self.consumer else None,
            manufacture_info=self.manufacture.get_unit_info() if self.manufacture else None,
            seller_info=self.seller.get_node_info() if self.seller else None,
            max_vlt=self._get_max_vlt(),
        )
>>>>>>> b598a18f

    def get_sale_mean(self) -> float:
        """"Here the sale mean of up-streams means the sum of its down-streams,
        which indicates the daily demand of this product from the aspect of the facility it belongs."""
        sale_mean = 0
        downstreams = self.facility.downstreams.get(self.product_id, [])

        for facility in downstreams:
            sale_mean += facility.products[self.product_id].get_sale_mean()

        return sale_mean

    def get_sale_std(self) -> float:
        sale_std = 0
        downstreams = self.facility.downstreams.get(self.product_id, [])

        for facility in downstreams:
            sale_std += facility.products[self.product_id].get_sale_std()

        return sale_std / np.sqrt(max(1, len(downstreams)))

    def get_max_sale_price(self) -> float:
        price = 0.0
        downstreams = self.facility.downstreams.get(self.product_id, [])

        for facility in downstreams:
            price = max(price, facility.products[self.product_id].get_max_sale_price())

        return price

    def _get_max_vlt(self) -> int:
        # TODO: update with vlt logic
        vlt = 1

        if self.consumer is not None:
            for f_id in self.consumer.source_facility_id_list:
                vlt = max(vlt, self.world.get_facility_by_id(f_id).skus[self.product_id].vlt)

        return vlt

    @staticmethod
    def generate(facility, config: dict, unit_def: object) -> Dict[int, ProductUnit]:
        """Generate product unit by sku information.

        Args:
            facility (FacilityBase): Facility this product belongs to.
            config (dict): Config of children unit.
            unit_def (object): Definition of the unit (from config).

        Returns:
            dict: Dictionary of product unit, key is the product id, value is ProductUnit.
        """
        products_dict: Dict[int, ProductUnit] = {}

        if facility.skus is not None and len(facility.skus) > 0:
            world = facility.world

            for sku_id, sku in facility.skus.items():
                sku_type = sku.type

                product_unit: ProductUnit = world.build_unit_by_type(unit_def, facility, facility)
                product_unit.product_id = sku_id
                product_unit.children = []
                product_unit.parse_configs(config)
                product_unit.storage = product_unit.facility.storage
                product_unit.distribution = product_unit.facility.distribution

                # NOTE: BE CAREFUL about the order, product unit will use this order update children,
                # the order may affect the states.
                # Here we make sure consumer is the first one, so it can place order first.
                for child_name in ("consumer", "seller", "manufacture"):
                    conf = config.get(child_name, None)

                    if conf is not None:
                        # Ignore manufacture unit if it is not for a production, even it is configured in config.
                        if sku_type != "production" and child_name == "manufacture":
                            continue

                        # We produce the product, so we do not need to purchase it.
                        if sku_type == "production" and child_name == "consumer":
                            continue

                        child_unit = world.build_unit(facility, product_unit, conf)
                        child_unit.product_id = sku_id

                        setattr(product_unit, child_name, child_unit)

                        # Parse config for unit.
                        child_unit.parse_configs(conf.get("config", {}))

                        product_unit.children.append(child_unit)

                products_dict[sku_id] = product_unit

        return products_dict<|MERGE_RESOLUTION|>--- conflicted
+++ resolved
@@ -111,33 +111,6 @@
         for unit in self.children:
             unit.reset()
 
-<<<<<<< HEAD
-    def get_unit_info(self) -> dict:  # TODO: replaced with a NamedTuple or a data class
-        facility_sku = self.facility.skus[self.product_id]
-        return {
-            "id": self.id,
-            "sku_id": self.product_id,
-            "max_vlt": self._get_max_vlt(),
-            "node_name": type(self.data_model).__node_name__ if self.data_model is not None else None,
-            "node_index": self.data_model_index if self.data_model is not None else None,
-            "class": type(self),
-            "config": self.config,
-            "sku_name": type(self.data_model).__node_name__ if self.data_model is not None else None,
-            "consumer": self.consumer.get_unit_info() if self.consumer is not None else None,
-            "seller": self.seller.get_unit_info() if self.seller is not None else None,
-            "manufacture": self.manufacture.get_unit_info() if self.manufacture is not None else None,
-        }
-
-    # TODO: add following field into states.
-    def get_latest_sale(self) -> float:
-        sale = 0
-        downstreams = self.facility.downstreams.get(self.product_id, [])
-
-        for facility in downstreams:
-            sale += facility.products[self.product_id].get_latest_sale()
-
-        return sale
-=======
     def get_unit_info(self) -> ProductUnitInfo:
         return ProductUnitInfo(
             **super(ProductUnit, self).get_unit_info().__dict__,
@@ -146,7 +119,6 @@
             seller_info=self.seller.get_node_info() if self.seller else None,
             max_vlt=self._get_max_vlt(),
         )
->>>>>>> b598a18f
 
     def get_sale_mean(self) -> float:
         """"Here the sale mean of up-streams means the sum of its down-streams,
