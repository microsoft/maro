--- conflicted
+++ resolved
@@ -37,17 +37,10 @@
 
     def __init__(
         self, id: int, data_model_name: Optional[str], data_model_index: Optional[int],
-<<<<<<< HEAD
-        facility: FacilityBase, parent: Union[FacilityBase, UnitBase], world: World, config: dict
-    ) -> None:
-        super(ProductUnit, self).__init__(
-            id, data_model_name, data_model_index, facility, parent, world, config
-=======
         facility: FacilityBase, parent: Union[FacilityBase, UnitBase], world: World, config: dict,
     ) -> None:
         super(ProductUnit, self).__init__(
             id, data_model_name, data_model_index, facility, parent, world, config,
->>>>>>> 989db898
         )
 
         # The consumer unit of this SKU.
@@ -147,10 +140,6 @@
         which indicates the daily demand of this product from the aspect of the facility it belongs."""
         sale_mean = 0
         downstream_infos: List[LeadingTimeInfo] = self.facility.downstream_vlt_infos.get(self.product_id, [])
-<<<<<<< HEAD
-
-=======
->>>>>>> 989db898
 
         for info in downstream_infos:
             sale_mean += info.dest_facility.products[self.product_id].get_sale_mean()
@@ -185,13 +174,8 @@
         return price
 
     def _get_max_vlt(self) -> Optional[int]:
-<<<<<<< HEAD
-        upstream_infos: Optional[List[VendorLeadingTimeInfo]] = self.facility.upstream_vlt_infos
-        if upstream_infos is not None and self.product_id in upstream_infos and len(upstream_infos[self.product_id]) > 0:
-=======
         upstream_infos: Optional[Dict[int, List[VendorLeadingTimeInfo]]] = self.facility.upstream_vlt_infos
         if upstream_infos is not None and self.product_id in upstream_infos:
->>>>>>> 989db898
             return max([info.vlt for info in upstream_infos[self.product_id]])
         else:
             return None
@@ -200,17 +184,10 @@
 class StoreProductUnit(ProductUnit):
     def __init__(
         self, id: int, data_model_name: Optional[str], data_model_index: Optional[int],
-<<<<<<< HEAD
-        facility: FacilityBase, parent: Union[FacilityBase, UnitBase], world: World, config: dict
-    ) -> None:
-        super(StoreProductUnit, self).__init__(
-            id, data_model_name, data_model_index, facility, parent, world, config
-=======
         facility: FacilityBase, parent: Union[FacilityBase, UnitBase], world: World, config: dict,
     ) -> None:
         super(StoreProductUnit, self).__init__(
             id, data_model_name, data_model_index, facility, parent, world, config,
->>>>>>> 989db898
         )
 
     def get_sale_mean(self) -> float:
