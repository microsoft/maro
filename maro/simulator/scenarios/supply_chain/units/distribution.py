--- conflicted
+++ resolved
@@ -13,11 +13,6 @@
 from .storage import AddStrategy
 from .unitbase import BaseUnitInfo, UnitBase
 
-<<<<<<< HEAD
-from .order import Order
-from .unitbase import BaseUnitInfo, UnitBase
-from .vehicle import VehicleUnit
-=======
 if typing.TYPE_CHECKING:
     from maro.simulator.scenarios.supply_chain.facilities import FacilityBase
     from maro.simulator.scenarios.supply_chain.world import World
@@ -29,7 +24,6 @@
     order: Order
     transportation_cost_per_day: float
     payload: int
->>>>>>> 232815b2
 
 
 @dataclass
@@ -188,19 +182,12 @@
 
         arrival_tick = tick + vlt_info.vlt  # TODO: add random factor if needed
 
-<<<<<<< HEAD
-        # Update order's delay penalty per tick.
-        for order in self._order_queue:
-            # TODO: here consider the product id only, not consider the destination.
-            self.delay_order_penalty[order.product_id] += self._base_delay_order_penalty
-=======
         self._payload_on_the_way[arrival_tick].append(DistributionPayload(
             arrival_tick=arrival_tick,
             order=order,
             transportation_cost_per_day=vlt_info.unit_transportation_cost,
             payload=order.quantity,
         ))
->>>>>>> 232815b2
 
         dest_consumer = order.destination.products[order.product_id].consumer
         if vlt_info.vlt < len(dest_consumer.pending_order_daily):  # Check use (arrival tick - tick) or vlt
