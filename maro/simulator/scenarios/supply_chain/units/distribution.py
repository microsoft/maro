--- conflicted
+++ resolved
@@ -29,17 +29,10 @@
     """
     def __init__(
         self, id: int, data_model_name: Optional[str], data_model_index: Optional[int],
-<<<<<<< HEAD
-        facility: FacilityBase, parent: Union[FacilityBase, UnitBase], world: World, config: dict
-    ) -> None:
-        super(DistributionUnit, self).__init__(
-            id, data_model_name, data_model_index, facility, parent, world, config
-=======
         facility: FacilityBase, parent: Union[FacilityBase, UnitBase], world: World, config: dict,
     ) -> None:
         super(DistributionUnit, self).__init__(
             id, data_model_name, data_model_index, facility, parent, world, config,
->>>>>>> 989db898
         )
 
         # Vehicle unit dict of this distribution unit. Key: vehicle type; Value: a list of vehicle instances.
@@ -111,17 +104,6 @@
         for product_id in self.facility.products.keys():
             self._unit_delay_order_penalty[product_id] = self.facility.skus[product_id].unit_delay_order_penalty
 
-<<<<<<< HEAD
-    def _step_impl(self, tick: int):
-        # TODO: update vehicle types and distribution step logic
-        for vehicle_type, vehicle_list in self.vehicles.items():
-            print(vehicle_type, len(vehicle_list))
-            for vehicle in vehicle_list:
-                print(vehicle.requested_quantity)
-                # If we have vehicle not on the way and there is any pending order.
-                if len(self._order_queues[vehicle_type]) > 0 and vehicle.requested_quantity == 0:
-                    order: Order = self._order_queues[vehicle_type].popleft()
-=======
     def _step_impl(self, tick: int) -> None:
         # TODO: update vehicle types and distribution step logic
         for vehicle_type, vehicle_list in self.vehicles.items():
@@ -130,7 +112,6 @@
                 if len(self._order_queues[vehicle_type]) > 0 and vehicle.requested_quantity == 0:
                     order: Order = self._order_queues[vehicle_type].popleft()
 
->>>>>>> 989db898
                     # Schedule a job for available vehicle.
                     vehicle.schedule(
                         order.destination,
@@ -171,11 +152,7 @@
                 for order_queue in self._order_queues.values()
             )
 
-<<<<<<< HEAD
-    def reset(self):
-=======
     def reset(self) -> None:
->>>>>>> 989db898
         super(DistributionUnit, self).reset()
 
         # Reset status in Python side.
