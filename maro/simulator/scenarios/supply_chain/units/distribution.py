--- conflicted
+++ resolved
@@ -211,11 +211,7 @@
                     # Update waiting order quantity info in Consumer.
                     consumer = order.dest_facility.products[order.sku_id].consumer
                     consumer.waiting_order_quantity -= order.quantity
-<<<<<<< HEAD
-                    consumer._update_open_orders(self.facility.id, order.sku_id, order.quantity)
-=======
                     consumer._update_open_orders(self.facility.id, order.sku_id, -order.quantity)
->>>>>>> d3247d0f
                     continue
                 # Try to schedule order and load products.
                 if self._has_available_vehicle(vehicle_type) and self._try_load(order.sku_id, order.quantity):
