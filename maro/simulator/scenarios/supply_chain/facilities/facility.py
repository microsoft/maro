--- conflicted
+++ resolved
@@ -40,11 +40,7 @@
 class FacilityBase(ABC):
     """Base of all facilities."""
     def __init__(
-<<<<<<< HEAD
-        self, id: int, name: str, data_model_name: str, data_model_index: int, world: World, config: dict
-=======
         self, id: int, name: str, data_model_name: str, data_model_index: int, world: World, config: dict,
->>>>>>> 989db898
     ) -> None:
         # Id and name of this facility.
         self.id: int = id
