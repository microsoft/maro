--- conflicted
+++ resolved
@@ -9,10 +9,6 @@
 class SupplierFacility(FacilityBase):
     """Supplier facilities used to produce products with material products."""
     def __init__(
-<<<<<<< HEAD
-        self, id: int, name: str, data_model_name: str, data_model_index: int, world: World, config: dict
-=======
         self, id: int, name: str, data_model_name: str, data_model_index: int, world: World, config: dict,
->>>>>>> 603dd797
     ) -> None:
         super(SupplierFacility, self).__init__(id, name, data_model_name, data_model_index, world, config)