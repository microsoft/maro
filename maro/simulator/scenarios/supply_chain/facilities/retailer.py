--- conflicted
+++ resolved
@@ -15,11 +15,7 @@
 class RetailerFacility(FacilityBase):
     """Retail facility used to generate order from upstream, and sell products by demand."""
     def __init__(
-<<<<<<< HEAD
-        self, id: int, name: str, data_model_name: str, data_model_index: int, world: World, config: dict
-=======
         self, id: int, name: str, data_model_name: str, data_model_index: int, world: World, config: dict,
->>>>>>> 989db898
     ) -> None:
         super(RetailerFacility, self).__init__(id, name, data_model_name, data_model_index, world, config)
 
@@ -32,11 +28,7 @@
     """
 
     def __init__(
-<<<<<<< HEAD
-        self, id: int, name: str, data_model_name: str, data_model_index: int, world: World, config: dict
-=======
         self, id: int, name: str, data_model_name: str, data_model_index: int, world: World, config: dict,
->>>>>>> 989db898
     ) -> None:
         super(OuterRetailerFacility, self).__init__(id, name, data_model_name, data_model_index, world, config)
 
