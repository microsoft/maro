# Copyright (c) Microsoft Corporation.
# Licensed under the MIT license.

from __future__ import annotations
from os import PRIO_PROCESS

import os.path
import typing
import warnings
from abc import ABCMeta, abstractmethod
from collections import defaultdict, namedtuple
from csv import DictReader
from dataclasses import dataclass
from datetime import datetime
from typing import Dict, Optional, Union

from dateutil.parser import parse
from tqdm import tqdm

from maro.data_lib.supply_chain import (
    DATE_INDEX_COLUMN_NAME, get_date_index, get_preprocessed_file_path, preprocess_file
)

if typing.TYPE_CHECKING:
    from maro.simulator.scenarios.supply_chain.world import World


@dataclass
class DynamicsInfoItem:
    column_name: str
    type_name: type
    default_value: object


class SkuDynamicsSampler(metaclass=ABCMeta):
    """Sampler to read SKU dynamics info from preprocessed data files, one store one file.
    The preprocessed file has a `DateIndex` column which represents its date's index, starting from 01/01/1970.

    NOTE:
        This sampler need to configure the start time that to be treated as tick 0 in world.settings, or
        it will use first row as start time.

    Args:
        configs (dict): Configuration of the facility it belongs to, it should contains following keys.
            . "file_path", the path to the data file.
            . "sku_column", column name contains sku name, must be in the facility's SKUs, or will be ignored.
            . "price_column", column name that will be treated as price.
            . "demand_column", column name that will be treated as demand from the end customers (sales).
            . "datetime_column", column name that contains datetime, NOTE: we will parse it that ignore the time zone.
        world (World): Current world this facility belongs to.
    """
    def __init__(self, configs: dict, world: World) -> None:
        self._configs: dict = configs
        self._world: World = world

        self._file_path = configs["file_path"]
        self._preprocessed_file_path = get_preprocessed_file_path(configs["file_path"])

        self._start_date_index: Optional[int] = None
        start_date_time = self._world.configs.settings["start_date_time"]
        if start_date_time is not None:
            self._start_date_index = get_date_index(parse(start_date_time))

        self._datetime_column_name = configs.get("datetime_column", "DT")
        self._sku_column_name = configs.get("sku_column", "SKU")
        self._info_dict: Dict[str, DynamicsInfoItem] = self._init_info_dict()

        # TODO: build up SC data pipeline, and use the processed files by default.
        if not os.path.exists(self._preprocessed_file_path):
            print(f"Preprocessed file {self._preprocessed_file_path} does not exist. Start preprocessing now.")
            preprocess_file(self._file_path, date_column_name=self._datetime_column_name)

        # TODO: add end_tick / max_tick parameter to close the file handler in time.
        self._cache = defaultdict(dict)

    @abstractmethod
    def _init_info_dict(self) -> Dict[str, DynamicsInfoItem]:
        raise NotImplementedError


class OneTimeSkuDynamicsSampler(SkuDynamicsSampler, metaclass=ABCMeta):
    """Load & cache all data when initializing."""
    def __init__(self, configs: dict, world: World) -> None:
        super(OneTimeSkuDynamicsSampler, self).__init__(configs, world)
        self._load_all_data()

    def _load_all_data(self) -> None:
        with open(self._preprocessed_file_path, "rt") as fp:
            reader = DictReader(fp)

            print(f"Loading data from {fp.name}")
            for row in tqdm(reader):
                date_index = int(row[DATE_INDEX_COLUMN_NAME])

                if self._start_date_index is None:
                    self._start_date_index = date_index

                # So one day one tick.
                target_tick = date_index - self._start_date_index

                sku_name = row[self._sku_column_name]
                # TODO: update to check with the facility's sku collections
                if sku_name not in self._world.sku_name2id_mapping:
                    continue
                sku_id = self._world.sku_name2id_mapping[sku_name]
                self._cache[target_tick][sku_id] = {}
                for attr_name, item in self._info_dict.items():
                    self._cache[target_tick][sku_id][attr_name] = item.type_name(float(row[item.column_name]))


class StreamSkuDynamicsSampler(SkuDynamicsSampler, metaclass=ABCMeta):
    """Load & cache data in streaming fashion, i.e., only load data when necessary.

    `StreamSkuDynamicsSampler` works based on the following assumptions: the `tick` parameter of
    `sample_demand()` methods' calling is monotonically increasing, and the data file is also sorted by date
    increasingly.

    Using `StreamSkuDynamicsSampler` results in faster env creation (if we do not need to preprocess data)
    since we do not have to load all data at the beginning. But it also results in slower execution of the first
    episode because the data are loaded while executing the first episode. The execution efficiency will back to normal
    starting from the second episode.
    """
    def __init__(self, configs: dict, world: World) -> None:
        super(StreamSkuDynamicsSampler, self).__init__(configs, world)
        self._fp = open(self._preprocessed_file_path, "rt")
        self._reader = DictReader(self._fp)
        self._is_fp_closed = False
        self._latest_tick = None

    def _load_data_until_tick(self, tick: int) -> None:
        """Load all data that are no later than `tick`

        May load one more extra entry to ensure that all data at tick `tick` are loaded.
        """
        while not self._is_fp_closed and (self._latest_tick is None or self._latest_tick <= tick):
            try:
                row = next(self._reader) # This entry may be after `tick`. We have to process it as we already loaded it.
            except StopIteration:
                self._fp.close()
                self._is_fp_closed = True
                break

            date_index = int(row[DATE_INDEX_COLUMN_NAME])

            if self._start_date_index is None:
                self._start_date_index = date_index

            # So one day one tick.
            self._latest_tick = target_tick = date_index - self._start_date_index

            sku_name = row[self._sku_column_name]
            if sku_name not in self._world.sku_name2id_mapping:
                continue
            sku_id = self._world.sku_name2id_mapping[sku_name]

            self._cache[target_tick][sku_id] = {}
            for attr_name, item in self._info_dict.items():
                self._cache[target_tick][sku_id][attr_name] = item.type_name(row[item.column_name])



class SkuPriceMixin(metaclass=ABCMeta):
    """Price sample interface."""

    @abstractmethod
    def sample_price(self, tick: int, product_id: int) -> Optional[float]:
        """Sample the price for specified product and tick.

        Args:
            tick (int): Tick of environment, NOTE: this tick is start from 0,
                you may need to transform it to your time system.
            product_id (int): Id of product to sample.

        Return:
            Optional[float]: the new price in the specific tick. None if not changed.
        """
        raise NotImplementedError


class SellerDemandMixin(metaclass=ABCMeta):
    """Demand sample interface, you can inherit from this to read from file or predict from a model."""

    @abstractmethod
    def sample_demand(self, tick: int, product_id: int) -> int:
        """Sample the demand for specified product and tick.

        Args:
            tick (int): Tick of environment, NOTE: this tick is start from 0,
                you may need to transform it to your time system.
            product_id (int): Id of product to sample.
        """
        raise NotImplementedError


class OneTimeSkuPriceDemandSampler(OneTimeSkuDynamicsSampler, SkuPriceMixin, SellerDemandMixin):

    def _init_info_dict(self) -> Dict[str, DynamicsInfoItem]:
        return {
            "Price": DynamicsInfoItem(self._configs.get("price_column", "Price"), float, None),
            "Demand": DynamicsInfoItem(self._configs.get("demand_column", "Demand"), int, 0),
        }

    def _sample_attr(self, tick: int, product_id: int, attr_name: str) -> object:
<<<<<<< HEAD
        # if any([
        #     tick not in self._cache,
        #     product_id not in self._cache[tick],
        #     attr_name not in self._cache[tick][product_id],
        # ]):
        if (tick not in self._cache) or (product_id not in self._cache[tick]) or (attr_name not in self._cache[tick][product_id]):
=======
        if (
            tick not in self._cache
            or product_id not in self._cache[tick]
            or attr_name not in self._cache[tick][product_id]
        ):
>>>>>>> bd139a62
            return self._info_dict[attr_name].default_value

        return self._info_dict[attr_name].type_name(self._cache[tick][product_id][attr_name])

    def sample_price(self, tick: int, product_id: int) -> Optional[float]:
        price = self._sample_attr(tick, product_id, "Price")
        assert price is None or isinstance(price, float)
        return price

    def sample_demand(self, tick: int, product_id: int) -> int:
        demand = self._sample_attr(tick, product_id, "Demand")
        assert isinstance(demand, int)
        return demand


class StreamSkuPriceDemandSampler(StreamSkuDynamicsSampler, SkuPriceMixin, SellerDemandMixin):
    def _init_info_dict(self) -> Dict[str, DynamicsInfoItem]:
        return {
            "Price": DynamicsInfoItem(self._configs.get("price_column", "Price"), float, None),
            "Demand": DynamicsInfoItem(self._configs.get("demand_column", "Demand"), int, 0),
        }

    def _sample_attr(self, tick: int, product_id: int, attr_name: str) -> object:
        self._load_data_until_tick(tick)

        if (
            tick not in self._cache
            or product_id not in self._cache[tick]
            or attr_name not in self._cache[tick][product_id]
        ):
            return self._info_dict[attr_name].default_value

        return self._info_dict[attr_name].type_name(self._cache[tick][product_id][attr_name])

    def sample_price(self, tick: int, product_id: int) -> Optional[float]:
        price = self._sample_attr(tick, product_id, "Price")
        assert isinstance(price, float)
        return price

    def sample_demand(self, tick: int, product_id: int) -> int:
        demand = self._sample_attr(tick, product_id, "Demand")
        assert isinstance(demand, int)
        return demand


SkuRow = namedtuple("SkuRow", ("price", "demand"))


class DataFileDemandSampler(SellerDemandMixin):
    """Sampler to read sample demand from data files, one store one file.

    NOTE:
        This sampler need to configure the start time that to be treated as tick 0 in world.settings, or
        it will use first row as start time.

    Args:
        configs (dict): Configuration from retail facility, it should contains following keys.
            . "file_path", the path to the data file
            . "sku_column", column name contains sku name, this must be match with current seller, or will be ignored.
            . "price_column", column name that will be treated as price.
            . "demand_column", column name that will be treated as sale number (demand).
            . "datetime_column", column name that contains datetime, NOTE: we will parse it that ignore the time zone.
    """
    def __init__(self, configs: dict, world: World) -> None:
        self._configs: dict = configs
        self._world: World = world

        self._file_path = configs["file_path"]

        # If start date time is None, then will use first row as start date time (tick 0).
        self._start_date_time: Optional[Union[str, datetime]] = self._world.configs.settings["start_date_time"]

        if self._start_date_time is not None:
            self._start_date_time = parse(self._start_date_time, ignoretz=True)

        self._sku_column_name = configs.get("sku_column", "SKU")
        self._price_column_name = configs.get("price_column", "Price")
        self._demand_column_name = configs.get("demand_column", "Sales")
        self._datetime_column_name = configs.get("datetime_column", "DT")

        # Tick -> sku -> (sale, price).
        self._cache = defaultdict(dict)
        self._cache_data()

    def sample_demand(self, tick: int, product_id: int) -> int:
        if tick not in self._cache or product_id not in self._cache[tick]:
            return 0

        return self._cache[tick][product_id].demand

    def _cache_data(self) -> None:
        with open(self._file_path, "rt") as fp:
            reader = DictReader(fp)

            print(f"Loading data from {fp.name}")
            for row in tqdm(reader):
                sku_name = row[self._sku_column_name]

                if sku_name not in self._world.sku_name2id_mapping:
                    continue

                demand = int(row[self._demand_column_name])
                price = float(row[self._price_column_name])
                date = parse(row[self._datetime_column_name], ignoretz=True)

                if self._start_date_time is None:
                    self._start_date_time = date

                # So one day one tick.
                target_tick = (date - self._start_date_time).days

                sku = self._world.get_sku_by_name(sku_name)

                if sku is not None:
                    self._cache[target_tick][sku.id] = SkuRow(price, demand)
                else:
                    warnings.warn(f"{sku_name} not configured in config file.")<|MERGE_RESOLUTION|>--- conflicted
+++ resolved
@@ -201,20 +201,11 @@
         }
 
     def _sample_attr(self, tick: int, product_id: int, attr_name: str) -> object:
-<<<<<<< HEAD
-        # if any([
-        #     tick not in self._cache,
-        #     product_id not in self._cache[tick],
-        #     attr_name not in self._cache[tick][product_id],
-        # ]):
-        if (tick not in self._cache) or (product_id not in self._cache[tick]) or (attr_name not in self._cache[tick][product_id]):
-=======
         if (
             tick not in self._cache
             or product_id not in self._cache[tick]
             or attr_name not in self._cache[tick][product_id]
         ):
->>>>>>> bd139a62
             return self._info_dict[attr_name].default_value
 
         return self._info_dict[attr_name].type_name(self._cache[tick][product_id][attr_name])
