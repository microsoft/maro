# Copyright (c) Microsoft Corporation.
# Licensed under the MIT license.

from dataclasses import dataclass


@dataclass
class SupplyChainAction:
    id: int


@dataclass
class ConsumerAction(SupplyChainAction):
    product_id: int
    source_id: int
    quantity: int
<<<<<<< HEAD
    vlt: int  # TODO: update vlt related code
    action_idx: int = 0
=======
    vehicle_type: str
>>>>>>> 1caa0471


@dataclass
class ManufactureAction(SupplyChainAction):
    production_rate: int<|MERGE_RESOLUTION|>--- conflicted
+++ resolved
@@ -14,12 +14,7 @@
     product_id: int
     source_id: int
     quantity: int
-<<<<<<< HEAD
-    vlt: int  # TODO: update vlt related code
-    action_idx: int = 0
-=======
     vehicle_type: str
->>>>>>> 1caa0471
 
 
 @dataclass
