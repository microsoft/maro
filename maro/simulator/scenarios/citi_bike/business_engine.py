--- conflicted
+++ resolved
@@ -259,13 +259,7 @@
         self._trip_start_date: datetime.datetime = self._trip_reader.start_datetime
 
         # Since binary data hold UTC timestamp, convert it into our target timezone.
-<<<<<<< HEAD
-        self._trip_start_date = self._trip_start_date.astimezone(
-            self._time_zone,
-        )
-=======
         self._trip_start_date = self._trip_start_date.astimezone(self._time_zone)
->>>>>>> 278a8810
 
         # Used to cache last date we updated the station additional features to avoid to much time updating.
         self._last_date: datetime.datetime = None
