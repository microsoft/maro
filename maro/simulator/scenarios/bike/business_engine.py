
import csv
import math
import os
import random
from enum import IntEnum
from math import ceil, floor
from typing import Dict, List

import holidays
from yaml import safe_load

from maro.simulator.event_buffer import DECISION_EVENT, Event, EventBuffer
from maro.simulator.frame import Frame, SnapshotList
from maro.simulator.scenarios import AbsBusinessEngine
from maro.simulator.utils.common import tick_to_frame_index, total_frames
from maro.simulator.utils.random import random
from maro.simulator.scenarios.entity_base import FrameBuilder

from .adj_reader import read_adj_info
from .cell import Cell
from .cell_reward import CellReward
from .common import (Action, BikeReturnPayload, BikeTransferPayload,
                     DecisionEvent, ExtraCostMode, Trip)
from .decision_strategy import BikeDecisionStrategy
from .trip_reader import BikeTripReader
from .weather_table import WeatherTable

bikes_adjust_rand = random["bikes_adjust"]


class BikeEventType(IntEnum):
    """Events we need to handled to process trip logic"""
    TripRequirement = 1    # a user need a bike
    BikeReturn = 2         # user return the bike at target cell
    BikeReceived = 3  # transfer bikes from a cell to another
    DecisionCheck = 4 # used to check if we need a decition event, since we need this after all trip requirements being processed


class BikeBusinessEngine(AbsBusinessEngine):
    def __init__(self, event_buffer: EventBuffer, config_path: str, start_tick: int, max_tick: int, frame_resolution: int):
        super().__init__(event_buffer, config_path, start_tick, max_tick, frame_resolution)

        self._conf = None
        self._decision_strategy = None
        self._cells = []
        self._us_holidays = holidays.US()  # holidays for US, as we are using NY data

        self._reg_event()
        self._read_config()
        self._init_data_reader() # NOTE: we should read the data first, to get correct max tick if max_tick is -1
        self._init_frame()

        if "extra_cost_mode" in self._conf:
            self._extra_cost_mode = ExtraCostMode(self._conf["extra_cost_mode"])
        else:
            self._extra_cost_mode = ExtraCostMode.Source
        
        self._snapshots = SnapshotList(self._frame, total_frames(self._start_tick, self._max_tick, self._frame_resolution))

        self._adj = read_adj_info(self._conf["adj_file"])
        self._decision_strategy = BikeDecisionStrategy(self._cells, self._conf["decision"])
        self._reward = CellReward(self._cells, self._conf["reward"])
        self._weather_table = WeatherTable(self._conf["weather_file"], self._data_reader.start_date)

        self._trip_adjust_rate = self._conf["trip_adjustment"]["adjust_rate"]
        self._trip_adjust_value = self._conf["trip_adjustment"]["adjust_value"]

        self._update_cell_adj()

    @property
    def frame(self) -> Frame:
        """Frame: Frame of current business engine
        """
        return self._frame

    @property
    def snapshots(self) -> SnapshotList:
        """SnapshotList: Snapshot list of current frame"""
        return self._snapshots

    def step(self, tick: int):
        """Used to process events at specified tick, usually this is called by Env at each internal tick

        Args:
            tick (int): tick to process
        """

        # get trip requirements for current internal tick (in minute)
        trips = self._data_reader.get_trips(tick)

        # generate events to process
        for trip in trips:
            trip_evt = self._event_buffer.gen_atom_event(tick, BikeEventType.TripRequirement, payload=trip)

            self._event_buffer.insert_event(trip_evt)

<<<<<<< HEAD
        cells_need_decision = self._decision_strategy.get_cells_need_decision(tick)

        # the env will take snapshot for use when we need an action, so we do not need to take action here
        for cell_idx, decision_type in cells_need_decision:
            decision_payload = DecisionEvent(cell_idx, tick, 
                     tick_to_frame_index(self._start_tick, tick, self._frame_resolution),
                     self._decision_strategy.action_scope, 
                     decision_type)
            decision_evt = self._event_buffer.gen_cascade_event(tick, DECISION_EVENT, decision_payload)
=======
        # NOTE: we cannot check decision here, as the trip requirements not completed at this point,
        # so we add a signal here, make sure decision event checking has correct states
        decision_making_evt = self._event_buffer.gen_atom_event(tick, BikeEventType.DecisionCheck, None)
>>>>>>> bb7cd9e4

        self._event_buffer.insert_event(decision_making_evt)

        return self._max_tick == tick + 1 # last tick

    @property
    def configs(self) -> dict:
        """object: Configurations of this business engine"""
        return self._conf

    def rewards(self, actions) -> float:
        """Calculate rewards based on actions

        Args:
            actions(list): Action(s) from agent

        Returns:
            float: reward based on actions
        """
        rewards = [self._reward.reward(action.from_cell) for action in actions]

        return rewards

    def reset(self):
        """Reset business engine"""
        # clear value in snapshots
        self._snapshots.reset()

        # clear value in current frame
        self._frame.reset()

        # prepare data pointer to beginning
        self._data_reader.reset()

        # reset cell to initial value
        for cell in self._cells:
            cell.reset()

    def get_node_name_mapping(self) -> Dict[str, Dict]:
        """Get node name mappings related with this environment

        Returns:
            Dict[str, Dict]: Node name to index mapping dictionary
        """
        return {}

    def get_agent_idx_list(self) -> List[int]:
        """Get port index list related with this environment

        Returns:
            List[int]: list of port index
        """
        return [i for i in range(len(self._cells))]

    def post_step(self, tick: int):
        """Post-process at specified tick

        Args:
            tick (int): tick to process

        """
        if (tick + 1) % self._frame_resolution == 0:
            # take a snapshot at the end of tick
            snapshot_index = tick_to_frame_index(self._start_tick, tick, self._frame_resolution)

            self._snapshots.insert_snapshot(snapshot_index)

            # last unit tick of current tick
            # we will reset some field
            for cell in self._cells:
                cell.shortage = 0
                cell.trip_requirement = 0
                cell.unknow_gendors = 0
                cell.males = 0
                cell.females = 0
                cell.weekday = 0
                cell.customer = 0
                cell.subscriptor = 0
                cell.extra_cost = 0

    def _init_frame(self):
        rows = []
        with open(self._conf["cell_file"]) as fp:
            reader = csv.DictReader(fp)

            for l in reader:
                rows.append(l)

        self._frame = FrameBuilder.new().add_model(Cell, len(rows)).build()

        bike_discount = 1

        if "bike_discount" in self._conf["trip_adjustment"]:
            bike_discount = float(
                self._conf["trip_adjustment"]["bike_discount"])

        for r in rows:
            if len(r) == 0:
                break

            cell = Cell(int(r["cell_id"]), int(r["capacity"]), round(
                int(r["init"]) * bike_discount), self._frame)

            self._cells.append(cell)

    def _init_data_reader(self):
        self._data_reader = BikeTripReader(self._conf["trip_file"],
                                           self._start_tick,
                                           self._max_tick)

        self._max_tick = self._data_reader.max_tick

    def _read_config(self):
        with open(os.path.join(self._config_path, "config.yml")) as fp:
            self._conf = safe_load(fp)

    def _update_cell_adj(self):
        for cell in self._cells:
            cell.set_neighbors(self._adj[cell.index])

    def _reg_event(self):
        self._event_buffer.register_event_handler(BikeEventType.TripRequirement, self._on_trip_requirement)
        self._event_buffer.register_event_handler(BikeEventType.BikeReturn, self._on_bike_return)
        self._event_buffer.register_event_handler(BikeEventType.DecisionCheck, self._on_check_decison)
        # decision event, predefined in event buffer
        self._event_buffer.register_event_handler(DECISION_EVENT, self._on_action_received)
        self._event_buffer.register_event_handler(BikeEventType.BikeReceived, self._on_bike_received)

    def _move_to_neighbor(self, src_cell: Cell, cell: Cell, bike_number: int, step: int = 1):
        cost = 0

        # move to 1-step neighbors
        for neighbor_idx in cell.neighbor_list:

            # ignore source cell and padding cell
            if neighbor_idx == src_cell.index or neighbor_idx < 0:
                continue

            neighbor = self._cells[neighbor_idx]
            accept_number = neighbor.capacity - neighbor.bikes

            # how many bikes this cell can accept
            accept_number = min(accept_number, bike_number)
            neighbor.bikes += accept_number
            cost += accept_number

            bike_number = bike_number - accept_number

            if bike_number == 0:
                break

        # cost of current step
        cost = self._calculate_extra_cost(cost, step)

        if step == 1 and bike_number > 0:
            # 2-step neighbors
            for neighbor_idx in cell.neighbors_list:
                if neighbor_idx < 0:
                    continue

                cost += self._move_to_neighbor(src_cell, self._cells[neighbor_idx], bike_number, step=2)

                if bike_number == 0:
                    break

            # if there still some more bikes, return it to source cell
            if bike_number > 0:
                src_cell.bikes += bike_number

                # TODO: remove hard coded step
                cost += self._calculate_extra_cost(bike_number, 3)

        return cost

    def _calculate_extra_cost(self, number: int, step: int = 1):
        return number * step

    def _on_trip_requirement(self, evt: Event):
        """On trip requirement handler:
        1. try to fulfill the trip requirement in this cell
        2. update inventory, shortage, gendor, usertype and weekday statistics states"""

        trip: Trip = evt.payload
        cell_idx: int = trip.from_cell
        cell: Cell = self._cells[cell_idx]
        cell_bikes = cell.bikes

        adjusted_number = trip.number

        # disable adjust if the rate is less equal 0
        if self._trip_adjust_rate > 0:
            adjusted_number += (self._trip_adjust_value if bikes_adjust_rand.random() < self._trip_adjust_rate else 0)

        # update trip count
        cell.trip_requirement += adjusted_number

        shortage = adjusted_number - cell_bikes
        executed_num = adjusted_number

        # update shortage and execute number if we have shortage
        if shortage > 0:
            cell.shortage += shortage

            executed_num = adjusted_number - shortage

        if executed_num > 0:
            cell.bikes = cell_bikes - executed_num

            cell.update_gendor(trip.gendor)
            cell.update_usertype(trip.usertype)

            # TODO: we can update following fields when the day is changed to save time
            weather = self._weather_table[trip.date]

            cell.weekday = trip.weekday
            cell.holiday = trip.date in self._us_holidays
            cell.weather = weather.type
            cell.temperature = weather.avg_temp

            # generate a bike return event by end tick
            return_payload = BikeReturnPayload(trip.from_cell, trip.to_cell, executed_num)
            bike_return_evt = self._event_buffer.gen_atom_event(trip.end_tick, BikeEventType.BikeReturn, payload=return_payload)

            self._event_buffer.insert_event(bike_return_evt)

    def _on_bike_return(self, evt: Event):
        payload: BikeReturnPayload = evt.payload
        cell: Cell = self._cells[payload.to_cell]

        cell_bikes = cell.bikes
        cell_capacity = cell.capacity
        return_number = payload.number

        if cell_bikes + return_number > cell_capacity:
            return_number = cell_capacity - cell_bikes

        if return_number > 0:
            cell.bikes += return_number

        if payload.number != return_number:
            # extra cost of current cell, as we do not know whose action caused this
            cell.extra_cost += self._move_to_neighbor(self._cells[payload.from_cell], cell, payload.number - return_number)

    def _on_action_received(self, evt: Event):
        action: Action = None

        for action in evt.payload:
            from_cell_idx: int = action.from_cell
            to_cell_idx: int = action.to_cell

            # ignore invalid cell idx
            if from_cell_idx < 0 or to_cell_idx < 0:
                continue

            cell: Cell = self._cells[from_cell_idx]

            executed_number = min(cell.bikes, action.number)

            # insert into event buffer if we have bikes to transfer
            if executed_number > 0:
                cell.bikes -= executed_number

                payload = BikeTransferPayload(from_cell_idx, to_cell_idx, executed_number)

                transfer_time = self._decision_strategy.transfer_time
                transfer_evt = self._event_buffer.gen_atom_event(evt.tick + transfer_time,
                                                                 BikeEventType.BikeReceived, payload)

                self._event_buffer.insert_event(transfer_evt)

    def _on_bike_received(self, evt: Event):
        payload: BikeTransferPaylod = evt.payload
        cell: Cell = self._cells[payload.to_cell]

        cell_bikes = cell.bikes
        cell_capacity = cell.capacity
        accept_number = payload.number

        if cell_bikes + accept_number > cell_capacity:
            accept_number = cell_capacity - cell_bikes
            extra_bikes = payload.number - accept_number

            extra_cost = self._move_to_neighbor(self._cells[payload.from_cell], cell, extra_bikes)

            if self._extra_cost_mode == ExtraCostMode.Source:
                # extra cost from source cell
                from_cell = self._cells[payload.from_cell]
                from_cell.extra_cost += extra_cost
            elif self._extra_cost_mode == ExtraCostMode.Target:
                cell.extra_cost += extra_cost
            elif self._extra_cost_mode == ExtraCostMode.TargetNeighbors:
                valid_neighbors = [idx for idx in cell.neighbors_list if idx > 0]

                if len(valid_neighbors) > 0:
                    avg_cost = round(extra_cost/len(valid_neighbors))

                    for neighbor_idx in valid_neighbors:
                        if neighbor_idx > 0:
                            neighbor: Cell = self._cells[neighbor_idx]

                            neighbor.extra_cost += avg_cost
                else:
                    # if we have no neighbors, then assign to source
                    from_cell = self._cells[payload.from_cell]
                    from_cell.extra_cost += extra_cost

        cell.bikes += accept_number

    def _on_check_decison(self, evt: Event):
        tick: int = evt.tick

        cells_need_decision = self._decision_strategy.get_cells_need_decision(tick)

        # the env will take snapshot for use when we need an action, so we do not need to take action here
        for cell_idx, decision_type in cells_need_decision:
            decision_payload = DecisionEvent(cell_idx, tick, 
                     floor((tick - self._start_tick) / self._frame_resolution),
                     self._decision_strategy.action_scope, decision_type)
            decision_evt = self._event_buffer.gen_cascade_event(tick, DECISION_EVENT, decision_payload)

            self._event_buffer.insert_event(decision_evt)<|MERGE_RESOLUTION|>--- conflicted
+++ resolved
@@ -95,21 +95,9 @@
 
             self._event_buffer.insert_event(trip_evt)
 
-<<<<<<< HEAD
-        cells_need_decision = self._decision_strategy.get_cells_need_decision(tick)
-
-        # the env will take snapshot for use when we need an action, so we do not need to take action here
-        for cell_idx, decision_type in cells_need_decision:
-            decision_payload = DecisionEvent(cell_idx, tick, 
-                     tick_to_frame_index(self._start_tick, tick, self._frame_resolution),
-                     self._decision_strategy.action_scope, 
-                     decision_type)
-            decision_evt = self._event_buffer.gen_cascade_event(tick, DECISION_EVENT, decision_payload)
-=======
         # NOTE: we cannot check decision here, as the trip requirements not completed at this point,
         # so we add a signal here, make sure decision event checking has correct states
         decision_making_evt = self._event_buffer.gen_atom_event(tick, BikeEventType.DecisionCheck, None)
->>>>>>> bb7cd9e4
 
         self._event_buffer.insert_event(decision_making_evt)
 
