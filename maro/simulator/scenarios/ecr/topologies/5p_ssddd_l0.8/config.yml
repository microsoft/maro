--- conflicted
+++ resolved
@@ -241,19 +241,11 @@
     initial_container_proportion: 0.2
     order_distribution:
       source:
-<<<<<<< HEAD
-        noise: 0.022505604591807418
-        proportion: 0.25
-      targets:
-        transfer_port_001:
-          noise: 0.08073187791341935
-=======
         noise: 0.007450579496884358
         proportion: 0.25
       targets:
         transfer_port_001:
           noise: 0.06615085409555417
->>>>>>> 4f194972
           proportion: 1
   demand_port_002:
     capacity: 100000
@@ -266,19 +258,11 @@
     initial_container_proportion: 0.2
     order_distribution:
       source:
-<<<<<<< HEAD
-        noise: 0.03675699629490533
-        proportion: 0.25
-      targets:
-        transfer_port_001:
-          noise: 0.050066945430068226
-=======
         noise: 0.038395182535030825
         proportion: 0.25
       targets:
         transfer_port_001:
           noise: 0.005743817761172898
->>>>>>> 4f194972
           proportion: 1
   supply_port_001:
     capacity: 100000
@@ -317,16 +301,6 @@
     initial_container_proportion: 0.2
     order_distribution:
       source:
-<<<<<<< HEAD
-        noise: 0.09079934127918644
-        proportion: 0.5
-      targets:
-        supply_port_001:
-          noise: 0.059744523153717526
-          proportion: 0.5
-        supply_port_002:
-          noise: 0.05367277093185122
-=======
         noise: 0.02967952989461664
         proportion: 0.5
       targets:
@@ -335,7 +309,6 @@
           proportion: 0.5
         supply_port_002:
           noise: 0.0749914053875839
->>>>>>> 4f194972
           proportion: 0.5
 routes:
   route_001:
@@ -358,11 +331,7 @@
 total_containers: 100000
 vessels:
   rt1_vessel_001:
-<<<<<<< HEAD
-    capacity: 17500
-=======
     capacity: 15750
->>>>>>> 4f194972
     parking:
       duration: 1
       noise: 1
@@ -381,17 +350,10 @@
       initial_port_name: supply_port_001
       route_name: route_001
     sailing:
-<<<<<<< HEAD
-      noise: 1
-      speed: 9
-  rt1_vessel_003:
-    capacity: 17500
-=======
       noise: 2
       speed: 9
   rt1_vessel_003:
     capacity: 19250
->>>>>>> 4f194972
     parking:
       duration: 1
       noise: 1
@@ -402,11 +364,7 @@
       noise: 1
       speed: 8
   rt2_vessel_001:
-<<<<<<< HEAD
-    capacity: 17500
-=======
     capacity: 15750
->>>>>>> 4f194972
     parking:
       duration: 1
       noise: 1
@@ -428,11 +386,7 @@
       noise: 2
       speed: 9
   rt2_vessel_003:
-<<<<<<< HEAD
-    capacity: 17500
-=======
     capacity: 19250
->>>>>>> 4f194972
     parking:
       duration: 1
       noise: 1
@@ -440,9 +394,5 @@
       initial_port_name: demand_port_002
       route_name: route_002
     sailing:
-<<<<<<< HEAD
-      noise: 2
-=======
-      noise: 1
->>>>>>> 4f194972
+      noise: 1
       speed: 8