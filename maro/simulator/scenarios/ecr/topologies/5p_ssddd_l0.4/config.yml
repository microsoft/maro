container_usage_proportion:
  period: 112
  sample_nodes:
  - - 0
    - 0.015
  - - 1
    - 0.015007865924910917
  - - 2
    - 0.015031438950533788
  - - 3
    - 0.015070644907408821
  - - 4
    - 0.015125360439090883
  - - 5
    - 0.015195413390274502
  - - 6
    - 0.015280583348458162
  - - 7
    - 0.015380602337443566
  - - 8
    - 0.015495155660487904
  - - 9
    - 0.015623882890456232
  - - 10
    - 0.01576637900385858
  - - 11
    - 0.0159221956552037
  - - 12
    - 0.016090842587659852
  - - 13
    - 0.016271789175584174
  - - 14
    - 0.01646446609406726
  - - 15
    - 0.01666826711023998
  - - 16
    - 0.016882550990706333
  - - 17
    - 0.017106643519100972
  - - 18
    - 0.017339839617423317
  - - 19
    - 0.017581405564473802
  - - 20
    - 0.01783058130441221
  - - 21
    - 0.01808658283817455
  - - 22
    - 0.018348604690224164
  - - 23
    - 0.018615822442875754
  - - 24
    - 0.018887395330218427
  - - 25
    - 0.01916246888347632
  - - 26
    - 0.01944017761948346
  - - 27
    - 0.01971964776381404
  - - 28
    - 0.02
  - - 29
    - 0.02028035223618596
  - - 30
    - 0.02055982238051654
  - - 31
    - 0.020837531116523682
  - - 32
    - 0.02111260466978157
  - - 33
    - 0.021384177557124247
  - - 34
    - 0.021651395309775834
  - - 35
    - 0.02191341716182545
  - - 36
    - 0.022169418695587792
  - - 37
    - 0.0224185944355262
  - - 38
    - 0.022660160382576684
  - - 39
    - 0.02289335648089903
  - - 40
    - 0.023117449009293668
  - - 41
    - 0.02333173288976002
  - - 42
    - 0.023535533905932736
  - - 43
    - 0.023728210824415827
  - - 44
    - 0.02390915741234015
  - - 45
    - 0.0240778043447963
  - - 46
    - 0.02423362099614142
  - - 47
    - 0.02437611710954377
  - - 48
    - 0.024504844339512097
  - - 49
    - 0.024619397662556435
  - - 50
    - 0.02471941665154184
  - - 51
    - 0.0248045866097255
  - - 52
    - 0.024874639560909118
  - - 53
    - 0.024929355092591178
  - - 54
    - 0.024968561049466213
  - - 55
    - 0.024992134075089083
  - - 56
    - 0.025
  - - 57
    - 0.024992134075089083
  - - 58
    - 0.024968561049466213
  - - 59
    - 0.024929355092591178
  - - 60
    - 0.024874639560909118
  - - 61
    - 0.0248045866097255
  - - 62
    - 0.02471941665154184
  - - 63
    - 0.024619397662556435
  - - 64
    - 0.024504844339512097
  - - 65
    - 0.02437611710954377
  - - 66
    - 0.024233620996141424
  - - 67
    - 0.024077804344796304
  - - 68
    - 0.023909157412340152
  - - 69
    - 0.02372821082441583
  - - 70
    - 0.02353553390593274
  - - 71
    - 0.02333173288976002
  - - 72
    - 0.023117449009293668
  - - 73
    - 0.02289335648089903
  - - 74
    - 0.022660160382576684
  - - 75
    - 0.022418594435526202
  - - 76
    - 0.022169418695587792
  - - 77
    - 0.021913417161825453
  - - 78
    - 0.021651395309775837
  - - 79
    - 0.021384177557124247
  - - 80
    - 0.021112604669781574
  - - 81
    - 0.020837531116523686
  - - 82
    - 0.02055982238051654
  - - 83
    - 0.020280352236185958
  - - 84
    - 0.02
  - - 85
    - 0.019719647763814043
  - - 86
    - 0.01944017761948346
  - - 87
    - 0.01916246888347632
  - - 88
    - 0.01888739533021843
  - - 89
    - 0.018615822442875758
  - - 90
    - 0.018348604690224167
  - - 91
    - 0.01808658283817455
  - - 92
    - 0.01783058130441221
  - - 93
    - 0.0175814055644738
  - - 94
    - 0.01733983961742332
  - - 95
    - 0.017106643519100975
  - - 96
    - 0.016882550990706333
  - - 97
    - 0.01666826711023998
  - - 98
    - 0.016464466094067265
  - - 99
    - 0.016271789175584174
  - - 100
    - 0.016090842587659852
  - - 101
    - 0.015922195655203697
  - - 102
    - 0.01576637900385858
  - - 103
    - 0.015623882890456233
  - - 104
    - 0.015495155660487904
  - - 105
    - 0.015380602337443568
  - - 106
    - 0.015280583348458162
  - - 107
    - 0.015195413390274502
  - - 108
    - 0.015125360439090883
  - - 109
    - 0.015070644907408821
  - - 110
    - 0.015031438950533788
  - - 111
    - 0.015007865924910917
  sample_noise: 0.002
container_volumes:
- 1
order_generate_mode: fixed
ports:
  demand_port_001:
    capacity: 100000
    empty_return:
      buffer_ticks: 1
      noise: 0
    full_return:
      buffer_ticks: 1
      noise: 0
    initial_container_proportion: 0.2
    order_distribution:
      source:
<<<<<<< HEAD
        noise: 0.022505604591807418
        proportion: 0.25
      targets:
        transfer_port_001:
          noise: 0.08073187791341935
=======
        noise: 0.007450579496884358
        proportion: 0.25
      targets:
        transfer_port_001:
          noise: 0.06615085409555417
>>>>>>> 4f194972
          proportion: 1
  demand_port_002:
    capacity: 100000
    empty_return:
      buffer_ticks: 1
      noise: 0
    full_return:
      buffer_ticks: 1
      noise: 0
    initial_container_proportion: 0.2
    order_distribution:
      source:
<<<<<<< HEAD
        noise: 0.03675699629490533
        proportion: 0.25
      targets:
        transfer_port_001:
          noise: 0.050066945430068226
=======
        noise: 0.038395182535030825
        proportion: 0.25
      targets:
        transfer_port_001:
          noise: 0.005743817761172898
>>>>>>> 4f194972
          proportion: 1
  supply_port_001:
    capacity: 100000
    empty_return:
      buffer_ticks: 1
      noise: 0
    full_return:
      buffer_ticks: 1
      noise: 0
    initial_container_proportion: 0.2
    order_distribution:
      source:
        noise: 0.0
        proportion: 0
  supply_port_002:
    capacity: 100000
    empty_return:
      buffer_ticks: 1
      noise: 0
    full_return:
      buffer_ticks: 1
      noise: 0
    initial_container_proportion: 0.2
    order_distribution:
      source:
        noise: 0.0
        proportion: 0
  transfer_port_001:
    capacity: 100000
    empty_return:
      buffer_ticks: 1
      noise: 0
    full_return:
      buffer_ticks: 1
      noise: 0
    initial_container_proportion: 0.2
    order_distribution:
      source:
<<<<<<< HEAD
        noise: 0.09079934127918644
        proportion: 0.5
      targets:
        supply_port_001:
          noise: 0.059744523153717526
          proportion: 0.5
        supply_port_002:
          noise: 0.05367277093185122
=======
        noise: 0.02967952989461664
        proportion: 0.5
      targets:
        supply_port_001:
          noise: 0.01783535114236914
          proportion: 0.5
        supply_port_002:
          noise: 0.0749914053875839
>>>>>>> 4f194972
          proportion: 0.5
routes:
  route_001:
  - distance: 60
    port_name: transfer_port_001
  - distance: 60
    port_name: supply_port_001
  - distance: 60
    port_name: supply_port_002
  route_002:
  - distance: 60
    port_name: transfer_port_001
  - distance: 60
    port_name: demand_port_001
  - distance: 60
    port_name: demand_port_002
stop_number:
- 4
- 3
total_containers: 100000
vessels:
  rt1_vessel_001:
<<<<<<< HEAD
    capacity: 10500
=======
    capacity: 9450
>>>>>>> 4f194972
    parking:
      duration: 1
      noise: 0
    route:
      initial_port_name: transfer_port_001
      route_name: route_001
    sailing:
      noise: 0
      speed: 10
  rt1_vessel_002:
    capacity: 10500
    parking:
      duration: 1
      noise: 0
    route:
      initial_port_name: supply_port_001
      route_name: route_001
    sailing:
      noise: 0
      speed: 10
  rt1_vessel_003:
<<<<<<< HEAD
    capacity: 10500
=======
    capacity: 11550
>>>>>>> 4f194972
    parking:
      duration: 1
      noise: 0
    route:
      initial_port_name: supply_port_002
      route_name: route_001
    sailing:
      noise: 0
      speed: 10
  rt2_vessel_001:
<<<<<<< HEAD
    capacity: 10500
=======
    capacity: 9450
>>>>>>> 4f194972
    parking:
      duration: 1
      noise: 0
    route:
      initial_port_name: transfer_port_001
      route_name: route_002
    sailing:
      noise: 0
      speed: 10
  rt2_vessel_002:
    capacity: 10500
    parking:
      duration: 1
      noise: 0
    route:
      initial_port_name: demand_port_001
      route_name: route_002
    sailing:
      noise: 0
      speed: 10
  rt2_vessel_003:
<<<<<<< HEAD
    capacity: 10500
=======
    capacity: 11550
>>>>>>> 4f194972
    parking:
      duration: 1
      noise: 0
    route:
      initial_port_name: demand_port_002
      route_name: route_002
    sailing:
      noise: 0
      speed: 10<|MERGE_RESOLUTION|>--- conflicted
+++ resolved
@@ -241,19 +241,11 @@
     initial_container_proportion: 0.2
     order_distribution:
       source:
-<<<<<<< HEAD
-        noise: 0.022505604591807418
-        proportion: 0.25
-      targets:
-        transfer_port_001:
-          noise: 0.08073187791341935
-=======
         noise: 0.007450579496884358
         proportion: 0.25
       targets:
         transfer_port_001:
           noise: 0.06615085409555417
->>>>>>> 4f194972
           proportion: 1
   demand_port_002:
     capacity: 100000
@@ -266,19 +258,11 @@
     initial_container_proportion: 0.2
     order_distribution:
       source:
-<<<<<<< HEAD
-        noise: 0.03675699629490533
-        proportion: 0.25
-      targets:
-        transfer_port_001:
-          noise: 0.050066945430068226
-=======
         noise: 0.038395182535030825
         proportion: 0.25
       targets:
         transfer_port_001:
           noise: 0.005743817761172898
->>>>>>> 4f194972
           proportion: 1
   supply_port_001:
     capacity: 100000
@@ -317,16 +301,6 @@
     initial_container_proportion: 0.2
     order_distribution:
       source:
-<<<<<<< HEAD
-        noise: 0.09079934127918644
-        proportion: 0.5
-      targets:
-        supply_port_001:
-          noise: 0.059744523153717526
-          proportion: 0.5
-        supply_port_002:
-          noise: 0.05367277093185122
-=======
         noise: 0.02967952989461664
         proportion: 0.5
       targets:
@@ -335,7 +309,6 @@
           proportion: 0.5
         supply_port_002:
           noise: 0.0749914053875839
->>>>>>> 4f194972
           proportion: 0.5
 routes:
   route_001:
@@ -358,11 +331,7 @@
 total_containers: 100000
 vessels:
   rt1_vessel_001:
-<<<<<<< HEAD
-    capacity: 10500
-=======
     capacity: 9450
->>>>>>> 4f194972
     parking:
       duration: 1
       noise: 0
@@ -384,11 +353,7 @@
       noise: 0
       speed: 10
   rt1_vessel_003:
-<<<<<<< HEAD
-    capacity: 10500
-=======
     capacity: 11550
->>>>>>> 4f194972
     parking:
       duration: 1
       noise: 0
@@ -399,11 +364,7 @@
       noise: 0
       speed: 10
   rt2_vessel_001:
-<<<<<<< HEAD
-    capacity: 10500
-=======
     capacity: 9450
->>>>>>> 4f194972
     parking:
       duration: 1
       noise: 0
@@ -425,11 +386,7 @@
       noise: 0
       speed: 10
   rt2_vessel_003:
-<<<<<<< HEAD
-    capacity: 10500
-=======
     capacity: 11550
->>>>>>> 4f194972
     parking:
       duration: 1
       noise: 0
