--- conflicted
+++ resolved
@@ -111,11 +111,7 @@
 total_containers: 100000
 vessels:
   rt1_vessel_001:
-<<<<<<< HEAD
-    capacity: 10500
-=======
     capacity: 9450
->>>>>>> 4f194972
     parking:
       duration: 1
       noise: 0
@@ -137,11 +133,7 @@
       noise: 0
       speed: 10
   rt1_vessel_003:
-<<<<<<< HEAD
-    capacity: 10500
-=======
     capacity: 11550
->>>>>>> 4f194972
     parking:
       duration: 1
       noise: 0
@@ -152,11 +144,7 @@
       noise: 0
       speed: 10
   rt2_vessel_001:
-<<<<<<< HEAD
-    capacity: 10500
-=======
     capacity: 9450
->>>>>>> 4f194972
     parking:
       duration: 1
       noise: 0
@@ -178,11 +166,7 @@
       noise: 0
       speed: 10
   rt2_vessel_003:
-<<<<<<< HEAD
-    capacity: 10500
-=======
     capacity: 11550
->>>>>>> 4f194972
     parking:
       duration: 1
       noise: 0
