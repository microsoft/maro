--- conflicted
+++ resolved
@@ -70,10 +70,7 @@
     def scenario_name(self) -> str:
         return self._scenario_name
 
-<<<<<<< HEAD
-=======
-    @abstractmethod
->>>>>>> 0973783e
+    @abstractmethod
     def get_agent_idx_list(self) -> List[int]:
         """Get a list of agent index."""
         pass
@@ -177,9 +174,9 @@
         """Reset states business engine."""
         pass
 
-    # @abstractmethod
-    # def set_seed(self, seed: int) -> None:
-    #     raise NotImplementedError
+    @abstractmethod
+    def set_seed(self, seed: int) -> None:
+        raise NotImplementedError
 
     def post_step(self, tick: int) -> bool:
         """This method will be called at the end of each tick, used to post-process for each tick,
