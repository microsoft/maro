# Copyright (c) Microsoft Corporation.
# Licensed under the MIT license.

from collections.abc import Iterable
from importlib import import_module
from inspect import getmembers, isclass
from typing import Generator, List, Optional, Tuple

from maro.backends.frame import FrameBase, SnapshotList
from maro.data_lib.dump_csv_converter import DumpConverter
from maro.event_buffer import ActualEvent, CascadeEvent, EventBuffer, EventState
from maro.streamit import streamit
from maro.utils.exception.simulator_exception import BusinessEngineNotFoundError

from .abs_core import AbsEnv, DecisionMode
from .scenarios.abs_business_engine import AbsBusinessEngine
from .utils.common import tick_to_frame_index


class Env(AbsEnv):
    """Default environment implementation using generator.

    Args:
        scenario (str): Scenario name under maro/simulator/scenarios folder.
        topology (str): Topology name under specified scenario folder.
            If it points to an existing folder, the corresponding topology will be used for the built-in scenario.
        start_tick (int): Start tick of the scenario, usually used for pre-processed data streaming.
        durations (int): Duration ticks of this environment from start_tick.
        snapshot_resolution (int): How many ticks will take a snapshot.
        max_snapshots(int): Max in-memory snapshot number.
            When the number of dumped snapshots reached the limitation, oldest one will be overwrote by new one.
            None means keeping all snapshots in memory. Defaults to None.
        business_engine_cls (type): Class of business engine. If specified, use it to construct the be instance,
            or search internally by scenario.
        disable_finished_events (bool): Disable finished events list, with this set to True, EventBuffer will
            re-use finished event object, this reduce event object number.
        record_finished_events (bool): If record finished events into csv file, default is False.
        record_file_path (str): Where to save the recording file, only work if record_finished_events is True.
        options (dict): Additional parameters passed to business engine.
    """

    def __init__(
        self, scenario: str = None, topology: str = None,
        start_tick: int = 0, durations: int = 100, snapshot_resolution: int = 1, max_snapshots: int = None,
        decision_mode: DecisionMode = DecisionMode.Sequential,
        business_engine_cls: type = None, disable_finished_events: bool = False,
        record_finished_events: bool = False,
        record_file_path: str = None,
        options: Optional[dict] = None
    ) -> None:
        super().__init__(
            scenario, topology, start_tick, durations,
            snapshot_resolution, max_snapshots, decision_mode, business_engine_cls,
            disable_finished_events, options if options is not None else {}
        )

        self._name = f'{self._scenario}:{self._topology}' if business_engine_cls is None \
            else business_engine_cls.__name__

        self._event_buffer = EventBuffer(disable_finished_events, record_finished_events, record_file_path)

        # decision_events array for dump.
        self._decision_events = []

        # The generator used to push the simulator forward.
        self._simulate_generator = self._simulate()

        # Initialize the business engine.
        self._init_business_engine()

        if "enable-dump-snapshot" in self._additional_options:
            parent_path = self._additional_options["enable-dump-snapshot"]
            self._converter = DumpConverter(parent_path, self._business_engine.scenario_name)
            self._converter.reset_folder_path()

        self._streamit_episode = 0

    def step(self, action) -> Tuple[Optional[dict], Optional[List[object]], Optional[bool]]:
        """Push the environment to next step with action.

        Args:
            action (Action): Action(s) from agent.

        Returns:
            tuple: a tuple of (metrics, decision event, is_done).
        """
        try:
            metrics, decision_event, _is_done = self._simulate_generator.send(action)
        except StopIteration:
            return None, None, True

        return metrics, decision_event, _is_done

    def dump(self) -> None:
        """Dump environment for restore.

        NOTE:
            Not implemented.
        """
        return

    def reset(self, keep_seed: bool = False) -> None:
        """Reset environment.

        Args:
            keep_seed (bool): Reset the random seed to the generate the same data sequence or not. Defaults to False.
        """
        self._tick = self._start_tick

        self._simulate_generator.close()
        self._simulate_generator = self._simulate()

        self._event_buffer.reset()

        if "enable-dump-snapshot" in self._additional_options and self._business_engine.frame is not None:
            dump_folder = self._converter.get_new_snapshot_folder()

            self._business_engine.frame.dump(dump_folder)
            self._converter.start_processing(self.configs)
            self._converter.dump_descsion_events(self._decision_events, self._start_tick, self._snapshot_resolution)
            self._business_engine.dump(dump_folder)

        self._decision_events.clear()

        self._business_engine.reset(keep_seed)

    @property
    def configs(self) -> dict:
        """dict: Configurations of current environment."""
        return self._business_engine.configs

    @property
    def summary(self) -> dict:
        """dict: Summary about current simulator, including node details and mappings."""
        return {
            "node_mapping": self._business_engine.get_node_mapping(),
            "node_detail": self.current_frame.get_node_info(),
            "event_payload": self._business_engine.get_event_payload_detail()
        }

    @property
    def name(self) -> str:
        """str: Name of current environment."""
        return self._name

    @property
    def current_frame(self) -> FrameBase:
        """Frame: Frame of current environment."""
        return self._business_engine.frame

    @property
    def tick(self) -> int:
        """int: Current tick of environment."""
        return self._tick

    @property
    def frame_index(self) -> int:
        """int: Frame index in snapshot list for current tick."""
        return tick_to_frame_index(self._start_tick, self._tick, self._snapshot_resolution)

    @property
    def snapshot_list(self) -> SnapshotList:
        """SnapshotList: A snapshot list containing all the snapshots of frame at each dump point.

        NOTE: Due to different environment configurations, the resolution of the snapshot may be different.
        """
        return self._business_engine.snapshots

    @property
    def agent_idx_list(self) -> List[int]:
        """List[int]: Agent index list that related to this environment."""
        return self._business_engine.get_agent_idx_list()

    def set_seed(self, seed: int) -> None:
        """Set random seed used by simulator.

        NOTE:
            This will not set seed for Python random or other packages' seed, such as NumPy.

        Args:
            seed (int): Seed to set.
        """
        assert seed is not None and isinstance(seed, int)
        self._business_engine.set_seed(seed)

    @property
    def metrics(self) -> dict:
        """Some statistics information provided by business engine.

        Returns:
            dict: Dictionary of metrics, content and format is determined by business engine.
        """

        return self._business_engine.get_metrics()

    def get_finished_events(self) -> List[ActualEvent]:
        """List[Event]: All events finished so far."""
        return self._event_buffer.get_finished_events()

    def get_pending_events(self, tick) -> List[ActualEvent]:
        """Pending events at certain tick.

        Args:
            tick (int): Specified tick to query.
        """
        return self._event_buffer.get_pending_events(tick)

<<<<<<< HEAD
    def get_ticks_frame_index_mapping(self) -> dict:
        """Helper method to get current available ticks to related frame index mapping.

        Returns:
            dict: Dictionary of avaliable tick to frame index, it would be 1 to N mapping if the resolution is not 1.
        """
        return self._business_engine.get_ticks_frame_index_mapping()

    def _init_business_engine(self):
=======
    def _init_business_engine(self) -> None:
>>>>>>> 333986fc
        """Initialize business engine object.

        NOTE:
        1. For built-in scenarios, they will always under "maro/simulator/scenarios" folder.
        2. For external scenarios, the business engine instance is built with the loaded business engine class.
        """
        max_tick = self._start_tick + self._durations

        if self._business_engine_cls is not None:
            business_class = self._business_engine_cls
        else:
            # Combine the business engine import path.
            business_class_path = f'maro.simulator.scenarios.{self._scenario}.business_engine'

            # Load the module to find business engine for that scenario.
            business_module = import_module(business_class_path)

            business_class = None

            for _, obj in getmembers(business_module, isclass):
                if issubclass(obj, AbsBusinessEngine) and obj != AbsBusinessEngine:
                    # We find it.
                    business_class = obj

                    break

            if business_class is None:
                raise BusinessEngineNotFoundError()

        self._business_engine: AbsBusinessEngine = business_class(
            event_buffer=self._event_buffer,
            topology=self._topology,
            start_tick=self._start_tick,
            max_tick=max_tick,
            snapshot_resolution=self._snapshot_resolution,
            max_snapshots=self._max_snapshots,
            additional_options=self._additional_options
        )

    def _simulate(self) -> Generator[Tuple[dict, List[object], bool], object, None]:
        """This is the generator to wrap each episode process."""
        self._streamit_episode += 1

        streamit.episode(self._streamit_episode)

        while True:
            # Ask business engine to do thing for this tick, such as generating and pushing events.
            # We do not push events now.
            streamit.tick(self._tick)

            self._business_engine.step(self._tick)

            while True:
                # Keep processing events, until no more events in this tick.
                pending_events = self._event_buffer.execute(self._tick)

                if len(pending_events) == 0:
                    # We have processed all the event of current tick, lets go for next tick.
                    break

                # Insert snapshot before each action.
                self._business_engine.frame.take_snapshot(self.frame_index)

                # Append source event id to decision events, to support sequential action in joint mode.
                decision_events = [event.payload for event in pending_events]

                decision_events = decision_events[0] if self._decision_mode == DecisionMode.Sequential \
                    else decision_events

                # Yield current state first, and waiting for action.
                actions = yield self._business_engine.get_metrics(), decision_events, False
                # archive decision events.
                self._decision_events.append(decision_events)

                if actions is None:
                    # Make business engine easy to work.
                    actions = []
                elif not isinstance(actions, Iterable):
                    actions = [actions]

                if self._decision_mode == DecisionMode.Sequential:
                    # Generate a new atom event first.
                    action_event = self._event_buffer.gen_action_event(self._tick, actions)

                    # NOTE: decision event always be a CascadeEvent
                    # We just append the action into sub event of first pending cascade event.
                    event = pending_events[0]
                    assert isinstance(event, CascadeEvent)
                    event.state = EventState.EXECUTING
                    event.add_immediate_event(action_event, is_head=True)
                else:
                    # For joint mode, we will assign actions from beginning to end.
                    # Then mark others pending events to finished if not sequential action mode.
                    for i, pending_event in enumerate(pending_events):
                        if i >= len(actions):
                            if self._decision_mode == DecisionMode.Joint:
                                # Ignore following pending events that have no action matched.
                                pending_event.state = EventState.FINISHED
                        else:
                            # Set the state as executing, so event buffer will not pop them again.
                            # Then insert the action to it.
                            action = actions[i]
                            pending_event.state = EventState.EXECUTING
                            action_event = self._event_buffer.gen_action_event(self._tick, action)

                            assert isinstance(pending_event, CascadeEvent)
                            pending_event.add_immediate_event(action_event, is_head=True)

            # Check the end tick of the simulation to decide if we should end the simulation.
            is_end_tick = self._business_engine.post_step(self._tick)

            if is_end_tick:
                break

            self._tick += 1

        # Make sure we have no missing data.
        if (self._tick + 1) % self._snapshot_resolution != 0:
            self._business_engine.frame.take_snapshot(self.frame_index)

        # The end.
        yield self._business_engine.get_metrics(), None, True<|MERGE_RESOLUTION|>--- conflicted
+++ resolved
@@ -205,7 +205,6 @@
         """
         return self._event_buffer.get_pending_events(tick)
 
-<<<<<<< HEAD
     def get_ticks_frame_index_mapping(self) -> dict:
         """Helper method to get current available ticks to related frame index mapping.
 
@@ -214,10 +213,7 @@
         """
         return self._business_engine.get_ticks_frame_index_mapping()
 
-    def _init_business_engine(self):
-=======
     def _init_business_engine(self) -> None:
->>>>>>> 333986fc
         """Initialize business engine object.
 
         NOTE:
