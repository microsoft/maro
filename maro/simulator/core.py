# Copyright (c) Microsoft Corporation.
# Licensed under the MIT license.

from collections import Iterable
from importlib import import_module
from inspect import getmembers, isclass
from typing import List

from maro.backends.frame import FrameBase, SnapshotList
from maro.event_buffer import EventBuffer, EventState
from maro.utils.exception.simulator_exception import BusinessEngineNotFoundError

from .abs_core import AbsEnv, DecisionMode
from .scenarios.abs_business_engine import AbsBusinessEngine
from .utils import seed as sim_seed
from .utils.common import tick_to_frame_index


class Env(AbsEnv):
    """Default environment implementation using generator.

    Args:
        scenario (str): Scenario name under maro/simulator/scenarios folder.
        topology (str): Topology name under specified scenario folder.
            If it points to an existing folder, the corresponding topology will be used for the built-in scenario.
        start_tick (int): Start tick of the scenario, usually used for pre-processed data streaming.
        durations (int): Duration ticks of this environment from start_tick.
        snapshot_resolution (int): How many ticks will take a snapshot.
        max_snapshots(int): Max in-memory snapshot number.
            When the number of dumped snapshots reached the limitation, oldest one will be overwrote by new one.
            None means keeping all snapshots in memory. Defaults to None.
        business_engine_cls (type): Class of business engine. If specified, use it to construct the be instance,
            or search internally by scenario.
        disable_finished_events (bool): Disable finished events list, with this set to True, EventBuffer will
            re-use finished event object, this reduce event object number.
        options (dict): Additional parameters passed to business engine.
    """

    def __init__(
        self, scenario: str = None, topology: str = None,
        start_tick: int = 0, durations: int = 100, snapshot_resolution: int = 1, max_snapshots: int = None,
        decision_mode: DecisionMode = DecisionMode.Sequential,
        business_engine_cls: type = None, disable_finished_events: bool = False,
        options: dict = {}
    ):
        super().__init__(
            scenario, topology, start_tick, durations,
            snapshot_resolution, max_snapshots, decision_mode, business_engine_cls,
            disable_finished_events, options
        )

        self._name = f'{self._scenario}:{self._topology}' if business_engine_cls is None \
            else business_engine_cls.__name__
        self._business_engine: AbsBusinessEngine = None

        self._event_buffer = EventBuffer(disable_finished_events)

        # The generator used to push the simulator forward.
        self._simulate_generator = self._simulate()

        # Initialize the business engine.
        self._init_business_engine()

    def step(self, action):
        """Push the environment to next step with action.

        Args:
            action (Action): Action(s) from agent.

        Returns:
            tuple: a tuple of (metrics, decision event, is_done).
        """
        try:
            metrics, decision_event, _is_done = self._simulate_generator.send(
                action)
        except StopIteration:
            return None, None, True

        return metrics, decision_event, _is_done

    def dump(self):
        """Dump environment for restore.

        NOTE:
            Not implemented.
        """
        return

    def reset(self):
        """Reset environment."""
        self._tick = self._start_tick

        self._simulate_generator.close()
        self._simulate_generator = self._simulate()

        self._event_buffer.reset()

        self._business_engine.reset()

    @property
    def configs(self) -> dict:
        """dict: Configurations of current environment."""
        return self._business_engine.configs

    @property
    def summary(self) -> dict:
        """dict: Summary about current simulator, including node details and mappings."""
        return {
            "node_mapping": self._business_engine.get_node_mapping(),
            "node_detail": self.current_frame.get_node_info(),
            "event_payload": self._business_engine.get_event_payload_detail(),
        }

    @property
    def name(self) -> str:
        """str: Name of current environment."""
        return self._name

    @property
    def current_frame(self) -> FrameBase:
        """Frame: Frame of current environment."""
        return self._business_engine.frame

    @property
    def tick(self) -> int:
        """int: Current tick of environment."""
        return self._tick

    @property
    def frame_index(self) -> int:
        """int: Frame index in snapshot list for current tick."""
        return tick_to_frame_index(self._start_tick, self._tick, self._snapshot_resolution)

    @property
    def snapshot_list(self) -> SnapshotList:
        """SnapshotList: A snapshot list containing all the snapshots of frame at each dump point.

        NOTE: Due to different environment configurations, the resolution of the snapshot may be different.
        """
        return self._business_engine.snapshots

    @property
    def agent_idx_list(self) -> List[int]:
        """List[int]: Agent index list that related to this environment."""
        return self._business_engine.get_agent_idx_list()

    def set_seed(self, seed: int):
        """Set random seed used by simulator.

        NOTE:
            This will not set seed for Python random or other packages' seed, such as NumPy.

        Args:
            seed (int): Seed to set.
        """

        if seed is not None:
            sim_seed(seed)

    @property
    def metrics(self) -> dict:
        """Some statistics information provided by business engine.

        Returns:
            dict: Dictionary of metrics, content and format is determined by business engine.
        """

        return self._business_engine.get_metrics()

    def get_finished_events(self):
        """List[Event]: All events finished so far."""
        return self._event_buffer.get_finished_events()

    def get_pending_events(self, tick):
        """Pending events at certain tick.

        Args:
            tick (int): Specified tick to query.
        """
        return self._event_buffer.get_pending_events(tick)

    def _init_business_engine(self):
        """Initialize business engine object.

        NOTE:
        1. For built-in scenarios, they will always under "maro/simulator/scenarios" folder.
        2. For external scenarios, the business engine instance is built with the loaded business engine class.
        """
        max_tick = self._start_tick + self._durations

        if self._business_engine_cls is not None:
            business_class = self._business_engine_cls
        else:
            # Combine the business engine import path.
            business_class_path = f'maro.simulator.scenarios.{self._scenario}.business_engine'

            # Load the module to find business engine for that scenario.
            business_module = import_module(business_class_path)

            business_class = None

            for _, obj in getmembers(business_module, isclass):
                if issubclass(obj, AbsBusinessEngine) and obj != AbsBusinessEngine:
                    # We find it.
                    business_class = obj

                    break

            if business_class is None:
                raise BusinessEngineNotFoundError()

        self._business_engine = business_class(
            event_buffer=self._event_buffer,
            topology=self._topology,
            start_tick=self._start_tick,
            max_tick=max_tick,
            snapshot_resolution=self._snapshot_resolution,
            max_snapshots=self._max_snapshots,
            additional_options=self._additional_options
        )

    def _simulate(self):
        """This is the generator to wrap each episode process."""
        is_end_tick = False

        while True:
            # Ask business engine to do thing for this tick, such as generating and pushing events.
            # We do not push events now.
            self._business_engine.step(self._tick)

            while True:
                # Keep processing events, until no more events in this tick.
                pending_events = self._event_buffer.execute(self._tick)

                # Processing pending events.
                pending_event_length: int = len(pending_events)

                if pending_event_length == 0:
                    # We have processed all the event of current tick, lets go for next tick.
                    break

                # Insert snapshot before each action.
                self._business_engine.frame.take_snapshot(self.frame_index)

                decision_events = []

                # Append source event id to decision events, to support sequential action in joint mode.
                for evt in pending_events:
                    payload = evt.payload

                    payload.source_event_id = evt.id

                    decision_events.append(payload)

                decision_events = decision_events[0] if self._decision_mode == DecisionMode.Sequential \
                    else decision_events

                # Yield current state first, and waiting for action.
                actions = yield self._business_engine.get_metrics(), decision_events, False

                if actions is None:
                    # Make business engine easy to work.
                    actions = []

                if actions is not None and not isinstance(actions, Iterable):
                    actions = [actions]

                # Generate a new atom event first.
<<<<<<< HEAD
                action_event = self._event_buffer.gen_action_event(self._tick, actions)
=======
                action_event = self._event_buffer.gen_action_event(
                    self._tick, actions)
>>>>>>> 11e9b867

                # NOTE: decision event always be a CascadeEvent
                # We just append the action into sub event of first pending cascade event.
                pending_events[0].state = EventState.EXECUTING
<<<<<<< HEAD
                pending_events[0].add_immediate_event(action_event, is_head=True)
=======
                pending_events[0].add_immediate_event(
                    action_event, is_head=True)
>>>>>>> 11e9b867

                if self._decision_mode == DecisionMode.Joint:
                    # For joint event, we will disable following cascade event.

                    # We expect that first action contains a src_event_id to support joint event with sequential action.
                    action_related_event_id = None if len(
                        actions) == 1 else getattr(actions[0], "src_event_id", None)

                    # If the first action has a decision event attached, it means sequential action is supported.
                    is_support_seq_action = action_related_event_id is not None

                    if is_support_seq_action:
                        for i in range(1, pending_event_length):
                            if pending_events[i].id == actions[0].src_event_id:
                                pending_events[i].state = EventState.FINISHED
                    else:
                        for i in range(1, pending_event_length):
                            pending_events[i].state = EventState.FINISHED

            # Check the end tick of the simulation to decide if we should end the simulation.
            is_end_tick = self._business_engine.post_step(self._tick)

            if is_end_tick:
                break

            self._tick += 1

        # Make sure we have no missing data.
        if (self._tick + 1) % self._snapshot_resolution != 0:
            self._business_engine.frame.take_snapshot(self.frame_index)

        # The end.
        yield self._business_engine.get_metrics(), None, True<|MERGE_RESOLUTION|>--- conflicted
+++ resolved
@@ -266,22 +266,12 @@
                     actions = [actions]
 
                 # Generate a new atom event first.
-<<<<<<< HEAD
                 action_event = self._event_buffer.gen_action_event(self._tick, actions)
-=======
-                action_event = self._event_buffer.gen_action_event(
-                    self._tick, actions)
->>>>>>> 11e9b867
 
                 # NOTE: decision event always be a CascadeEvent
                 # We just append the action into sub event of first pending cascade event.
                 pending_events[0].state = EventState.EXECUTING
-<<<<<<< HEAD
                 pending_events[0].add_immediate_event(action_event, is_head=True)
-=======
-                pending_events[0].add_immediate_event(
-                    action_event, is_head=True)
->>>>>>> 11e9b867
 
                 if self._decision_mode == DecisionMode.Joint:
                     # For joint event, we will disable following cascade event.
