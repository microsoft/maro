--- conflicted
+++ resolved
@@ -1,16 +1,10 @@
 # Copyright (c) Microsoft Corporation.
 # Licensed under the MIT license.
 
-<<<<<<< HEAD
-
-from .logger import Logger, InternalLogger, DummyLogger, LogFormat
-from .utils import convert_dottable, DottableDict, clone, set_seeds
-from maro.utils.exception.error_code import NON_RESTART_EXIT_CODE, KILL_ALL_EXIT_CODE
-
-=======
 from .logger import DummyLogger, InternalLogger, LogFormat, Logger
 from .utils import DottableDict, clone, convert_dottable, set_seeds
->>>>>>> fb26bbff
+from maro.utils.exception.error_code import KILL_ALL_EXIT_CODE, NON_RESTART_EXIT_CODE
+
 
 __all__ = [
     "Logger", "InternalLogger", "DummyLogger", "LogFormat", "convert_dottable",
