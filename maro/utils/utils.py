--- conflicted
+++ resolved
@@ -82,12 +82,8 @@
     error_list = []
     try:
         clean_deployment_folder()
-<<<<<<< HEAD
-        # deploy started
-=======
 
         # Deployment started.
->>>>>>> a651bb8b
         version_info = configparser.ConfigParser()
         version_info["MARO_DATA"] = {}
         version_info["MARO_DATA"]["version"] = __data_version__
@@ -98,26 +94,13 @@
 
         for target_dir, source_dir in target_source_pairs:
             shutil.copytree(source_dir, target_dir)
-<<<<<<< HEAD
-        # deploy success
-=======
 
         # Deployment succeeded.
->>>>>>> a651bb8b
         version_info["MARO_DATA"]["deploy_status"] = "deployed"
         with io.open(version_file_path, "w") as version_file:
             version_info.write(version_file)
         info_list.append("Data files for MARO deployed.")
     except Exception as e:
-<<<<<<< HEAD
-        # deploy failed
-        error_list.append(f"An issue occured while deploying meta files for MARO. {e} Please run 'maro meta deploy' to deploy the data files.")
-        version_info["MARO_DATA"]["deploy_status"] = "failed"
-        with io.open(version_file_path, "w") as version_file:
-            version_info.write(version_file)
-        clean_deployment_folder()
-
-=======
 
         # Deployment failed.
         error_list.append(f"An issue occured while deploying meta files for MARO. {e} Please run 'maro meta deploy' to deploy the data files.")
@@ -126,7 +109,6 @@
             version_info.write(version_file)
         clean_deployment_folder()
         
->>>>>>> a651bb8b
     finally:
         if len(error_list) > 0:
             for error in error_list:
