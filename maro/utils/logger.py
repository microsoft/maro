--- conflicted
+++ resolved
@@ -239,21 +239,6 @@
             dump_path = os.path.join(os.path.expanduser("~/.maro/log/cli"), current_time)
             if self.log_level == logging.DEBUG:
                 super().__init__(
-<<<<<<< HEAD
-                    tag="cli",
-                    format_=LogFormat.cli_debug,
-                    dump_path=dump_path,
-                    dump_mode="a",
-                    stdout_level=self.log_level,
-                )
-            elif self.log_level >= logging.INFO:
-                super().__init__(
-                    tag="cli",
-                    format_=LogFormat.cli_info,
-                    dump_path=dump_path,
-                    dump_mode="a",
-                    stdout_level=self.log_level,
-=======
                     tag='cli',
                     format_=LogFormat.cli_debug, dump_folder=dump_path, dump_mode='a', stdout_level=self.log_level
                 )
@@ -261,7 +246,6 @@
                 super().__init__(
                     tag='cli',
                     format_=LogFormat.cli_info, dump_folder=dump_path, dump_mode='a', stdout_level=self.log_level
->>>>>>> 1b6e3705
                 )
 
     _logger = None
