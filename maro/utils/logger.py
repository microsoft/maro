--- conflicted
+++ resolved
@@ -22,7 +22,6 @@
 
 class LogFormat(Enum):
     """The Enum class of the log format.
-
     Example:
         - ``LogFormat.full``: full time | host | user | pid | tag | level | msg
         - ``LogFormat.simple``: simple time | tag | level | msg
@@ -85,17 +84,14 @@
 
 class Logger(object):
     """A simple wrapper for logging.
-
     The Logger hosts a file handler and a stdout handler. The file handler is set
     to ``DEBUG`` level and will dump all the logging info to the given ``dump_folder``.
     The logging level of the stdout handler is decided by the ``stdout_level``,
     and can be redirected by setting the environment variable ``LOG_LEVEL``.
     Supported ``LOG_LEVEL`` includes: ``DEBUG``, ``INFO``, ``WARN``, ``ERROR``,
     ``CRITICAL``, ``PROCESS``.
-
     Example:
         ``$ export LOG_LEVEL=INFO``
-
     Args:
         tag (str): Log tag for stream and file output.
         format_ (LogFormat): Predefined formatter. Defaults to ``LogFormat.full``.
@@ -111,15 +107,10 @@
             ``DEBUG``.
     """
 
-<<<<<<< HEAD
-    def __init__(self, tag: str, format_: LogFormat = LogFormat.full, dump_folder: str = cwd, dump_mode: str = 'w',
-                extension_name: str = 'log', auto_timestamp: bool = True, stdout_level="INFO"):
-=======
     def __init__(
         self, tag: str, format_: LogFormat = LogFormat.full, dump_folder: str = cwd, dump_mode: str = 'w',
         extension_name: str = 'log', auto_timestamp: bool = True, stdout_level="INFO"
     ):
->>>>>>> fb26bbff
         self._file_format = FORMAT_NAME_TO_FILE_FORMAT[format_]
         self._stdout_format = FORMAT_NAME_TO_STDOUT_FORMAT[format_] \
             if format_ in FORMAT_NAME_TO_STDOUT_FORMAT else \
@@ -191,6 +182,7 @@
 
 class DummyLogger:
     """A dummy Logger, which is used when disabling logs."""
+
     def __init__(self):
         pass
 
@@ -213,17 +205,11 @@
 class InternalLogger(Logger):
     """An internal logger uses for recording the internal system's log."""
 
-<<<<<<< HEAD
-    def __init__(self, component_name: str, tag: str = "maro_internal", format_: LogFormat = LogFormat.internal,
-                dump_folder: str = None, dump_mode: str = 'a', extension_name: str = 'log',
-                auto_timestamp: bool = False):
-=======
     def __init__(
         self, component_name: str, tag: str = "maro_internal", format_: LogFormat = LogFormat.internal,
         dump_folder: str = None, dump_mode: str = 'a', extension_name: str = 'log',
         auto_timestamp: bool = False
     ):
->>>>>>> fb26bbff
         current_time = f"{datetime.now().strftime('%Y%m%d%H%M')}"
         self._dump_folder = dump_folder if dump_folder else \
             os.path.join(os.path.expanduser("~"), ".maro/log", current_time, str(os.getpid()))
@@ -234,7 +220,6 @@
 
 class CliLogger:
     """An internal logger for CLI logging.
-
     It maintains a singleton logger in a CLI command lifecycle.
     The logger is inited at the very beginning, and use different logging formats based on the ``--debug`` argument.
     """
@@ -270,7 +255,6 @@
 
     def debug(self, message: str) -> None:
         """``logger.debug()`` with passive init.
-
         Args:
             message (str): logged message.
         """
@@ -279,7 +263,6 @@
 
     def debug_yellow(self, message: str) -> None:
         """``logger.debug()`` with color yellow and passive init.
-
         Args:
             message (str): logged message.
         """
@@ -288,7 +271,6 @@
 
     def info(self, message: str) -> None:
         """``logger.info()`` with passive init.
-
         Args:
             message (str): logged message.
         """
@@ -297,7 +279,6 @@
 
     def warning(self, message: str) -> None:
         """``logger.warning()`` with passive init.
-
         Args:
             message (str): logged message.
         """
@@ -306,7 +287,6 @@
 
     def error(self, message: str) -> None:
         """``logger.error()`` with passive init.
-
         Args:
             message (str): logged message.
         """
@@ -315,7 +295,6 @@
 
     def info_green(self, message: str) -> None:
         """``logger.info()`` with color green and passive init.
-
         Args:
             message (str): logged message.
         """
@@ -324,7 +303,6 @@
 
     def warning_yellow(self, message: str) -> None:
         """``logger.warning()`` with color yellow and passive init.
-
         Args:
             message (str): logged message.
         """
@@ -333,7 +311,6 @@
 
     def error_red(self, message: str) -> None:
         """``logger.error()`` with color red and passive init.
-
         Args:
             message (str): logged message.
         """
