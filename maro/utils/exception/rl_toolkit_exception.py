# Copyright (c) Microsoft Corporation.
# Licensed under the MIT license.

from .base_exception import MAROException


class UnsupportedAgentManagerModeError(MAROException):
    """Unsupported agent mode."""
    def __init__(self, msg: str = None):
        super().__init__(4001, msg)


class MissingShaperError(MAROException):
    """Missing shaper."""
    def __init__(self, msg: str = None):
        super().__init__(4002, msg)


class WrongAgentManagerModeError(MAROException):
    """Wrong agent manager mode."""
    def __init__(self, msg: str = None):
        super().__init__(4003, msg)


class StoreMisalignmentError(MAROException):
    """Raised when a ``put`` operation on a ``ColumnBasedStore`` would cause the underlying lists to have different
    sizes."""
    def __init__(self, msg: str = None):
        super().__init__(4004, msg)


class InvalidEpisodeError(MAROException):
    """Raised when the ``max_episode`` passed to the the ``SimpleLearner``'s ``train`` method is negative and not -1."""
    def __init__(self, msg: str = None):
        super().__init__(4005, msg)


class InfiniteTrainingLoopError(MAROException):
    """Raised when the ``SimpleLearner``'s training loop becomes infinite."""
    def __init__(self, msg: str = None):
        super().__init__(4006, msg)


<<<<<<< HEAD
class MissingOptimizerError(MAROException):
    """Raised when the optimizers are missing when calling LearningModel's step() method."""
    def __init__(self, msg: str = None):
        super().__init__(4007, msg)


class UnrecognizedTaskError(MAROException):
    """Raised when a LearningModel has task names that are not unrecognized by an algorithm."""
    def __init__(self, msg: str = None):
        super().__init__(4008, msg)


class UnchainableModuleError(MAROException):
    """Raised when the modules passed to a LearningModel have incorrect input/output dimensions that make them
        unchainable.
    """
    def __init__(self, msg: str = None):
        super().__init__(4009, msg)
=======
class MissingExplorationParametersError(MAROException):
    """Raised when an explorer is called without loading the exploration parameters first."""
    def __init__(self, msg: str = None):
        super().__init__(4010, msg)
>>>>>>> f552ae9a
<|MERGE_RESOLUTION|>--- conflicted
+++ resolved
@@ -41,7 +41,6 @@
         super().__init__(4006, msg)
 
 
-<<<<<<< HEAD
 class MissingOptimizerError(MAROException):
     """Raised when the optimizers are missing when calling LearningModel's step() method."""
     def __init__(self, msg: str = None):
@@ -55,14 +54,14 @@
 
 
 class UnchainableModuleError(MAROException):
-    """Raised when the modules passed to a LearningModel have incorrect input/output dimensions that make them
-        unchainable.
+    """Raised when the modules passed to a LearningModel have incorrect input/output dimensions that
+        make them unchainable.
     """
     def __init__(self, msg: str = None):
         super().__init__(4009, msg)
-=======
+
+
 class MissingExplorationParametersError(MAROException):
     """Raised when an explorer is called without loading the exploration parameters first."""
     def __init__(self, msg: str = None):
-        super().__init__(4010, msg)
->>>>>>> f552ae9a
+        super().__init__(4010, msg)