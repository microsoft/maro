# Copyright (c) Microsoft Corporation.
# Licensed under the MIT license.

from .base_exception import MAROException


class AgentManagerModeError(MAROException):
    """Wrong agent manager mode."""
    def __init__(self, msg: str = None):
        super().__init__(4000, msg)


class MissingShaper(MAROException):
    """Missing shaper."""
    def __init__(self, msg: str = None):
        super().__init__(4001, msg)


class StoreMisalignment(MAROException):
    """Raised when a ``put`` operation on a ``ColumnBasedStore`` would cause the underlying lists to have different
    sizes."""
    def __init__(self, msg: str = None):
        super().__init__(4002, msg)


class InvalidEpisode(MAROException):
    """Raised when the ``max_episode`` passed to the the ``SimpleLearner``'s ``train`` method is negative and not -1."""
    def __init__(self, msg: str = None):
        super().__init__(4003, msg)


class InvalidTrainingLoop(MAROException):
    """Raised when the ``SimpleLearner``'s training loop becomes infinite."""
    def __init__(self, msg: str = None):
        super().__init__(4004, msg)


class MissingOptimizer(MAROException):
    """Raised when the optimizers are missing when calling LearningModuleManager's step() method."""
    def __init__(self, msg: str = None):
        super().__init__(4005, msg)


class UnrecognizedTask(MAROException):
    """Raised when a LearningModuleManager has task names that are not unrecognized by an algorithm."""
    def __init__(self, msg: str = None):
<<<<<<< HEAD
        super().__init__(4008, msg)


class UnchainableModuleError(MAROException):
    """Raised when the modules passed to a LearningModuleManager have incorrect input/output dimensions that
        make them unchainable.
    """
    def __init__(self, msg: str = None):
        super().__init__(4009, msg)
=======
        super().__init__(4006, msg)
>>>>>>> 9fe7590c


class LearningModuleDimensionError(MAROException):
    """Raised when a learning module's input dimension is incorrect."""
    def __init__(self, msg: str = None):
        super().__init__(4007, msg)<|MERGE_RESOLUTION|>--- conflicted
+++ resolved
@@ -44,19 +44,7 @@
 class UnrecognizedTask(MAROException):
     """Raised when a LearningModuleManager has task names that are not unrecognized by an algorithm."""
     def __init__(self, msg: str = None):
-<<<<<<< HEAD
-        super().__init__(4008, msg)
-
-
-class UnchainableModuleError(MAROException):
-    """Raised when the modules passed to a LearningModuleManager have incorrect input/output dimensions that
-        make them unchainable.
-    """
-    def __init__(self, msg: str = None):
-        super().__init__(4009, msg)
-=======
         super().__init__(4006, msg)
->>>>>>> 9fe7590c
 
 
 class LearningModuleDimensionError(MAROException):
