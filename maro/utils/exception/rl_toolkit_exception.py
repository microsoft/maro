--- conflicted
+++ resolved
@@ -50,28 +50,4 @@
 class LearningModuleDimensionError(MAROException):
     """Raised when a learning module's input dimension is incorrect."""
     def __init__(self, msg: str = None):
-<<<<<<< HEAD
-        super().__init__(4006, msg)
-
-
-class MissingOptimizerError(MAROException):
-    """Raised when the optimizers are missing when calling LearningModel's step() method."""
-    def __init__(self, msg: str = None):
-        super().__init__(4007, msg)
-
-
-class UnrecognizedTaskError(MAROException):
-    """Raised when a LearningModel has task names that are not unrecognized by an algorithm."""
-    def __init__(self, msg: str = None):
-        super().__init__(4008, msg)
-
-
-class UnchainableModuleError(MAROException):
-    """Raised when the modules passed to a LearningModel have incorrect input/output dimensions that make them
-        unchainable.
-    """
-    def __init__(self, msg: str = None):
-        super().__init__(4009, msg)
-=======
-        super().__init__(4007, msg)
->>>>>>> af321561
+        super().__init__(4007, msg)