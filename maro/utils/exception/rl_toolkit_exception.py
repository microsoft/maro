--- conflicted
+++ resolved
@@ -42,48 +42,29 @@
 
 
 class MissingOptimizerError(MAROException):
-<<<<<<< HEAD
-    """Raised when the optimizers are missing when calling LearningModel's step() method."""
-=======
     """Raised when the optimizers are missing when calling LearningModuleManager's step() method."""
->>>>>>> bf680a4c
     def __init__(self, msg: str = None):
         super().__init__(4007, msg)
 
 
 class UnrecognizedTaskError(MAROException):
-<<<<<<< HEAD
-    """Raised when a LearningModel has task names that are not unrecognized by an algorithm."""
-=======
     """Raised when a LearningModuleManager has task names that are not unrecognized by an algorithm."""
->>>>>>> bf680a4c
     def __init__(self, msg: str = None):
         super().__init__(4008, msg)
 
 
 class UnchainableModuleError(MAROException):
-<<<<<<< HEAD
-    """Raised when the modules passed to a LearningModel have incorrect input/output dimensions that
+    """Raised when the modules passed to a LearningModuleManager have incorrect input/output dimensions that
         make them unchainable.
-=======
-    """
-    Raised when the modules passed to a LearningModuleManager have incorrect input/output dimensions that make them
-    unchainable.
->>>>>>> bf680a4c
     """
     def __init__(self, msg: str = None):
         super().__init__(4009, msg)
 
 
-<<<<<<< HEAD
-class MissingExplorationParametersError(MAROException):
-    """Raised when an explorer is called without loading the exploration parameters first."""
-=======
 class UnrecognizedExplorationParameterGeneratorClass(MAROException):
     """
     Raised when the ``exploration_parameter_generator_cls`` passed to a ``Scheduler`` is not a subclass of
     ``StaticExplorationParameterGenerator`` or ``DynamicExplorationParameterGenerator``.
     """
->>>>>>> bf680a4c
     def __init__(self, msg: str = None):
         super().__init__(4010, msg)