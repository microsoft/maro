--- conflicted
+++ resolved
@@ -1,5 +1,5 @@
-# Copyright (c) Microsoft Corporation.
-# Licensed under the MIT license.
+# Copyright (c) Microsoft Corporation.
+# Licensed under the MIT license.
 
 
 import os
@@ -7,7 +7,6 @@
 from datetime import datetime
 from math import floor
 from pathlib import Path
-from shutil import copyfile
 
 import numpy as np
 import pandas as pd
@@ -17,11 +16,7 @@
 class DumpConverter:
     """ This class is used for convert binary snapshot dump content to CSV format. """
 
-<<<<<<< HEAD
-    def __init__(self, parent_path='', scenario_name='', prefix='epoch_', serial=0):
-=======
     def __init__(self, parent_path="", scenario_name="", prefix="epoch_", serial=0):
->>>>>>> 7594a9b60c359ec0fb0a8860c1671823fd1387d6
         super().__init__()
         self._parent_path = parent_path
         self._prefix = prefix
@@ -30,23 +25,14 @@
         self._manifest_created = False
         self._mapping_created = False
 
-<<<<<<< HEAD
-    def __generate_new_folder(self, parent_path):
-=======
     def _generate_new_folder(self, parent_path):
->>>>>>> 7594a9b60c359ec0fb0a8860c1671823fd1387d6
         now = datetime.now()
         self._foldername = "snapshot_dump_" + now.strftime("%Y_%m_%d_%H_%M_%S_%f")[:-3]
         if parent_path != "":
             self._foldername = os.path.join(parent_path, self._foldername)
 
-<<<<<<< HEAD
-        folderPath = Path(self._foldername)
-        if folderPath.exists():
-=======
         folder_path = Path(self._foldername)
         if folder_path.exists():
->>>>>>> 7594a9b60c359ec0fb0a8860c1671823fd1387d6
             return
         os.mkdir(self._foldername)
 
@@ -63,11 +49,7 @@
         return self._scenario_name
 
     def reset_folder_path(self):
-<<<<<<< HEAD
-        self.__generate_new_folder(self._parent_path)
-=======
         self._generate_new_folder(self._parent_path)
->>>>>>> 7594a9b60c359ec0fb0a8860c1671823fd1387d6
         self._serial = 0
 
     def get_new_snapshot_folder(self):
@@ -77,38 +59,20 @@
         self._last_snapshot_folder = folder
         return folder
 
-<<<<<<< HEAD
-    def process_data(self, filesource: str):
-<<<<<<< HEAD
-        for curDir, dirs, files in os.walk(self._last_snapshot_folder):
-            for file in files:
-                if file.endswith(".meta"):
-                    col_info_dict = self.get_column_info(os.path.join(curDir, file))
-                    data = np.load(os.path.join(curDir, file.replace(".meta", ".npy")))
-=======
-=======
     def process_data(self, config_data: dict):
->>>>>>> b30ca0ed
         for cur_dir, dirs, files in os.walk(self._last_snapshot_folder):
             for file in files:
                 if file.endswith(".meta"):
                     col_info_dict = self.get_column_info(os.path.join(cur_dir, file))
                     data = np.load(os.path.join(cur_dir, file.replace(".meta", ".npy")))
->>>>>>> 7594a9b60c359ec0fb0a8860c1671823fd1387d6
 
                     frame_idx = 0
                     csv_data = []
                     for frame in data:
                         node_idx = 0
-<<<<<<< HEAD
-                        the_name = file.replace(".meta", "")
-                        for node in frame:
-                            node_dict = {"frame_index": frame_idx, "name": f"{the_name}_{node_idx}"}
-=======
                         file_name = file.replace(".meta", "")
                         for node in frame:
                             node_dict = {"frame_index": frame_idx, "name": file_name + "_" + str(node_idx)}
->>>>>>> 7594a9b60c359ec0fb0a8860c1671823fd1387d6
                             col_idx = 0
                             for key in col_info_dict.keys():
                                 if col_info_dict[key] == 1:
@@ -123,11 +87,7 @@
                         frame_idx = frame_idx + 1
 
                     dataframe = pd.DataFrame(csv_data)
-<<<<<<< HEAD
-                    dataframe.to_csv(os.path.join(curDir, file.replace(".meta", ".csv")), index=False)
-=======
                     dataframe.to_csv(os.path.join(cur_dir, file.replace(".meta", ".csv")), index=False)
->>>>>>> 7594a9b60c359ec0fb0a8860c1671823fd1387d6
 
         self.save_manifest_file(config_data)
 
@@ -143,40 +103,24 @@
 
         col_dict = {}
         cols = str.split(columns, ",")
-<<<<<<< HEAD
-        eles = str.split(elements, ",")
-        i = 0
-        for col in cols:
-            col_dict[col] = eles[i]
-=======
         element_list = str.split(elements, ",")
         i = 0
         for col in cols:
             col_dict[col] = element_list[i]
->>>>>>> 7594a9b60c359ec0fb0a8860c1671823fd1387d6
             i = i + 1
         return col_dict
 
     def clear_raw_data(self):
-<<<<<<< HEAD
-        for curDir, dirs, files in os.walk(self._foldername):
-=======
         for _, dirs, files in os.walk(self._foldername):
->>>>>>> 7594a9b60c359ec0fb0a8860c1671823fd1387d6
             for file in files:
                 if file.endswith(".meta") or file.endswith(".npy"):
                     os.remove(file)
 
     def dump_descsion_events(self, decision_events, start_tick: int, resolution: int):
-<<<<<<< HEAD
-        decision_events_file = os.path.join(self._last_snapshot_folder, "decision_events.csv")
-        headers, colums_count = self._calc_event_headers(decision_events[0])
-=======
         if 0 == len(decision_events):
             return
         decision_events_file = os.path.join(self._last_snapshot_folder, "decision_events.csv")
         headers, columns_count = self._calc_event_headers(decision_events[0])
->>>>>>> 7594a9b60c359ec0fb0a8860c1671823fd1387d6
         array = []
         for event in decision_events:
             key = event.__getstate__()
@@ -203,36 +147,7 @@
 
         return headers, count
 
-<<<<<<< HEAD
-    def save_manifest_file(self, filesource: str):
-<<<<<<< HEAD
-        if self._manifest_created:
-            return
-        if self._scenario_name == "":
-            return
-        outputfile = os.path.join(self._foldername, 'manifest.yml')
-        if os.path.exists(outputfile):
-            manifest_content = {}
-            with open(outputfile, 'r', encoding='utf-8') as manifest_file:
-                manifest_content = yaml.load(manifest_file)
-                manifest_file.close()
-            manifest_content['epcoh_num'] = self._serial
-            with open(outputfile, 'w', encoding="utf-8") as new_manifest_file:
-                yaml.dump(manifest_content, new_manifest_file)
-                new_manifest_file.close()
-            return
-        outputfile = os.path.join(self._foldername, 'manifest.yml')
-        if os.path.exists(outputfile):
-            manifest_content = {}
-            with open(outputfile, 'r', encoding='utf-8') as manifest_file:
-                manifest_content = yaml.load(manifest_file)
-                manifest_file.close()
-            manifest_content['epcoh_num'] = self._serial
-            with open(outputfile, 'w', encoding="utf-8") as new_manifest_file:
-=======
-=======
     def save_manifest_file(self, config_data: dict):
->>>>>>> b30ca0ed
         if self._scenario_name == "":
             return
         outputfile = os.path.join(self._foldername, "manifest.yml")
@@ -244,7 +159,6 @@
 
             manifest_content["dump_details"]["epoch_num"] = self._serial
             with open(outputfile, "w", encoding="utf-8") as new_manifest_file:
->>>>>>> 7594a9b60c359ec0fb0a8860c1671823fd1387d6
                 yaml.dump(manifest_content, new_manifest_file)
                 new_manifest_file.close()
             return
@@ -263,19 +177,6 @@
         meta_file_list = []
         for curDir, dirs, files in os.walk(self._last_snapshot_folder):
             for file in files:
-<<<<<<< HEAD
-                if file.endswith('.meta'):
-                    meta_file_list.append(file.replace('.meta', '.csv'))
-
-        dump_details['prefix'] = self._prefix
-        dump_details['metafiles'] = meta_file_list
-        dump_details[self._prefix + 'num'] = self._serial
-        content['dump_details'] = dump_details
-        with open(outputfile, 'w', encoding="utf-8") as f:
-            yaml.dump(content, f)
-            f.close()
-        self._manifest_created = True
-=======
                 if file.endswith(".meta"):
                     meta_file_list.append(file.replace(".meta", ".csv"))
 
@@ -286,5 +187,4 @@
         with open(outputfile, "w", encoding="utf-8") as f:
             yaml.dump(content, f)
             f.close()
-        self._manifest_created = True
->>>>>>> 7594a9b60c359ec0fb0a8860c1671823fd1387d6+        self._manifest_created = True