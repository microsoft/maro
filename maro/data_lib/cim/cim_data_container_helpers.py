--- conflicted
+++ resolved
@@ -30,12 +30,9 @@
 
         self._init_data_container()
 
-<<<<<<< HEAD
-=======
         self._random_seed: Optional[int] = None
         self._re_init_data_cntr_flag: bool = False
 
->>>>>>> a3dade74
     def _init_data_container(self, topology_seed: int = None):
         if not os.path.exists(self._config_path):
             raise FileNotFoundError
@@ -51,15 +48,6 @@
         else:
             # Real Data Mode: read data from input data files, no need for any config.yml.
             self._data_cntr = data_from_files(data_folder=self._config_path)
-<<<<<<< HEAD
-
-    def reset(self, keep_seed: bool):
-        """Reset data container internal state"""
-        if not keep_seed:
-            self._init_data_container(random[ROUTE_INIT_RAND_KEY].randint(0, DATA_CONTAINER_INIT_SEED_LIMIT - 1))
-        else:
-            self._data_cntr.reset()
-=======
 
     def reset(self, keep_seed: bool) -> None:
         """Reset data container internal state
@@ -77,7 +65,6 @@
     def set_seed(self, random_seed: int) -> None:
         self._random_seed = random_seed
         self._re_init_data_cntr_flag = True
->>>>>>> a3dade74
 
     def __getattr__(self, name):
         return getattr(self._data_cntr, name)
