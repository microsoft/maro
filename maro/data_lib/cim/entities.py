# Copyright (c) Microsoft Corporation.
# Licensed under the MIT license.

from dataclasses import dataclass
from enum import Enum
from typing import Dict, List

import numpy as np


# item used to hold base value and related noise
@dataclass(frozen=True)
class NoisedItem:
    index: int
    base: float
    noise: float


# stop for vessel
@dataclass(frozen=True)
class Stop:
    index: int
    arrival_tick: int
    leave_tick: int
    port_idx: int
    vessel_idx: int


# settings for port
@dataclass(frozen=True)
class PortSetting:
    index: int
    name: str
    capacity: int
    empty: int
    empty_return_buffer: int
    full_return_buffer: int


@dataclass(frozen=True)
class SyntheticPortSetting(PortSetting):
    source_proportion: float
    target_proportions: float


# settings for vessel
@dataclass(frozen=True)
class VesselSetting:
    index: int
    name: str
    capacity: int
    route_name: str
    start_port_name: str
    sailing_speed: float
    sailing_noise: float
    parking_duration: int
    parking_noise: float
    empty: int


# a point in rote definition
@dataclass(frozen=True)
class RoutePoint:
    index: int
    port_name: str
    distance_to_next_port: int


class OrderGenerateMode(Enum):
    """Mode to generate orders from configuration.

    There are 2 modes for now:
    1. fixed: order is generated base on total containers, do not care about available empty container
    2. unfixed: order is generated with configured ratio, and considering available empty containers

    """
    FIXED = "fixed"
    UNFIXED = "unfixed"


# TODO: use object pooling to reduce memory cost
class Order:
    """
    Used to hold order information, this is for order generation.
    """
    summary_key = ["tick", "src_port_idx", "dest_port_idx", "quantity"]

    def __init__(self, tick: int, src_port_idx: int, dest_port_idx: int, quantity: int):
        """
        Create a new instants of order

        Args:
            tick (int): Generated tick of current order.
            src_port_idx (int): Source port of this order.
            dest_port_idx (int): Destination port id of this order.
            quantity (int): Container quantity of this order.
        """
        self.tick = tick
        self.src_port_idx = src_port_idx
        self.quantity = quantity
        self.dest_port_idx = dest_port_idx

    def __repr__(self):
<<<<<<< HEAD
        return (
            f"Order {{tick:{self.tick}, source port: {self.src_port_idx}, "
            f"dest port: {self.dest_port_idx} quantity: {self.quantity}}}"
        )


@dataclass(frozen=True)
class CimBaseDataCollection:
    # Port
    ports_settings: List[PortSetting]
    port_mapping: Dict[str, int]
    # Vessel
    vessels_settings: List[VesselSetting]
    vessel_mapping: Dict[str, int]
    # Stop
    vessels_stops: List[List[Stop]]
    # Route
    routes: List[List[RoutePoint]]
    route_mapping: Dict[str, int]
    # Vessel Period
    vessel_period_without_noise: List[int]
    # Volume/Container
    container_volume: int
    # Visible Voyage Window
    past_stop_number: int
    future_stop_number: int
    # Time Length of the Data Collection
    max_tick: int
    # Random Seed for Data Generation
    seed: int


# data collection from data generator
@dataclass(frozen=True)
class CimSyntheticDataCollection(CimBaseDataCollection):
    # For Order Generation
    total_containers: int
    order_mode: OrderGenerateMode
    order_proportion: np.ndarray
    # Data Generator Version
    version: str


@dataclass(frozen=True)
class CimRealDataCollection(CimBaseDataCollection):
    # Order Read from Files
    orders: Dict[int, List[Order]]
=======
        return "%s {tick: %r, src_port_idx: %r, dest_port_idx: %r, quantity: %r}" % \
            (self.__class__.__name__, self.tick, self.src_port_idx, self.dest_port_idx, self.quantity)
>>>>>>> cc71e235
<|MERGE_RESOLUTION|>--- conflicted
+++ resolved
@@ -101,11 +101,8 @@
         self.dest_port_idx = dest_port_idx
 
     def __repr__(self):
-<<<<<<< HEAD
-        return (
-            f"Order {{tick:{self.tick}, source port: {self.src_port_idx}, "
-            f"dest port: {self.dest_port_idx} quantity: {self.quantity}}}"
-        )
+        return "%s {tick: %r, src_port_idx: %r, dest_port_idx: %r, quantity: %r}" % \
+            (self.__class__.__name__, self.tick, self.src_port_idx, self.dest_port_idx, self.quantity)
 
 
 @dataclass(frozen=True)
@@ -148,8 +145,4 @@
 @dataclass(frozen=True)
 class CimRealDataCollection(CimBaseDataCollection):
     # Order Read from Files
-    orders: Dict[int, List[Order]]
-=======
-        return "%s {tick: %r, src_port_idx: %r, dest_port_idx: %r, quantity: %r}" % \
-            (self.__class__.__name__, self.tick, self.src_port_idx, self.dest_port_idx, self.quantity)
->>>>>>> cc71e235
+    orders: Dict[int, List[Order]]