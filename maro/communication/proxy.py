# Copyright (c) Microsoft Corporation.
# Licensed under the MIT license.

<<<<<<< HEAD
=======
# native lib
>>>>>>> fb26bbff
import itertools
import json
import signal
import sys
import time
import uuid
<<<<<<< HEAD
# native lib
=======
>>>>>>> fb26bbff
from collections import defaultdict, namedtuple
from enum import Enum
from typing import Dict, List, Union

# third party lib
import redis
# private lib
<<<<<<< HEAD
from maro.communication import (DriverType, Message, NotificationSessionStage,
                                SessionMessage, SessionType, TaskSessionStage,
                                ZmqDriver)
from maro.communication.utils import default_parameters
from maro.utils import DummyLogger, InternalLogger
from maro.utils.exception.communication_exception import (
  DriverTypeError, InformationUncompletedError, PeersMissError,
  RedisConnectionError)
=======
from maro.utils import DummyLogger, InternalLogger
from maro.utils.exception.communication_exception import (
    DriverTypeError, InformationUncompletedError, PeersMissError, RedisConnectionError
)

from .driver import DriverType, ZmqDriver
from .message import Message, NotificationSessionStage, SessionMessage, SessionType, TaskSessionStage
from .utils import default_parameters
>>>>>>> fb26bbff

_PEER_INFO = namedtuple("PEER_INFO", ["hash_table_name", "expected_number"])
HOST = default_parameters.proxy.redis.host
PORT = default_parameters.proxy.redis.port
MAX_RETRIES = default_parameters.proxy.redis.max_retries
BASE_RETRY_INTERVAL = default_parameters.proxy.redis.base_retry_interval
FAULT_TOLERANT = default_parameters.proxy.fault_tolerant
DELAY_FOR_SLOW_JOINER = default_parameters.proxy.delay_for_slow_joiner


class Proxy:
    """The communication module is responsible for receiving and sending messages.

    There are three ways of sending messages: ``send``, ``scatter``, and ``broadcast``. Also, there are two ways to
    receive messages from other peers: ``receive`` and ``receive_by_id``.

    Args:
        group_name (str): Identifier for the group of all distributed components.
        component_type (str): Component's type in the current group.
        expected_peers (Dict): Dict of peers' information which contains peer type and expected number.
            E.g. Dict['learner': 1, 'actor': 2]
        driver_type (Enum): A type of communication driver class uses to communicate with other components.
            Defaults to ``DriverType.ZMQ``.
        driver_parameters (Dict): The arguments for communication driver class initial. Defaults to None.
        redis_address (Tuple): Hostname and port of the Redis server. Defaults to ("localhost", 6379).
        max_retries (int): Maximum number of retries before raising an exception. Defaults to 5.
        base_retry_interval (float): The time interval between attempts. Defaults to 0.1.
        fault_tolerant (bool): Proxy can tolerate sending message error or not. Defaults to False.
        log_enable (bool): Open internal logger or not. Defaults to True.
    """

    def __init__(
        self, group_name: str, component_type: str, expected_peers: dict,
        driver_type: DriverType = DriverType.ZMQ, driver_parameters: dict = None,
        redis_address=(HOST, PORT), max_retries: int = MAX_RETRIES,
        base_retry_interval: float = BASE_RETRY_INTERVAL,
        fault_tolerant: bool = FAULT_TOLERANT, log_enable: bool = True
    ):
        self._group_name = group_name
        self._component_type = component_type
        self._redis_hash_name = f"{self._group_name}:{self._component_type}"
        unique_id = str(uuid.uuid1()).replace("-", "")
        self._name = f"{self._component_type}_proxy_{unique_id}"
        self._driver_type = driver_type
        self._driver_parameters = driver_parameters
        self._max_retries = max_retries
        self._retry_interval = base_retry_interval
        self._is_enable_fault_tolerant = fault_tolerant
        self._log_enable = log_enable
        self._logger = InternalLogger(component_name=self._name) if self._log_enable else DummyLogger()

        try:
            self._redis_connection = redis.Redis(host=redis_address[0], port=redis_address[1])
        except Exception as e:
            raise RedisConnectionError(f"{self._name} failure to connect to redis server due to {e}")

        # Record the peer's redis information.
        self._peers_info_dict = {}
        for peer_type, number in expected_peers.items():
            self._peers_info_dict[peer_type] = _PEER_INFO(
                hash_table_name=f"{self._group_name}:{peer_type}",
                expected_number=number
            )
        # Record connected peers' name.
        self._onboard_peers_name_dict = {}
        # Temporary store the message.
        self._message_cache = defaultdict(list)

        self._join()

    def _signal_handler(self, signum, frame):
        self._redis_connection.hdel(self._redis_hash_name, self._name)
        self._logger.critical(f"{self._name} received Signal: {signum} at frame: {frame}")
        sys.exit(signum)

    def _join(self):
        """Join the communication network for the experiment given by experiment_name with ID given by name.

        Specifically, it gets sockets' address for receiving (pulling) messages from its driver and uploads
        the receiving address to the Redis server. It then attempts to collect remote peers' receiving address
        by querying the Redis server. Finally, ask its driver to connect remote peers using those receiving address.
        """
        self._register_redis()
        self._get_peers_list()
        self._build_connection()
        # TODO: Handle slow joiner for PUB/SUB.
        time.sleep(DELAY_FOR_SLOW_JOINER)

    def __del__(self):
        self._redis_connection.hdel(self._redis_hash_name, self._name)

    def _register_redis(self):
        """Self-registration on Redis and driver initialization.

        Redis store structure:
        Hash Table: name: group name + peer's type,
                    table (Dict[]): The key of table is the peer's name,
                                    the value of table is the peer's socket address.
        """
        if self._driver_type == DriverType.ZMQ:
            self._driver = ZmqDriver(**self._driver_parameters, logger=self._logger) if self._driver_parameters else \
                ZmqDriver(logger=self._logger)
        else:
            raise DriverTypeError(f"Unsupported driver type {self._driver_type}, please use DriverType class.")

        driver_address = self._driver.address
        self._redis_connection.hset(self._redis_hash_name, self._name, json.dumps(driver_address))

        # Handle interrupt signal for clearing Redis record.
        try:
            signal.signal(signal.SIGINT, self._signal_handler)
            signal.signal(signal.SIGTERM, self._signal_handler)
        except Exception as e:
            self._logger.critical(
                "Signal detector disable. This may cause dirty data to be left in the Redis! "
                "To avoid this, please use multiprocess or make sure it can exit successfully."
                f"Due to {str(e)}."
            )

    def _get_peers_list(self):
        """To collect all peers' name in the same group (group name) from Redis."""
        if not self._peers_info_dict:
            raise PeersMissError(f"Cannot get {self._name}\'s peers.")

        for peer_type in self._peers_info_dict.keys():
            peer_hash_name, peer_number = self._peers_info_dict[peer_type]
            retry_number = 0
            expected_peers_name = []
            while retry_number < self._max_retries:
                if self._redis_connection.hlen(peer_hash_name) >= peer_number:
                    expected_peers_name = self._redis_connection.hkeys(peer_hash_name)
                    expected_peers_name = [peer.decode() for peer in expected_peers_name]
                    if len(expected_peers_name) > peer_number:
                        expected_peers_name = expected_peers_name[:peer_number]
                    self._logger.debug(f"{self._name} successfully get all {peer_type}\'s name.")
                    break
                else:
                    self._logger.debug(
                        f"{self._name} failed to get {peer_type}\'s name. Retrying in "
                        f"{self._retry_interval * (2 ** retry_number)} seconds."
                    )
                    time.sleep(self._retry_interval * (2 ** retry_number))
                    retry_number += 1

            if not expected_peers_name:
                raise InformationUncompletedError(
                    f"{self._name} failure to get enough number of {peer_type} from redis.")

            self._onboard_peers_name_dict[peer_type] = expected_peers_name

    def _build_connection(self):
        """Grabbing all peers' address from Redis, and connect all peers in driver."""
        peers_socket_dict = {}
        for peer_type, name_list in self._onboard_peers_name_dict.items():
            try:
                peers_socket_value = self._redis_connection.hmget(
                    self._peers_info_dict[peer_type].hash_table_name,
                    name_list
                )
                for idx, peer_name in enumerate(name_list):
                    peers_socket_dict[peer_name] = json.loads(peers_socket_value[idx])
                    self._logger.debug(f"{self._name} successfully get {peer_name}\'s socket address")
            except Exception as e:
                raise InformationUncompletedError(f"{self._name} failed to get {name_list}\'s address. Due to {str(e)}")

        self._driver.connect(peers_socket_dict)

    @property
    def group_name(self) -> str:
        """str: Identifier for the group of all communication components."""
        return self._group_name

    @property
    def component_name(self) -> str:
        """str: Unique identifier in the current group."""
        return self._name

    @property
    def peers(self) -> Dict:
        """Dict: The ``Dict`` of all connected peers' names, stored by peer type."""
        return self._onboard_peers_name_dict

    def get_peers(self, component_type: str = "*") -> List[str]:
        """Return peers' name list depending on the component type.

        Args:
            component_type (str): The peers' type, if ``*``, return all peers' name in the proxy. Defaults to ``*``.

        Returns:
            List[str]: List of peers' name.
        """
        if component_type == "*":
            return list(itertools.chain.from_iterable(self._onboard_peers_name_dict.values()))

        if component_type not in self._onboard_peers_name_dict.keys():
            raise PeersMissError(f"{component_type} not in current peers list!")

        return self._onboard_peers_name_dict[component_type]

    def receive(self, is_continuous: bool = True):
        """Receive messages from communication driver.

        Args:
            is_continuous (bool): Continuously receive message or not. Defaults to True.
        """
        return self._driver.receive(is_continuous)

    def receive_by_id(self, session_id_list: list) -> List[Message]:
        """Receive target messages from communication driver.

        Args:
            session_id_list List[str]: List of ``session_id``.
                E.g. ['0_learner0_actor0', '1_learner1_actor1', ...].

        Returns:
            List[Message]: List of received messages.
        """
        pending_message_list = session_id_list[:]
        received_message = []

        # Check message cache for saved messages.
        for msg_key in session_id_list:
            if msg_key in list(self._message_cache.keys()):
                for msg in self._message_cache[msg_key]:
                    pending_message_list.remove(msg_key)
                    received_message.append(msg)
                del self._message_cache[msg_key]

        if not pending_message_list:
            return received_message

        # Wait for incoming messages.
        for msg in self._driver.receive():
            msg_key = msg.session_id

            if msg_key in pending_message_list:
                pending_message_list.remove(msg_key)
                received_message.append(msg)
            else:
                self._message_cache[msg_key].append(msg)

            if not pending_message_list:
                break

        return received_message

    def _scatter(
        self, tag: Union[str, Enum], session_type: SessionType, destination_payload_list: list, session_id: str = None
    ) -> List[str]:
        """Scatters a list of data to peers, and return list of session id."""
        session_id_list = []

        for destination, payload in destination_payload_list:
            message = SessionMessage(
                tag=tag,
                source=self._name,
                destination=destination,
                session_id=session_id,
                payload=payload,
                session_type=session_type
            )
            sending_status = self._driver.send(message)

            if not sending_status:
                session_id_list.append(message.session_id)
            elif sending_status and self._is_enable_fault_tolerant:
                self._logger.warn(
                    f"{self._name} failure to send message to {message.destination}, as {str(sending_status)}")
            else:
                raise sending_status

        return session_id_list

    def scatter(
        self, tag: Union[str, Enum], session_type: SessionType, destination_payload_list: list, session_id: str = None
    ) -> List[Message]:
        """Scatters a list of data to peers, and return replied messages.

        Args:
            tag (str|Enum): Message's tag.
            session_type (Enum): Message's session type.
            destination_payload_list ([Tuple(str, object)]): The destination-payload list.
                The first item of the tuple in list is the message destination,
                and the second item of the tuple in list is the message payload.
            session_id (str): Message's session id. Defaults to None.

        Returns:
            List[Message]: List of replied message.
        """
        return self.receive_by_id(self._scatter(tag, session_type, destination_payload_list, session_id))

    def iscatter(
        self, tag: Union[str, Enum], session_type: SessionType, destination_payload_list: list, session_id: str = None
    ) -> List[str]:
        """Scatters a list of data to peers, and return list of message id.

        Args:
            tag (str|Enum): Message's tag.
            session_type (Enum): Message's session type.
            destination_payload_list ([Tuple(str, object)]): The destination-payload list.
                The first item of the tuple in list is the message's destination,
                and the second item of the tuple in list is the message's payload.
            session_id (str): Message's session id. Defaults to None.

        Returns:
            List[str]: List of message's session id.
        """
        return self._scatter(tag, session_type, destination_payload_list, session_id)

    def _broadcast(
        self, tag: Union[str, Enum], session_type: SessionType, session_id: str = None, payload=None
    ) -> List[str]:
        """Broadcast message to all peers, and return list of session id."""
        message = SessionMessage(
            tag=tag,
            source=self._name,
            destination="*",
            payload=payload,
            session_id=session_id,
            session_type=session_type
        )

        broadcast_status = self._driver.broadcast(message)

        if not broadcast_status:
            return [message.session_id] * len(self.get_peers())
        elif broadcast_status and self._is_enable_fault_tolerant:
            self._logger.warn(f"{self._name} failure to broadcast message to any peers, as {str(broadcast_status)}")
        else:
            raise broadcast_status

    def broadcast(
        self, tag: Union[str, Enum], session_type: SessionType, session_id: str = None, payload=None
    ) -> List[Message]:
        """Broadcast message to all peers, and return all replied messages.

        Args:
            tag (str|Enum): Message's tag.
            session_type (Enum): Message's session type.
            session_id (str): Message's session id. Defaults to None.
            payload (object): The true data. Defaults to None.

        Returns:
            List[Message]: List of replied messages.
        """
        return self.receive_by_id(self._broadcast(tag, session_type, session_id, payload))

    def ibroadcast(
        self, tag: Union[str, Enum], session_type: SessionType, session_id: str = None, payload=None
    ) -> List[str]:
        """Broadcast message to all subscribers, and return list of message's session id.

        Args:
            tag (str|Enum): Message's tag.
            session_type (Enum): Message's session type.
            session_id (str): Message's session id. Defaults to None.
            payload (object): The true data. Defaults to None.

        Returns:
            List[str]: List of message's session id which related to the replied message.
        """
        return self._broadcast(tag, session_type, session_id, payload)

    def isend(self, message: Message) -> List[str]:
        """Send a message to a remote peer.

        Args:
            message: Message to be sent.

        Returns:
            List[str]: List of message's session id.
        """
        sending_status = self._driver.send(message)

        if not sending_status:
            return [message.session_id]
        elif sending_status and self._is_enable_fault_tolerant:
            self._logger.warn(
                f"{self._name} failure to send message to {message.destination}, as {str(sending_status)}")
        else:
            raise sending_status

    def send(self, message: Message) -> List[Message]:
        """Send a message to a remote peer.

        Args:
            message: Message to be sent.

        Returns:
            List[Message]: List of replied message.
        """
        sending_status = self._driver.send(message)

        if not sending_status:
            return self.receive_by_id([message.session_id])
        elif sending_status and self._is_enable_fault_tolerant:
            self._logger.warn(
                f"{self._name} failure to send message to {message.destination}, as {str(sending_status)}"
            )
        else:
            raise sending_status

    def reply(
        self, received_message: SessionMessage, tag: Union[str, Enum] = None, payload=None, ack_reply: bool = False
    ) -> List[str]:
        """Reply a received message.

        Args:
            received_message (Message): The message need to reply.
            tag (str|Enum): New message tag, if None, keeps the original message's tag. Defaults to None.
            payload (object): New message payload, if None, keeps the original message's payload. Defaults to None.
            ack_reply (bool): If True, it is acknowledge reply. Defaults to False.

        Returns:
            List[str]: Message belonged session id.
        """
        if received_message.session_type == SessionType.TASK:
            session_stage = TaskSessionStage.RECEIVE if ack_reply else TaskSessionStage.COMPLETE
        else:
            session_stage = NotificationSessionStage.RECEIVE

        replied_message = SessionMessage(
            tag=tag if tag else received_message.tag,
            source=self._name,
            destination=received_message.source,
            session_id=received_message.session_id,
            payload=payload,
            session_stage=session_stage
        )
        return self.isend(replied_message)

    def forward(
        self, received_message: SessionMessage, destination: str, tag: Union[str, Enum] = None, payload=None
    ) -> List[str]:
        """Forward a received message.

        Args:
            received_message (Message): The message need to forward.
            destination (str): The receiver of message.
            tag (str|Enum): New message tag, if None, keeps the original message's tag. Defaults to None.
            payload (object): Message payload, if None, keeps the original message's payload. Defaults to None.

        Returns:
            List[str]: Message belonged session id.
        """
        forward_message = SessionMessage(
            tag=tag if tag else received_message.tag,
            source=self._name,
            destination=destination,
            session_id=received_message.session_id,
            payload=payload if payload else received_message.payload,
            session_stage=received_message.session_stage
        )
        return self.isend(forward_message)<|MERGE_RESOLUTION|>--- conflicted
+++ resolved
@@ -1,37 +1,21 @@
 # Copyright (c) Microsoft Corporation.
 # Licensed under the MIT license.
 
-<<<<<<< HEAD
-=======
 # native lib
->>>>>>> fb26bbff
 import itertools
 import json
 import signal
 import sys
 import time
 import uuid
-<<<<<<< HEAD
-# native lib
-=======
->>>>>>> fb26bbff
 from collections import defaultdict, namedtuple
 from enum import Enum
 from typing import Dict, List, Union
 
 # third party lib
 import redis
+
 # private lib
-<<<<<<< HEAD
-from maro.communication import (DriverType, Message, NotificationSessionStage,
-                                SessionMessage, SessionType, TaskSessionStage,
-                                ZmqDriver)
-from maro.communication.utils import default_parameters
-from maro.utils import DummyLogger, InternalLogger
-from maro.utils.exception.communication_exception import (
-  DriverTypeError, InformationUncompletedError, PeersMissError,
-  RedisConnectionError)
-=======
 from maro.utils import DummyLogger, InternalLogger
 from maro.utils.exception.communication_exception import (
     DriverTypeError, InformationUncompletedError, PeersMissError, RedisConnectionError
@@ -40,7 +24,6 @@
 from .driver import DriverType, ZmqDriver
 from .message import Message, NotificationSessionStage, SessionMessage, SessionType, TaskSessionStage
 from .utils import default_parameters
->>>>>>> fb26bbff
 
 _PEER_INFO = namedtuple("PEER_INFO", ["hash_table_name", "expected_number"])
 HOST = default_parameters.proxy.redis.host
