--- conflicted
+++ resolved
@@ -5,8 +5,4 @@
 from .driver_type import DriverType
 from .zmq_driver import ZmqDriver
 
-<<<<<<< HEAD
-__all__ = ["AbsDriver", "DriverType"]
-=======
-__all__ = ["AbsDriver", "DriverType", "ZmqDriver"]
->>>>>>> fb26bbff
+__all__ = ["AbsDriver", "DriverType", "ZmqDriver"]