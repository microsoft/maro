# Copyright (c) Microsoft Corporation.
# Licensed under the MIT license.

# native lib
import socket
from typing import Dict

# third party package
import zmq

# private package
from maro.utils import DummyLogger
<<<<<<< HEAD
from maro.utils.exception.communication_exception import (DriverReceiveError,
                                                          DriverSendError,
                                                          PeersConnectionError,
                                                          SocketTypeError)
=======
from maro.utils.exception.communication_exception import (
    DriverReceiveError, DriverSendError, PeersConnectionError, SocketTypeError
)

from ..message import Message
from ..utils import default_parameters
from .abs_driver import AbsDriver
>>>>>>> fb26bbff

PROTOCOL = default_parameters.driver.zmq.protocol
SEND_TIMEOUT = default_parameters.driver.zmq.send_timeout
RECEIVE_TIMEOUT = default_parameters.driver.zmq.receive_timeout


class ZmqDriver(AbsDriver):
    """The communication driver based on ``ZMQ``.

    Args:
        protocol (str): The underlying transport-layer protocol for transferring messages. Defaults to tcp.
        send_timeout (int): The timeout in milliseconds for sending message. If -1, no timeout (infinite).
            Defaults to -1.
        receive_timeout (int): The timeout in milliseconds for receiving message. If -1, no timeout (infinite).
            Defaults to -1.
        logger: The logger instance or DummyLogger. Defaults to DummyLogger().
    """

    def __init__(
        self, protocol: str = PROTOCOL, send_timeout: int = SEND_TIMEOUT,
        receive_timeout: int = RECEIVE_TIMEOUT, logger=DummyLogger()
    ):
        self._protocol = protocol
        self._send_timeout = send_timeout
        self._receive_timeout = receive_timeout
        self._ip_address = socket.gethostbyname(socket.gethostname())
        self._zmq_context = zmq.Context()
        self._logger = logger

        self._setup_sockets()

    def _setup_sockets(self):
        """Setup three kinds of sockets, and one poller.

        - ``unicast_receiver``: The ``zmq.PULL`` socket, use for receiving message from one-to-one communication,
        - ``broadcast_sender``: The ``zmq.PUB`` socket, use for broadcasting message to all subscribers,
        - ``broadcast_receiver``: The ``zmq.SUB`` socket, use for listening message from broadcast.
        - ``poller``: The zmq output multiplexing, use for receiving message from ``zmq.PULL`` socket and \
            ``zmq.SUB`` socket.
        """
        self._unicast_receiver = self._zmq_context.socket(zmq.PULL)
        unicast_receiver_port = self._unicast_receiver.bind_to_random_port(f"{self._protocol}://*")
        self._logger.debug(f"Receive message via unicasting at {self._ip_address}:{unicast_receiver_port}.")

        # Dict about zmq.PUSH sockets, fulfills in self.connect.
        self._unicast_sender_dict = {}

        self._broadcast_sender = self._zmq_context.socket(zmq.PUB)
        self._broadcast_sender.setsockopt(zmq.SNDTIMEO, self._send_timeout)

        self._broadcast_receiver = self._zmq_context.socket(zmq.SUB)
        self._broadcast_receiver.setsockopt_string(zmq.SUBSCRIBE, "")
        broadcast_receiver_port = self._broadcast_receiver.bind_to_random_port(f"{self._protocol}://*")
        self._logger.debug(f"Subscriber message at {self._ip_address}:{broadcast_receiver_port}.")

        # Record own sockets' address.
        self._address = {
            zmq.PULL: f"{self._protocol}://{self._ip_address}:{unicast_receiver_port}",
            zmq.SUB: f"{self._protocol}://{self._ip_address}:{broadcast_receiver_port}"
        }

        self._poller = zmq.Poller()
        self._poller.register(self._unicast_receiver, zmq.POLLIN)
        self._poller.register(self._broadcast_receiver, zmq.POLLIN)

    @property
    def address(self) -> Dict[int, str]:
        """
        Returns:
            Dict[int, str]: The sockets' address Dict of ``zmq.PULL`` socket and ``zmq.SUB`` socket.
            The key of dict is the socket's type, while the value of dict is socket's ip address,
            which forms by protocol+ip+port.

        Example:
            Dict{zmq.PULL: "tcp://0.0.0.0:1234", zmq.SUB: "tcp://0.0.0.0:1235"}
        """
        return self._address

    def connect(self, peers_address_dict: Dict[str, Dict[str, str]]):
        """Build a connection with all peers in peers socket address.

        Set up the unicast sender which is ``zmq.PUSH`` socket and the broadcast sender which is ``zmq.PUB`` socket.

        Args:
            peers_address_dict (Dict[str, Dict[str, str]]): Peers' socket address dict.
                The key of dict is the peer's name, while the value of dict is the peer's socket connection address.
                E.g. Dict{'peer1', Dict[zmq.PULL, 'tcp://0.0.0.0:1234']}.
        """
        for peer_name, address_dict in peers_address_dict.items():
            for socket_type, address in address_dict.items():
                try:
                    if int(socket_type) == zmq.PULL:
                        self._unicast_sender_dict[peer_name] = self._zmq_context.socket(zmq.PUSH)
                        self._unicast_sender_dict[peer_name].setsockopt(zmq.SNDTIMEO, self._send_timeout)
                        self._unicast_sender_dict[peer_name].connect(address)
                        self._logger.debug(f"Connects to {peer_name} via unicasting.")
                    elif int(socket_type) == zmq.SUB:
                        self._broadcast_sender.connect(address)
                        self._logger.debug(f"Connects to {peer_name} via broadcasting.")
                    else:
                        raise SocketTypeError(f"Unrecognized socket type {socket_type}.")
                except Exception as e:
                    raise PeersConnectionError(f"Driver cannot connect to {peer_name}! Due to {str(e)}")

    def receive(self, is_continuous: bool = True):
        """Receive message from ``zmq.POLLER``.

        Args:
            is_continuous (bool): Continuously receive message or not. Defaults to True.

        Yields:
            recv_message (Message): The received message from the poller.
        """
        while True:
            try:
                sockets = dict(self._poller.poll(self._receive_timeout))
            except Exception as e:
                raise DriverReceiveError(f"Driver cannot receive message as {e}")

            if self._unicast_receiver in sockets:
                recv_message = self._unicast_receiver.recv_pyobj()
                self._logger.debug(f"Receive a message from {recv_message.source} through unicast receiver.")
            else:
                recv_message = self._broadcast_receiver.recv_pyobj()
                self._logger.debug(f"Receive a message from {recv_message.source} through broadcast receiver.")

            yield recv_message

            if not is_continuous:
                break

    def send(self, message: Message):
        """Send message.

        Args:
            message (class): Message to be sent.
        """
        try:
            self._unicast_sender_dict[message.destination].send_pyobj(message)
            self._logger.debug(f"Send a {message.tag} message to {message.destination}.")
        except Exception as e:
            return DriverSendError(f"Failure to send message caused by: {e}")

    def broadcast(self, message: Message):
        """Broadcast message.

        Args:
            message(class): Message to be sent.
        """
        try:
            self._broadcast_sender.send_pyobj(message)
            self._logger.debug(f"Broadcast a {message.tag} message to all subscribers.")
        except Exception as e:
            return DriverSendError(f"Failure to broadcast message caused by: {e}")<|MERGE_RESOLUTION|>--- conflicted
+++ resolved
@@ -10,12 +10,6 @@
 
 # private package
 from maro.utils import DummyLogger
-<<<<<<< HEAD
-from maro.utils.exception.communication_exception import (DriverReceiveError,
-                                                          DriverSendError,
-                                                          PeersConnectionError,
-                                                          SocketTypeError)
-=======
 from maro.utils.exception.communication_exception import (
     DriverReceiveError, DriverSendError, PeersConnectionError, SocketTypeError
 )
@@ -23,7 +17,6 @@
 from ..message import Message
 from ..utils import default_parameters
 from .abs_driver import AbsDriver
->>>>>>> fb26bbff
 
 PROTOCOL = default_parameters.driver.zmq.protocol
 SEND_TIMEOUT = default_parameters.driver.zmq.send_timeout
