--- conflicted
+++ resolved
@@ -1,23 +1,15 @@
 # Copyright (c) Microsoft Corporation.
 # Licensed under the MIT license.
 
-import uuid
 # native lib
 import uuid
 from enum import Enum
 from typing import Union
 
-<<<<<<< HEAD
-from maro.communication.utils import session_id_generator
-# private lib
-from maro.utils.exception.communication_exception import \
-  MessageSessionTypeError
-=======
 # private lib
 from maro.utils.exception.communication_exception import MessageSessionTypeError
 
 from .utils import session_id_generator
->>>>>>> fb26bbff
 
 
 class SessionType(Enum):
