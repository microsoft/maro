--- conflicted
+++ resolved
@@ -1,19 +1,6 @@
 # Copyright (c) Microsoft Corporation.
 # Licensed under the MIT license.
 
-<<<<<<< HEAD
-from maro.communication.dist_decorator import dist
-from maro.communication.driver import AbsDriver, DriverType
-from maro.communication.driver.zmq_driver import ZmqDriver
-from maro.communication.message import (Message, NotificationSessionStage,
-                                        SessionMessage, SessionType,
-                                        TaskSessionStage)
-from maro.communication.proxy import Proxy
-from maro.communication.registry_table import RegisterTable
-
-__all__ = ["dist", "Proxy", "Message", "AbsDriver", "DriverType", "ZmqDriver", "SessionMessage", "SessionType",
-           "RegisterTable", "TaskSessionStage", "NotificationSessionStage"]
-=======
 from .dist_decorator import dist
 from .driver import AbsDriver, DriverType, ZmqDriver
 from .message import Message, NotificationSessionStage, SessionMessage, SessionType, TaskSessionStage
@@ -26,5 +13,4 @@
     "Message", "NotificationSessionStage", "SessionMessage", "SessionType", "TaskSessionStage",
     "Proxy",
     "RegisterTable"
-]
->>>>>>> fb26bbff
+]