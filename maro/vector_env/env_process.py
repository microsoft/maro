--- conflicted
+++ resolved
@@ -26,11 +26,7 @@
     def run(self):
         """Initialize environment and process commands."""
         metrics = None
-<<<<<<< HEAD
-        decision_event = (None,)
-=======
         decision_event = None
->>>>>>> 278a8810
         is_done = False
 
         env = Env(*self._args, **self._kwargs)
