# Copyright (c) Microsoft Corporation.
# Licensed under the MIT license.

from collections import defaultdict
from typing import Callable, List, Sequence, Tuple

import numpy as np
<<<<<<< HEAD
=======

>>>>>>> d58c359b
from maro.utils import clone
from maro.utils.exception.rl_toolkit_exception import StoreMisalignmentError

from .abs_store import AbsStore
<<<<<<< HEAD
from .utils import (OverwriteType, check_uniformity, get_update_indexes,
                    normalize)
=======
from .utils import OverwriteType, check_uniformity, get_update_indexes, normalize
>>>>>>> d58c359b


class ColumnBasedStore(AbsStore):
    """
    An implementation of ``AbsStore`` for experience storage in RL.

    This implementation uses a dictionary of lists as the internal data structure. The objects for each key
    are stored in a list. To be useful for experience storage in RL, uniformity checks are performed during
    put operations to ensure that the list lengths stay the same for all keys at all times. Both unlimited
    and limited storage are supported.

    Args:
        capacity (int): If negative, the store is of unlimited capacity. Defaults to -1.
        overwrite_type (OverwriteType): If storage capacity is bounded, this specifies how existing entries
            are overwritten when the capacity is exceeded. Two types of overwrite behavior are supported:
            - Rolling, where overwrite occurs sequentially with wrap-around.
            - Random, where overwrite occurs randomly among filled positions.
            Alternatively, the user may also specify overwrite positions (see ``put``).
    """
    def __init__(self, capacity: int = -1, overwrite_type: OverwriteType = None):
        super().__init__()
        self._capacity = capacity
        self._store = defaultdict(lambda: [] if self._capacity < 0 else [None] * self._capacity)
        self._size = 0
        self._overwrite_type = overwrite_type
        self._iter_index = 0

    def __len__(self):
        return self._size

    def __iter__(self):
        return self

    def __next__(self):
        if self._iter_index >= self._size:
            self._iter_index = 0
            raise StopIteration
        index = self._iter_index
        self._iter_index += 1
        return {k: lst[index] for k, lst in self._store.items()}

    def __getitem__(self, index: int):
        return {k: lst[index] for k, lst in self._store.items()}

    def __getstate__(self):
        """A patch to make the object picklable.

        Using the default ``__dict__`` would make the object unpicklable due to the lambda function involved in the
        ``defaultdict`` definition of the ``_store`` attribute.
        """
        obj_dict = self.__dict__
        obj_dict["_store"] = dict(obj_dict["_store"])
        return obj_dict

    @property
    def capacity(self):
        """Store capacity.

        If negative, the store grows without bound. Otherwise, the number of items in the store will not exceed
        this capacity.
        """
        return self._capacity

    @property
    def overwrite_type(self):
        """An ``OverwriteType`` member indicating the overwrite behavior when the store capacity is exceeded."""
        return self._overwrite_type

    def get(self, indexes: [int]) -> dict:
        return {k: [self._store[k][i] for i in indexes] for k in self._store}

    @check_uniformity(arg_num=1)
    def put(self, contents: dict, overwrite_indexes: Sequence = None) -> List[int]:
        """Put new contents in the store.

        Args:
            contents (dict): dictionary of items to add to the store. If the store is not empty, this must have the
                same keys as the store itself. Otherwise an ``StoreMisalignmentError`` will be raised.
            overwrite_indexes (Sequence, optional): indexes where the contents are to be overwritten. This is only
                used when the store has a fixed capacity and putting ``contents`` in the store would exceed this
                capacity. If this is None and overwriting is necessary, rolling or random overwriting will be done
                according to the ``overwrite`` property. Defaults to None.
        Returns:
            The indexes where the newly added entries reside in the store.
        """
        if len(self._store) > 0 and contents.keys() != self._store.keys():
            raise StoreMisalignmentError(f"expected keys {list(self._store.keys())}, got {list(contents.keys())}")
        added = contents[next(iter(contents))]
        added_size = len(added) if isinstance(added, list) else 1
        if self._capacity < 0:
            for key, val in contents.items():
                if not isinstance(val, list):
                    self._store[key].append(val)
                else:
                    self._store[key].extend(val)
            self._size += added_size
            return list(range(self._size - added_size, self._size))
        else:
            write_indexes = get_update_indexes(
                self._size, added_size, self._capacity, self._overwrite_type, overwrite_indexes=overwrite_indexes
            )
            self.update(write_indexes, contents)
            self._size = min(self._capacity, self._size + added_size)
            return write_indexes

    @check_uniformity(arg_num=2)
    def update(self, indexes: Sequence, contents: dict) -> Sequence:
        """
        Update contents at given positions.

        Args:
            indexes (Sequence): Positions where updates are to be made.
            contents (dict): Contents to write to the internal store at given positions. It is subject to uniformity
                checks to ensure that the lists for all keys have the same length.

        Returns:
            The indexes where store contents are updated.
        """
        for key, value_list in contents.items():
            assert len(indexes) == len(value_list), f"expected updates at {len(indexes)} indexes, got {len(value_list)}"
            for index, value in zip(indexes, value_list):
                self._store[key][index] = value

        return indexes

    def apply_multi_filters(self, filters: Sequence[Callable]):
        """Multi-filter method.

            The input to one filter is the output from its predecessor in the sequence.

        Args:
            filters (Sequence[Callable]): Filter list, each item is a lambda function,
                e.g., [lambda d: d['a'] == 1 and d['b'] == 1].
        Returns:
            Filtered indexes and corresponding objects.
        """
        indexes = range(self._size)
        for f in filters:
            indexes = [i for i in indexes if f(self[i])]

        return indexes, self.get(indexes)

    def apply_multi_samplers(self, samplers: Sequence, replace: bool = True) -> Tuple:
        """Multi-samplers method.

        This implements chained sampling where the input to one sampler is the output from its predecessor in
        the sequence.

        Args:
            samplers (Sequence): A sequence of weight functions for computing the sampling weights of the items
                in the store,
                e.g., [lambda d: d['a'], lambda d: d['b']].
            replace (bool): If True, sampling will be performed with replacement.
        Returns:
            Sampled indexes and corresponding objects.
        """
        indexes = range(self._size)
        for weight_fn, sample_size in samplers:
            weights = np.asarray([weight_fn(self[i]) for i in indexes])
            indexes = np.random.choice(indexes, size=sample_size, replace=replace, p=weights / np.sum(weights))

        return indexes, self.get(indexes)

    @normalize
    def sample(self, size, weights: Sequence = None, replace: bool = True):
        """
        Obtain a random sample from the experience pool.

        Args:
            size (int): sample sizes for each round of sampling in the chain. If this is a single integer, it is
                        used as the sample size for all samplers in the chain.
            weights (Sequence): a sequence of sampling weights.
            replace (bool): if True, sampling is performed with replacement. Defaults to True.
        Returns:
            Sampled indexes and the corresponding objects,
            e.g., [1, 2, 3], ['a', 'b', 'c'].
        """
        indexes = np.random.choice(self._size, size=size, replace=replace, p=weights)
        return indexes, self.get(indexes)

    def sample_by_key(self, key, size: int, replace: bool = True):
        """
        Obtain a random sample from the store using one of the columns as sampling weights.

        Args:
            key: the column whose values are to be used as sampling weights.
            size (int): sample size.
            replace (bool): If True, sampling is performed with replacement.
        Returns:
            Sampled indexes and the corresponding objects.
        """
        weights = np.asarray(self._store[key][:self._size] if self._size < self._capacity else self._store[key])
        indexes = np.random.choice(self._size, size=size, replace=replace, p=weights / np.sum(weights))
        return indexes, self.get(indexes)

    def sample_by_keys(self, keys: Sequence, sizes: Sequence, replace: bool = True):
        """
        Obtain a random sample from the store by chained sampling using multiple columns as sampling weights.

        Args:
            keys (Sequence): the column whose values are to be used as sampling weights.
            sizes (Sequence): sample size.
            replace (bool): If True, sampling is performed with replacement.
        Returns:
            Sampled indexes and the corresponding objects.
        """
        if len(keys) != len(sizes):
            raise ValueError(f"expected sizes of length {len(keys)}, got {len(sizes)}")

        indexes = range(self._size)
        for key, size in zip(keys, sizes):
            weights = np.asarray([self._store[key][i] for i in indexes])
            indexes = np.random.choice(indexes, size=size, replace=replace, p=weights / np.sum(weights))

        return indexes, self.get(indexes)

    def dumps(self):
        """Return a deep copy of store contents."""
        return clone(dict(self._store))

    def get_by_key(self, key):
        """Get the contents of the store corresponding to ``key``."""
        return self._store[key]

    def clear(self):
        """Empty the store."""
        del self._store
        self._store = defaultdict(lambda: [] if self._capacity < 0 else [None] * self._capacity)
        self._size = 0
        self._iter_index = 0<|MERGE_RESOLUTION|>--- conflicted
+++ resolved
@@ -5,20 +5,11 @@
 from typing import Callable, List, Sequence, Tuple
 
 import numpy as np
-<<<<<<< HEAD
-=======
-
->>>>>>> d58c359b
 from maro.utils import clone
 from maro.utils.exception.rl_toolkit_exception import StoreMisalignmentError
 
 from .abs_store import AbsStore
-<<<<<<< HEAD
-from .utils import (OverwriteType, check_uniformity, get_update_indexes,
-                    normalize)
-=======
 from .utils import OverwriteType, check_uniformity, get_update_indexes, normalize
->>>>>>> d58c359b
 
 
 class ColumnBasedStore(AbsStore):
