# Copyright (c) Microsoft Corporation.
# Licensed under the MIT license.

from abc import ABC, abstractmethod
from collections import defaultdict

from maro.simulator import Env


class AbsEnvWrapper(ABC):
    """Environment wrapper that performs various shaping and other roll-out related logic.

    Args:
        env (Env): Environment instance.
        save_replay (bool): If True, the steps during roll-out will be recorded sequentially. This
            includes states, actions and rewards. The decision events themselves will also be recorded
            for delayed reward evaluation purposes. Defaults to True.
        reward_eval_delay (int): Number of ticks required after a decision event to evaluate the reward
            for the action taken for that event. Defaults to 0, which rewards are evaluated immediately
            after executing an action.
    """
    def __init__(self, env: Env, save_replay: bool = True, reward_eval_delay: int = 0):
        self.env = env
        self.step_index = None
        self.replay = defaultdict(lambda: defaultdict(list))
        self.state_info = None  # context for converting model output to actions that can be executed by the env
        self.save_replay = save_replay
        self.reward_eval_delay = reward_eval_delay
        self._pending_reward_idx = 0
        self._event_ticks = []  # for delayed reward evaluation
        self._action_history = []  # for delayed reward evaluation

    def start(self, rollout_index: int = None):
        self.step_index = 0
        self._pending_reward_idx = 0
        _, event, _ = self.env.step(None)
        state_by_agent = self.get_state(event)
        if self.save_replay:
            for agent_id, state in state_by_agent.items():
                replay = self.replay[agent_id]
                if replay["S"]:
                    replay["S_"].append(state)
                replay["S"].append(state)
                assert len(replay["S_"]) == len(replay["A"]) == len(replay["S"]) - 1

        return state_by_agent

    @property
    def replay_memory(self):
        return {
            agent_id: {k: vals[:len(replay["R"])] for k, vals in replay.items()}
            for agent_id, replay in self.replay.items()
        }

    @property
    def metrics(self):
        return self.env.metrics

    @abstractmethod
    def get_state(self, event) -> dict:
        pass

    @abstractmethod
    def get_action(self, action) -> dict:
        pass
<<<<<<< HEAD
    
=======

>>>>>>> 2d8dc931
    @abstractmethod
    def get_reward(self, tick: int = None) -> float:
        """User-defined reward evaluation.

        Args:
            tick (int): If given, the action that occured at this tick will be evaluated (useful for delayed reward
            evaluation). Otherwise, the reward is evaluated for the latest action. Defaults to None.

        """
        pass

    def step(self, action_by_agent: dict):
        self.step_index += 1
        self._event_ticks.append(self.env.tick)
        env_action = self.get_action(action_by_agent)
        self._action_history.append(env_action)
        if len(env_action) == 1:
            env_action = list(env_action.values())[0]
        _, event, done = self.env.step(env_action)

        if self.save_replay:
            if self.reward_eval_delay:
                for agent_id, action in action_by_agent.items():
                    if isinstance(action, tuple):
                        self.replay[agent_id]["A"].append(action[0])
                        self.replay[agent_id]["LOGP"].append(action[1])
                    else:
                        self.replay[agent_id]["A"].append(action)
                """
                If roll-out is complete, evaluate rewards for all remaining events except the last.
                Otherwise, evaluate rewards only for events at least self.reward_eval_delay ticks ago.
<<<<<<< HEAD
                """ 
=======
                """
>>>>>>> 2d8dc931
                for i, (tick, action) in enumerate(
                    zip(self._event_ticks[self._pending_reward_idx:], self._action_history[self._pending_reward_idx:])
                ):
                    if not done and self.env.tick - tick < self.reward_eval_delay:
<<<<<<< HEAD
                        self._pending_reward_idx += i                        
=======
                        self._pending_reward_idx += i
>>>>>>> 2d8dc931
                        break
                    reward = self.get_reward(tick=tick)
                    for agent_id in action:
                        if len(self.replay[agent_id]["R"]) < len(self.replay[agent_id]["S_"]):
                            self.replay[agent_id]["R"].append(reward)

                if done:
                    self._pending_reward_idx = len(self._event_ticks) - 1
            else:
                for agent_id, action in action_by_agent.items():
                    if isinstance(action, tuple):
                        self.replay[agent_id]["A"].append(action[0])
                        self.replay[agent_id]["LOGP"].append(action[1])
                    else:
                        self.replay[agent_id]["A"].append(action)
                    if len(self.replay[agent_id]["R"]) < len(self.replay[agent_id]["S_"]):
                        self.replay[agent_id]["R"].append(self.get_reward())
                    self._pending_reward_idx += 1

        if not done:
            state_by_agent = self.get_state(event)
            if self.save_replay:
                for agent_id, state in state_by_agent.items():
                    replay = self.replay[agent_id]
                    if replay["S"]:
                        replay["S_"].append(state)
                    replay["S"].append(state)
                    assert len(replay["S_"]) == len(replay["A"]) == len(replay["S"]) - 1

            return state_by_agent

    def reset(self):
        self.env.reset()
        self.state_info = None
        self._event_ticks.clear()
        self._action_history.clear()
        self.replay = defaultdict(lambda: defaultdict(list))

    def flush(self):
        for replay in self.replay.values():
            num_complete = len(replay["R"])
            for vals in replay.values():
                del vals[:num_complete]

        del self._event_ticks[:self._pending_reward_idx]
        del self._action_history[:self._pending_reward_idx]
        self._pending_reward_idx = 0<|MERGE_RESOLUTION|>--- conflicted
+++ resolved
@@ -63,11 +63,7 @@
     @abstractmethod
     def get_action(self, action) -> dict:
         pass
-<<<<<<< HEAD
-    
-=======
 
->>>>>>> 2d8dc931
     @abstractmethod
     def get_reward(self, tick: int = None) -> float:
         """User-defined reward evaluation.
@@ -99,20 +95,12 @@
                 """
                 If roll-out is complete, evaluate rewards for all remaining events except the last.
                 Otherwise, evaluate rewards only for events at least self.reward_eval_delay ticks ago.
-<<<<<<< HEAD
-                """ 
-=======
                 """
->>>>>>> 2d8dc931
                 for i, (tick, action) in enumerate(
                     zip(self._event_ticks[self._pending_reward_idx:], self._action_history[self._pending_reward_idx:])
                 ):
                     if not done and self.env.tick - tick < self.reward_eval_delay:
-<<<<<<< HEAD
-                        self._pending_reward_idx += i                        
-=======
                         self._pending_reward_idx += i
->>>>>>> 2d8dc931
                         break
                     reward = self.get_reward(tick=tick)
                     for agent_id in action:
