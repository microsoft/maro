--- conflicted
+++ resolved
@@ -109,38 +109,23 @@
         self._policy.set_state(policy_state)
 
 
-<<<<<<< HEAD
-def remote(func) -> Callable:
-    """Annotation to indicate that an function / method can be called remotely
-    """
-    def remote_annotate(*args, **kwargs) -> object:
-=======
 def remote(func):
     """Annotation to indicate that a function / method can be called remotely.
 
     This annotation takes effect only when an ``AbsTrainOps`` object is wrapped by a ``RemoteOps``.
     """
     def remote_anotate(*args, **kwargs):
->>>>>>> f77d0522
         return func(*args, **kwargs)
 
     return remote_annotate
 
 
 class AsyncClient(object):
-<<<<<<< HEAD
-    """The async communication client that the trainer uses to communicate with TrainOpsDispatcher.
-
-    Args:
-        name (str): Name of the client.
-        address (Tuple[str, int]): Address (host and port) of the target dispatcher.
-=======
     """Facility used by a ``RemoteOps`` instance to communicate asynchronously with ``TrainingProxy``.
 
     Args:
         name (str): Name of the client.
         address (Tuple[str, int]): Address (host and port) of the training proxy.
->>>>>>> f77d0522
         logger (Logger, default=None): logger.
     """
     def __init__(self, name: str, address: Tuple[str, int], logger: Logger = None) -> None:
@@ -152,32 +137,21 @@
         self._logger.info(f"Proxy address: {self._address}")
 
     async def send_request(self, req: dict) -> None:
-<<<<<<< HEAD
-        """Send the request to dispatcher.
-
-        Args:
-            req (dict): Request.
-=======
         """Send a request to the proxy in asynchronous fashion.
 
         This is a coroutine and is executed asynchronously with calls to other AsyncClients' ``send_request`` calls.
 
         Args:
             req (dict): Request that contains task specifications and parameters.
->>>>>>> f77d0522
         """
         await self._socket.send(pyobj_to_bytes(req))
         self._logger.debug(f"{self._name} sent request {req['func']}")
 
     async def get_response(self) -> object:
-<<<<<<< HEAD
-        """Listening the socket and return the received result.
-=======
         """Waits for a result in asynchronous fashion.
 
         This is a coroutine and is executed asynchronously with calls to other AsyncClients' ``get_response`` calls.
         This ensures that all clients' tasks are sent out as soon as possible before the waiting for results starts.
->>>>>>> f77d0522
         """
         while True:
             events = await self._poller.poll(timeout=100)
@@ -187,22 +161,14 @@
                 return bytes_to_pyobj(result[0])
 
     def close(self):
-<<<<<<< HEAD
-        """Close the client.
-=======
         """Close the connection to the proxy.
->>>>>>> f77d0522
         """
         self._poller.unregister(self._socket)
         self._socket.disconnect(self._address)
         self._socket.close()
 
     def connect(self):
-<<<<<<< HEAD
-        """Establish the connection to dispatcher.
-=======
         """Establish the connection to the proxy.
->>>>>>> f77d0522
         """
         self._socket = Context.instance().socket(zmq.DEALER)
         self._socket.setsockopt_string(zmq.IDENTITY, self._name)
@@ -219,16 +185,6 @@
 
 
 class RemoteOps(object):
-<<<<<<< HEAD
-    """Ops for remote executing. RemoteOps provides similar interfaces to TrainOps, but instead of doing all
-    calculations locally, RemoteOps will only execute "local" methods locally. For "remote" methods, RemoteOps
-    will send a request to dispatcher and let the remote workers to do the actual calculation.
-
-    Args:
-        ops (AbsTrainOps): The train ops. This train ops instance is used to store ops state locally and execute
-            all "local" (not "remote") methods.
-        address (Tuple[str, int]): Address (host and port) of the target dispatcher.
-=======
     """Wrapper for ``AbsTrainOps``.
 
     RemoteOps provides similar interfaces to ``AbsTrainOps``. Any method annotated by the remote decorator in the
@@ -240,7 +196,6 @@
         ops (AbsTrainOps): An ``AbsTrainOps`` instance to be wrapped. Any method annotated by the remote decorator in
             its definition is transformed to a remote function call.
         address (Tuple[str, int]): Address (host and port) of the training proxy.
->>>>>>> f77d0522
         logger (Logger, default=None): logger.
     """
     def __init__(self, ops: AbsTrainOps, address: Tuple[str, int], logger: Logger = None) -> None:
@@ -271,17 +226,6 @@
             return remote_call
 
         attr = getattr(self._ops, attr_name)
-<<<<<<< HEAD
-        if inspect.ismethod(attr) and attr.__name__ == "remote_annotate":
-            return remote_method(self._ops.get_state(), attr_name, self._client)
-
-        return attr
-
-    def exit(self) -> None:
-        """Close the remote ops.
-        """
-        self._client.close()
-=======
         if inspect.ismethod(attr) and attr.__name__ == "remote_anotate":
             return remote_method(self._ops.get_state(), attr_name, self._ops.parallelism, self._client)
 
@@ -290,5 +234,4 @@
     async def exit(self):
         """Close the internal task client.
         """
-        await self._client.exit()
->>>>>>> f77d0522
+        await self._client.exit()