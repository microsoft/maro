# Copyright (c) Microsoft Corporation.
# Licensed under the MIT license.

import inspect
from abc import ABCMeta, abstractmethod
from typing import Callable, Tuple

import torch
import zmq
from zmq.asyncio import Context, Poller

from maro.rl.policy import RLPolicy
from maro.rl.utils import AbsTransitionBatch, MultiTransitionBatch, TransitionBatch
from maro.rl.utils.common import bytes_to_pyobj, get_ip_address_by_hostname, pyobj_to_bytes
from maro.utils import DummyLogger, Logger


class AbsTrainOps(object, metaclass=ABCMeta):
    """The basic component for training a policy, which takes charge of gradient computation and policy update.
    Each ops is used for training a single policy. An ops is an atomic unit in the distributed mode.
    """

    def __init__(
        self,
        name: str,
        device: str,
        is_single_scenario: bool,
        get_policy_func: Callable[[], RLPolicy],
        parallelism: int = 1
    ) -> None:
        """
        Args:
            device (str): Identifier for the torch device. The policy will be moved to the specified device. If it is
                None, the device will be set to "cpu" if cuda is unavailable and "cuda" otherwise. Defaults to None.
            is_single_scenario (bool): Identifier of whether this ops is used under a single trainer or a multi trainer.
            get_policy_func (Callable[[], RLPolicy]): Function used to create the policy of this ops.
        """
        super(AbsTrainOps, self).__init__()
        self._name = name
        self._device = torch.device(device) if device is not None \
            else torch.device("cuda" if torch.cuda.is_available() else "cpu")
        self._is_single_scenario = is_single_scenario

        # Create the policy and put it on the right device.
        if self._is_single_scenario:
            self._policy = get_policy_func()
            self._policy.to_device(self._device)

        self._parallelism = parallelism

    @property
    def name(self) -> str:
        return self._name

    @property
    def policy_state_dim(self) -> int:
        return self._policy.state_dim

    @property
    def policy_action_dim(self) -> int:
        return self._policy.action_dim

    @property
    def parallelism(self) -> int:
        return self._parallelism

    def _is_valid_transition_batch(self, batch: AbsTransitionBatch) -> bool:
        """Used to check the transition batch's type. If this ops is used under a single trainer, the batch should be
        a `TransitionBatch`. Otherwise, it should be a `MultiTransitionBatch`.
        """
        return isinstance(batch, TransitionBatch) if self._is_single_scenario \
            else isinstance(batch, MultiTransitionBatch)

    @abstractmethod
    def get_state(self) -> dict:
        """
        Returns:
            A dict that contains ops's state.
        """
        raise NotImplementedError

    @abstractmethod
    def set_state(self, ops_state_dict: dict) -> None:
        """Set ops's state."""
        raise NotImplementedError

    def get_policy_state(self) -> object:
        return self._policy.name, self._policy.get_state()

    def set_policy_state(self, policy_state: object) -> None:
        self._policy.set_state(policy_state)


def remote(func):
    """Annotation to indicate that a function / method can be called remotely.

    This annotation takes effect only when an ``AbsTrainOps`` object is wrapped by a ``RemoteOps``.
    """
    def remote_anotate(*args, **kwargs):
        return func(*args, **kwargs)

    return remote_anotate


class AsyncClient(object):
    """Facility used by a ``RemoteOps`` instance to communicate asynchronously with ``TrainingProxy``.

    Args:
        name (str): Name of the client.
        address (Tuple[str, int]): Address (host and port) of the training proxy.
        logger (Logger, default=None): logger.
    """
    def __init__(self, name: str, address: Tuple[str, int], logger: Logger = None) -> None:
        self._logger = DummyLogger() if logger is None else logger
        self._name = name
        host, port = address
        self._proxy_ip = get_ip_address_by_hostname(host)
        self._address = f"tcp://{self._proxy_ip}:{port}"
        self._logger.info(f"Proxy address: {self._address}")

    async def send_request(self, req: dict) -> None:
        """Send a request to the proxy in asynchronous fashion.

        This is a coroutine and is executed asynchronously with calls to other AsyncClients' ``send_request`` calls.

        Args:
            req (dict): Request that contains task specifications and parameters.
        """
        await self._socket.send(pyobj_to_bytes(req))
        self._logger.debug(f"{self._name} sent request {req['func']}")

    async def get_response(self) -> object:
        """Waits for a result in asynchronous fashion.

        This is a coroutine and is executed asynchronously with calls to other AsyncClients' ``get_response`` calls.
        This ensures that all clients' tasks are sent out as soon as possible before the waiting for results starts.
        """
        while True:
            events = await self._poller.poll(timeout=100)
            if self._socket in dict(events):
                result = await self._socket.recv_multipart()
                self._logger.debug(f"{self._name} received result")
                return bytes_to_pyobj(result[0])

    def close(self):
<<<<<<< HEAD
=======
        """Close the connection to the proxy.
        """
>>>>>>> f77d0522
        self._poller.unregister(self._socket)
        self._socket.disconnect(self._address)
        self._socket.close()

    def connect(self):
        """Establish the connection to the proxy.
        """
        self._socket = Context.instance().socket(zmq.DEALER)
        self._socket.setsockopt_string(zmq.IDENTITY, self._name)
        self._socket.setsockopt(zmq.LINGER, 0)
        self._socket.connect(self._address)
        self._logger.debug(f"connected to {self._address}")
        self._poller = Poller()
        self._poller.register(self._socket, zmq.POLLIN)

    async def exit(self):
        """Send EXIT signals to the proxy indicating no more tasks.
        """
        await self._socket.send(b"EXIT")


class RemoteOps(object):
    """Wrapper for ``AbsTrainOps``.

    RemoteOps provides similar interfaces to ``AbsTrainOps``. Any method annotated by the remote decorator in the
    definition of the train ops is transformed to a remote method. Calling this method invokes using the internal
    ``AsyncClient`` to send the required task parameters to a ``TrainingProxy`` that handles task dispatching and
    result collection. Methods not annotated by the decorator are not affected.

    Args:
        ops (AbsTrainOps): An ``AbsTrainOps`` instance to be wrapped. Any method annotated by the remote decorator in
            its definition is transformed to a remote function call.
        address (Tuple[str, int]): Address (host and port) of the training proxy.
        logger (Logger, default=None): logger.
    """
    def __init__(self, ops: AbsTrainOps, address: Tuple[str, int], logger: Logger = None) -> None:
        self._ops = ops
        self._client = AsyncClient(self._ops.name, address, logger=logger)
        self._client.connect()

    def __getattribute__(self, attr_name: str) -> object:
        # Ignore methods that belong to the parent class
        try:
            return super().__getattribute__(attr_name)
        except AttributeError:
            pass

        def remote_method(ops_state, func_name: str, desired_parallelism: int, client: AsyncClient) -> Callable:
            async def remote_call(*args, **kwargs) -> object:
                req = {
                    "state": ops_state,
                    "func": func_name,
                    "args": args,
                    "kwargs": kwargs,
                    "desired_parallelism": desired_parallelism
                }
                await client.send_request(req)
                response = await client.get_response()
                return response

            return remote_call

        attr = getattr(self._ops, attr_name)
        if inspect.ismethod(attr) and attr.__name__ == "remote_anotate":
            return remote_method(self._ops.get_state(), attr_name, self._ops.parallelism, self._client)

        return attr

    async def exit(self):
        """Close the internal task client.
        """
        await self._client.exit()<|MERGE_RESOLUTION|>--- conflicted
+++ resolved
@@ -143,11 +143,8 @@
                 return bytes_to_pyobj(result[0])
 
     def close(self):
-<<<<<<< HEAD
-=======
         """Close the connection to the proxy.
         """
->>>>>>> f77d0522
         self._poller.unregister(self._socket)
         self._socket.disconnect(self._address)
         self._socket.close()
