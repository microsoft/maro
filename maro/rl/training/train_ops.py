--- conflicted
+++ resolved
@@ -2,7 +2,6 @@
 # Licensed under the MIT license.
 
 import inspect
-import socket
 from abc import ABCMeta, abstractmethod
 from typing import Callable, Tuple
 
@@ -12,11 +11,7 @@
 
 from maro.rl.policy import RLPolicy
 from maro.rl.utils import AbsTransitionBatch, MultiTransitionBatch, TransitionBatch
-<<<<<<< HEAD
 from maro.rl.utils.common import bytes_to_pyobj, get_ip_address_by_hostname, pyobj_to_bytes
-=======
-from maro.rl.utils.common import bytes_to_pyobj, pyobj_to_bytes
->>>>>>> 680bb52f
 from maro.utils import DummyLogger, Logger
 
 
@@ -106,20 +101,12 @@
 
 class AsyncClient(object):
     def __init__(self, name: str, address: Tuple[str, int], logger: Logger = None) -> None:
-<<<<<<< HEAD
         self._logger = DummyLogger() if logger is None else logger
         self._name = name
         host, port = address
         self._proxy_ip = get_ip_address_by_hostname(host)
         self._address = f"tcp://{self._proxy_ip}:{port}"
         self._logger.info(f"Proxy address: {self._address}")
-=======
-        self._name = name
-        host, port = address
-        self._dispatcher_ip = socket.gethostbyname(host)
-        self._address = f"tcp://{self._dispatcher_ip}:{port}"
-        self._logger = DummyLogger() if logger is None else logger
->>>>>>> 680bb52f
 
     async def send_request(self, req: dict) -> None:
         await self._socket.send(pyobj_to_bytes(req))
