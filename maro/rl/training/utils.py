# Copyright (c) Microsoft Corporation.
# Licensed under the MIT license.

import os

<<<<<<< HEAD
FILE_SUFFIX = ".ckpt"
=======
FILE_SUFFIX = "ckpt"
>>>>>>> f77d0522


def extract_trainer_name(policy_name: str) -> str:
    return policy_name.split(".")[0]


<<<<<<< HEAD
def get_trainer_state_path(dir: str, trainer_name: str):
    return os.path.join(dir, trainer_name, FILE_SUFFIX)
=======
def get_trainer_state_path(dir_path: str, trainer_name: str) -> str:
    return os.path.join(dir_path, f"{trainer_name}.{FILE_SUFFIX}")
>>>>>>> f77d0522
<|MERGE_RESOLUTION|>--- conflicted
+++ resolved
@@ -3,21 +3,12 @@
 
 import os
 
-<<<<<<< HEAD
-FILE_SUFFIX = ".ckpt"
-=======
 FILE_SUFFIX = "ckpt"
->>>>>>> f77d0522
 
 
 def extract_trainer_name(policy_name: str) -> str:
     return policy_name.split(".")[0]
 
 
-<<<<<<< HEAD
-def get_trainer_state_path(dir: str, trainer_name: str):
-    return os.path.join(dir, trainer_name, FILE_SUFFIX)
-=======
 def get_trainer_state_path(dir_path: str, trainer_name: str) -> str:
-    return os.path.join(dir_path, f"{trainer_name}.{FILE_SUFFIX}")
->>>>>>> f77d0522
+    return os.path.join(dir_path, f"{trainer_name}.{FILE_SUFFIX}")