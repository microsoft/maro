# Copyright (c) Microsoft Corporation.
# Licensed under the MIT license.

from enum import Enum


class MsgTag(Enum):
    COLLECT = "rollout"
    EVAL = "eval"
    GET_POLICY_STATE = "get_policy_state"
    POLICY_STATE = "policy_state"
    CHOOSE_ACTION = "choose_action"
    ACTION = "action"
    TRAIN = "train"
    ABORT_ROLLOUT = "abort_rollout"
    EVAL_DONE = "eval_done"
    COLLECT_DONE = "collect_done"
    EXIT = "exit"


class MsgKey(Enum):
    ACTION = "action"
    AGENT_ID = "agent_id"
<<<<<<< HEAD
    EPISODE = "episode"
    SEGMENT = "segment"
    STEP = "step"
=======
    EPISODE = "episode_index"
    SEGMENT = "segment_index"
>>>>>>> 0fab08b7
    TIME_STEP = "time_step"
    ENV_SUMMARY = "env_summary"
    EXPERIENCES = "experiences"
    NUM_EXPERIENCES = "num_experiences"
    STATE = "state"
    POLICY = "policy"
    EXPLORATION = "exploration"
    VERSION = "version"
    NUM_STEPS = "num_steps"
    EPISODE_END = "episode_end"<|MERGE_RESOLUTION|>--- conflicted
+++ resolved
@@ -21,15 +21,9 @@
 class MsgKey(Enum):
     ACTION = "action"
     AGENT_ID = "agent_id"
-<<<<<<< HEAD
     EPISODE = "episode"
     SEGMENT = "segment"
     STEP = "step"
-=======
-    EPISODE = "episode_index"
-    SEGMENT = "segment_index"
->>>>>>> 0fab08b7
-    TIME_STEP = "time_step"
     ENV_SUMMARY = "env_summary"
     EXPERIENCES = "experiences"
     NUM_EXPERIENCES = "num_experiences"
