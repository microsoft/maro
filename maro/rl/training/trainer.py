--- conflicted
+++ resolved
@@ -125,18 +125,8 @@
         """
         raise NotImplementedError
 
-<<<<<<< HEAD
-    def set_dispatch_address(self, dispatcher_address: Tuple[str, int]) -> None:
-        """Set the dispatcher address.
-
-        Args:
-            dispatcher_address (Tuple[str, int]): Dispatcher address (host and port).
-        """
-        self._dispatcher_address = dispatcher_address
-=======
     def set_proxy_address(self, proxy_address: Tuple[str, int]) -> None:
         self._proxy_address = proxy_address
->>>>>>> f77d0522
 
     @abstractmethod
     def get_local_ops_by_name(self, name: str) -> AbsTrainOps:
