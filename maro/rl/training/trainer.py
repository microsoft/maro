# Copyright (c) Microsoft Corporation.
# Licensed under the MIT license.

from abc import ABCMeta, abstractmethod
from dataclasses import dataclass
from typing import Any, Callable, Dict, List, Optional, Tuple, Union

import torch

from maro.rl.policy import RLPolicy
from maro.rl.rollout import ExpElement
from maro.utils import Logger

from .train_ops import AbsTrainOps, RemoteOps
from .utils import extract_trainer_name


@dataclass
class TrainerParams:
    device: str = None
    replay_memory_capacity: int = 10000
    batch_size: int = 128
    data_parallelism: int = 1

    @abstractmethod
    def extract_ops_params(self) -> Dict[str, object]:
        raise NotImplementedError


class AbsTrainer(object, metaclass=ABCMeta):
    """Policy trainer used to train policies. Trainer maintains several train ops and
    controls training logics of them, while train ops take charge of specific policy updating.
    """

    def __init__(self, name: str, params: TrainerParams) -> None:
        self._name = name
        self._batch_size = params.batch_size
        self._agent2policy = {}
        self._proxy_address: Optional[Tuple[str, int]] = None
        self._logger = None

    @property
    def name(self) -> str:
        return self._name

    @property
    def agent_num(self) -> int:
        return len(self._agent2policy)

    def register_logger(self, logger: Logger) -> None:
        self._logger = logger

    def register_agent2policy(self, agent2policy: Dict[Any, str]) -> None:
        self._agent2policy = {
            agent_name: policy_name
            for agent_name, policy_name in agent2policy.items()
            if extract_trainer_name(policy_name) == self.name
        }

    @abstractmethod
    def register_policy_creator(
        self,
        global_policy_creator: Dict[str, Callable[[str], RLPolicy]]
    ) -> None:
        raise NotImplementedError

    @abstractmethod
    def build(self) -> None:
        raise NotImplementedError

    @abstractmethod
    def train(self) -> None:
        """Run a training step to update all the policies that this trainer is responsible for.
        """
        raise NotImplementedError

    async def train_as_task(self) -> None:
        """Run a training step to update all the policies that this trainer is responsible for.
        """
        raise NotImplementedError

    @abstractmethod
    def record(self, env_idx: int, exp_element: ExpElement) -> None:
        raise NotImplementedError

    def set_proxy_address(self, proxy_address: Tuple[str, int]) -> None:
        self._proxy_address = proxy_address

    @abstractmethod
    def get_local_ops_by_name(self, name: str) -> AbsTrainOps:
        raise NotImplementedError

    def get_ops(self, name: str) -> Union[RemoteOps, AbsTrainOps]:
        ops = self.get_local_ops_by_name(name)
        return RemoteOps(ops, self._proxy_address, logger=self._logger) if self._proxy_address else ops

    @abstractmethod
    def get_policy_state(self) -> Dict[str, object]:
        """Get policies' states.

        Returns:
            A double-deck dict with format: {policy_name: policy_state}.
        """
        raise NotImplementedError

    @abstractmethod
<<<<<<< HEAD
    def load(self, path: str):
        raise NotImplementedError

    @abstractmethod
    def save(self, path: str):
=======
    def load(self, path: str) -> None:
        raise NotImplementedError

    @abstractmethod
    def save(self, path: str) -> None:
        raise NotImplementedError

    @abstractmethod
    async def exit(self):
>>>>>>> f77d0522
        raise NotImplementedError


class SingleTrainer(AbsTrainer, metaclass=ABCMeta):
    """Policy trainer that trains only one policy.
    """

    def __init__(self, name: str, params: TrainerParams) -> None:
        super(SingleTrainer, self).__init__(name, params)

        self._ops: Union[RemoteOps, None] = None  # To be created in `build()`

        self._policy_creator: Dict[str, Callable[[str], RLPolicy]] = {}
        self._policy_name: Optional[str] = None
        self._get_policy_func: Optional[Callable] = None

    def register_policy_creator(
        self,
        global_policy_creator: Dict[str, Callable[[str], RLPolicy]]
    ) -> None:
        self._policy_creator: Dict[str, Callable[[str], RLPolicy]] = {
            policy_name: func for policy_name, func in global_policy_creator.items()
            if extract_trainer_name(policy_name) == self.name
        }

        if len(self._policy_creator) == 0:
            raise ValueError(f"Trainer {self._name} has no policies")
        if len(self._policy_creator) > 1:
            raise ValueError(f"Trainer {self._name} cannot have more than one policy assigned to it")

        self._policy_name = list(self._policy_creator.keys())[0]
        self._get_policy_func = lambda: self._policy_creator[self._policy_name](self._policy_name)

    def get_policy_state(self) -> Dict[str, object]:
        self._assert_ops_exists()
        policy_name, state = self._ops.get_policy_state()
        return {policy_name: state}

<<<<<<< HEAD
    def load(self, path: str):
        self._assert_ops_exists()
        self._ops.set_state(torch.load(path))

    def save(self, path: str):
=======
    def load(self, path: str) -> None:
        self._assert_ops_exists()
        self._ops.set_state(torch.load(path))

    def save(self, path: str) -> None:
>>>>>>> f77d0522
        self._assert_ops_exists()
        torch.save(self._ops.get_state(), path)

    def _assert_ops_exists(self) -> None:
        if not self._ops:
            raise ValueError("'build' needs to be called to create an ops instance first.")

<<<<<<< HEAD
=======
    async def exit(self):
        if isinstance(self._ops, RemoteOps):
            await self._ops.exit()

>>>>>>> f77d0522

class MultiTrainer(AbsTrainer, metaclass=ABCMeta):
    """Policy trainer that trains multiple policies.
    """

    def __init__(self, name: str, params: TrainerParams) -> None:
        super(MultiTrainer, self).__init__(name, params)
        self._policy_creator: Dict[str, Callable[[str], RLPolicy]] = {}
        self._policy_names: List[str] = []

    def register_policy_creator(
        self,
        global_policy_creator: Dict[str, Callable[[str], RLPolicy]]
    ) -> None:
        self._policy_creator: Dict[str, Callable[[str], RLPolicy]] = {
            policy_name: func for policy_name, func in global_policy_creator.items()
            if extract_trainer_name(policy_name) == self.name
        }
        self._policy_names = sorted(list(self._policy_creator.keys()))

    @abstractmethod
    def get_policy_state(self) -> Dict[str, object]:
        raise NotImplementedError

    @abstractmethod
    async def exit(self):
        raise NotImplementedError<|MERGE_RESOLUTION|>--- conflicted
+++ resolved
@@ -104,13 +104,6 @@
         raise NotImplementedError
 
     @abstractmethod
-<<<<<<< HEAD
-    def load(self, path: str):
-        raise NotImplementedError
-
-    @abstractmethod
-    def save(self, path: str):
-=======
     def load(self, path: str) -> None:
         raise NotImplementedError
 
@@ -120,7 +113,6 @@
 
     @abstractmethod
     async def exit(self):
->>>>>>> f77d0522
         raise NotImplementedError
 
 
@@ -159,19 +151,11 @@
         policy_name, state = self._ops.get_policy_state()
         return {policy_name: state}
 
-<<<<<<< HEAD
-    def load(self, path: str):
-        self._assert_ops_exists()
-        self._ops.set_state(torch.load(path))
-
-    def save(self, path: str):
-=======
     def load(self, path: str) -> None:
         self._assert_ops_exists()
         self._ops.set_state(torch.load(path))
 
     def save(self, path: str) -> None:
->>>>>>> f77d0522
         self._assert_ops_exists()
         torch.save(self._ops.get_state(), path)
 
@@ -179,13 +163,10 @@
         if not self._ops:
             raise ValueError("'build' needs to be called to create an ops instance first.")
 
-<<<<<<< HEAD
-=======
     async def exit(self):
         if isinstance(self._ops, RemoteOps):
             await self._ops.exit()
 
->>>>>>> f77d0522
 
 class MultiTrainer(AbsTrainer, metaclass=ABCMeta):
     """Policy trainer that trains multiple policies.
