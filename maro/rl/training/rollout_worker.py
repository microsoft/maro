# Copyright (c) Microsoft Corporation.
# Licensed under the MIT license.

from multiprocessing.connection import Connection
from os import getcwd
from typing import Callable

from maro.communication import Proxy
from maro.rl.env_wrapper import AbsEnvWrapper
from maro.utils import Logger, set_seeds

<<<<<<< HEAD
from .decision_generator import LocalDecisionGenerator
=======
from .decision_generator import DecisionGenerator
>>>>>>> 721d91b9
from .message_enums import MsgKey, MsgTag


def rollout_worker_process(
    index: int,
    conn: Connection,
    create_env_wrapper_func: Callable[[], AbsEnvWrapper],
    create_decision_generator_func: Callable[[], DecisionGenerator],
    create_eval_env_wrapper_func: Callable[[], AbsEnvWrapper],
    log_dir: str
):
    """Roll-out worker process that can be spawned by a ``MultiProcessRolloutManager``.

    Args:
        index (int): Index for the worker process. This is used for bookkeeping by the parent manager process.
        conn (Connection): Connection end for exchanging messages with the manager process.
        create_env_wrapper_func (Callable): Function to create an environment wrapper for training data collection.
            The function should take no parameters and return an environment wrapper instance.
        create_decision_generator_func (Callable): Function to create a decision generator for interacting with
            the environment. The function should take no parameters and return a ``DecisionGenerator`` instance.
        create_env_wrapper_func (Callable): Function to create an environment wrapper for evaluation. The function
            should take no parameters and return an environment wrapper instance. If this is None, the training
            environment wrapper will be used for evaluation.
        log_dir (str): Directory to store logs in. Defaults to the current working directory.
    """
    set_seeds(index)
    env_wrapper = create_env_wrapper_func()
    eval_env_wrapper = env_wrapper if not create_eval_env_wrapper_func else create_eval_env_wrapper_func()
    decision_generator = create_decision_generator_func()
    logger = Logger("ROLLOUT_WORKER", dump_folder=log_dir)

    def collect(msg):
        ep, segment = msg["episode"], msg["segment"]
        # load policies
        if hasattr(decision_generator, "update"):
            decision_generator.update(msg["policy"])

        # update exploration parameters
        decision_generator.explore()
        if msg["exploration_step"]:
            decision_generator.exploration_step()

        if env_wrapper.state is None:
            logger.info(f"Training episode {ep}")
            env_wrapper.reset()
            env_wrapper.start()  # get initial state

        starting_step_index = env_wrapper.step_index + 1
        steps_to_go = float("inf") if msg["num_steps"] == -1 else msg["num_steps"]
        while env_wrapper.state and steps_to_go > 0:
            action = decision_generator.choose_action(env_wrapper.state, ep, env_wrapper.step_index)
            env_wrapper.step(action)
            steps_to_go -= 1

        logger.info(
            f"Roll-out finished for ep {ep}, segment {segment}"
            f"(steps {starting_step_index} - {env_wrapper.step_index})"
        )

        if hasattr(decision_generator, "store_experiences"):
            policy_names = decision_generator.store_experiences(env_wrapper.get_experiences())
            ret_exp = decision_generator.get_experiences_by_policy(policy_names)

        return_info = {
            "worker_index": index,
            "episode_end": not env_wrapper.state,
            "experiences": ret_exp,
            "env_summary": env_wrapper.summary,
            "num_steps": env_wrapper.step_index - starting_step_index + 1
        }

        conn.send(return_info)

    def evaluate(msg):
        logger.info("Evaluating...")
        eval_env_wrapper.reset()
        eval_env_wrapper.start()  # get initial state
        decision_generator.exploit()
        if hasattr(decision_generator, "update"):
            decision_generator.update(msg["policy"])
        while eval_env_wrapper.state:
            action = decision_generator.choose_action(
                eval_env_wrapper.state, msg["episode"], eval_env_wrapper.step_index
            )
            eval_env_wrapper.step(action)

        conn.send({"worker_id": index, "env_summary": eval_env_wrapper.summary})

    while True:
        msg = conn.recv()
        if msg["type"] == "collect":
            collect(msg)
        elif msg["type"] == "evaluate":
            evaluate(msg)
        elif msg["type"] == "quit":
            break


def rollout_worker_node(
    create_env_wrapper_func: Callable[[], AbsEnvWrapper],
    create_decision_generator_func: Callable[[], DecisionGenerator],
    group: str,
    create_eval_env_wrapper_func: Callable[[], AbsEnvWrapper] = None,
    log_dir: str = getcwd(),
    **proxy_kwargs
):
    """Roll-out worker process that can be launched on separate computation nodes.

    Args:
        create_env_wrapper_func (Callable): Function to create an environment wrapper for roll-out. The function
            should take no parameters and return an environment wrapper instance.
        create_decision_generator_func (Callable): Function to create a decision generator for interacting with
            the environment. The function should take no parameters and return a ``DecisionGenerator`` instance.
        group (str): Group name for the roll-out cluster, which includes all roll-out workers and a roll-out manager
            that manages them.
        create_env_wrapper_func (Callable): Function to create an environment wrapper for evaluation. The function
            should take no parameters and return an environment wrapper instance. If this is None, the training
            environment wrapper will be used for evaluation.
        log_dir (str): Directory to store logs in. Defaults to the current working directory.
        proxy_kwargs: Keyword parameters for the internal ``Proxy`` instance. See ``Proxy`` class
            for details.
    """
    env_wrapper = create_env_wrapper_func()
    eval_env_wrapper = env_wrapper if not create_eval_env_wrapper_func else create_eval_env_wrapper_func()
    decision_generator = create_decision_generator_func()

    proxy = Proxy(group, "rollout_worker", {"rollout_manager": 1}, **proxy_kwargs)
    logger = Logger(proxy.name, dump_folder=log_dir)

    def collect(msg):
        ep, segment = msg.body[MsgKey.EPISODE], msg.body[MsgKey.SEGMENT]

        # load policies
        if msg.body[MsgKey.POLICY]:
            decision_generator.update(msg.body[MsgKey.POLICY])

        # set exploration parameters
        decision_generator.explore()
        if msg.body[MsgKey.EXPLORATION_STEP]:
            decision_generator.exploration_step()

        if env_wrapper.state is None:
            logger.info(f"Training episode {msg.body[MsgKey.EPISODE]}")
            env_wrapper.reset()
            env_wrapper.start()  # get initial state

        starting_step_index = env_wrapper.step_index + 1
        steps_to_go = float("inf") if msg.body[MsgKey.NUM_STEPS] == -1 else msg.body[MsgKey.NUM_STEPS]
        while env_wrapper.state and steps_to_go > 0:
            action = decision_generator.choose_action(env_wrapper.state, ep, env_wrapper.step_index)
            env_wrapper.step(action)
            steps_to_go -= 1

        logger.info(
            f"Roll-out finished for ep {ep}, segment {segment}"
            f"(steps {starting_step_index} - {env_wrapper.step_index})"
        )

        if hasattr(decision_generator, "store_experiences"):
            policy_names = decision_generator.store_experiences(env_wrapper.get_experiences())
            ret_exp = decision_generator.get_experiences_by_policy(policy_names)

        return_info = {
            MsgKey.EPISODE_END: not env_wrapper.state,
            MsgKey.EPISODE: ep,
            MsgKey.SEGMENT: segment,
            MsgKey.EXPERIENCES: ret_exp,
            MsgKey.ENV_SUMMARY: env_wrapper.summary,
            MsgKey.NUM_STEPS: env_wrapper.step_index - starting_step_index + 1
        }

        proxy.reply(msg, tag=MsgTag.COLLECT_DONE, body=return_info)

    def evaluate(msg):
        logger.info("Evaluating...")
        ep = msg.body[MsgKey.EPISODE]
        eval_env_wrapper.reset()
        eval_env_wrapper.start()  # get initial state
        decision_generator.exploit()
        if hasattr(decision_generator, "update"):
            decision_generator.update(msg.body[MsgKey.POLICY])
        while eval_env_wrapper.state:
            action = decision_generator.choose_action(eval_env_wrapper.state, ep, eval_env_wrapper.step_index)
            eval_env_wrapper.step(action)

        return_info = {MsgKey.ENV_SUMMARY: eval_env_wrapper.summary, MsgKey.EPISODE: msg.body[MsgKey.EPISODE]}
        proxy.reply(msg, tag=MsgTag.EVAL_DONE, body=return_info)

    """
    The event loop handles 3 types of messages from the roll-out manager:
        1)  COLLECT, upon which the agent-environment simulation will be carried out for a specified number of steps
            and the collected experiences will be sent back to the roll-out manager;
        2)  EVAL, upon which the policies contained in the message payload will be evaluated for the entire
            duration of the evaluation environment.
        3)  EXIT, upon which it will break out of the event loop and the process will terminate.

    """
    for msg in proxy.receive():
        if msg.tag == MsgTag.EXIT:
            logger.info("Exiting...")
            proxy.close()
            break

        if msg.tag == MsgTag.COLLECT:
            collect(msg)
        elif msg.tag == MsgTag.EVAL:
            evaluate(msg)<|MERGE_RESOLUTION|>--- conflicted
+++ resolved
@@ -9,11 +9,7 @@
 from maro.rl.env_wrapper import AbsEnvWrapper
 from maro.utils import Logger, set_seeds
 
-<<<<<<< HEAD
-from .decision_generator import LocalDecisionGenerator
-=======
 from .decision_generator import DecisionGenerator
->>>>>>> 721d91b9
 from .message_enums import MsgKey, MsgTag
 
 
