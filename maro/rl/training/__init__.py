--- conflicted
+++ resolved
@@ -7,11 +7,7 @@
 from .learner import Learner
 from .local_learner import LocalLearner
 from .policy_manager import AbsPolicyManager, LocalPolicyManager, ParallelPolicyManager
-<<<<<<< HEAD
 from .policy_server import PolicyServer, PolicyServerGateway
-=======
-from .policy_server import PolicyServer
->>>>>>> 11ca4be0
 from .rollout_manager import AbsRolloutManager, LocalRolloutManager, ParallelRolloutManager
 
 __all__ = [
@@ -21,10 +17,6 @@
     "Learner",
     "LocalLearner",
     "AbsPolicyManager", "LocalPolicyManager", "ParallelPolicyManager",
-<<<<<<< HEAD
     "PolicyServer", "PolicyServerGateway",
-=======
-    "PolicyServer",
->>>>>>> 11ca4be0
     "AbsRolloutManager", "LocalRolloutManager", "ParallelRolloutManager",
 ]