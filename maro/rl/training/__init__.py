--- conflicted
+++ resolved
@@ -1,32 +1,6 @@
 # Copyright (c) Microsoft Corporation.
 # Licensed under the MIT license.
 
-<<<<<<< HEAD
-from .decision_generator import DecisionGenerator
-from .early_stopper import AbsEarlyStopper
-from .learner import Learner
-from .local_learner import LocalLearner
-from .policy_client import PolicyClient
-from .policy_server import policy_server
-from .rollout_manager import AbsRolloutManager, LocalRolloutManager, MultiNodeRolloutManager, MultiProcessRolloutManager
-from .rollout_worker import rollout_worker_node, rollout_worker_process
-from .trainer import trainer_node, trainer_process
-from .training_manager import (
-    AbsTrainingManager, LocalTrainingManager, MultiNodeTrainingManager, MultiProcessTrainingManager
-)
-
-__all__ = [
-    "DecisionGenerator",
-    "AbsEarlyStopper",
-    "Learner",
-    "LocalLearner",
-    "PolicyClient",
-    "policy_server",
-    "AbsRolloutManager", "LocalRolloutManager", "MultiProcessRolloutManager", "MultiNodeRolloutManager",
-    "rollout_worker_node", "rollout_worker_process",
-    "trainer_node", "trainer_process",
-    "AbsTrainingManager", "LocalTrainingManager", "MultiNodeTrainingManager", "MultiProcessTrainingManager"
-=======
 from .policy_manager import (
     AbsPolicyManager, LocalPolicyManager, MultiNodePolicyManager, MultiProcessPolicyManager, trainer_node,
     trainer_process
@@ -41,5 +15,4 @@
     "LocalRolloutManager", "MultiNodePolicyManager", "MultiNodeRolloutManager", "MultiProcessPolicyManager",
     "MultiProcessRolloutManager", "rollout_worker_node", "rollout_worker_process", "trainer_node",
     "trainer_process"
->>>>>>> 96b9ccee
 ]