--- conflicted
+++ resolved
@@ -1,14 +1,11 @@
 # Copyright (c) Microsoft Corporation.
 # Licensed under the MIT license.
 
-<<<<<<< HEAD
-from .decision_generator import AbsDecisionGenerator, LocalDecisionGenerator, PolicyClient
-=======
 from .decision_generator import DecisionGenerator
->>>>>>> 721d91b9
 from .early_stopper import AbsEarlyStopper
 from .learner import Learner
 from .local_learner import LocalLearner
+from .policy_client import PolicyClient
 from .policy_server import policy_server
 from .rollout_manager import AbsRolloutManager, LocalRolloutManager, MultiNodeRolloutManager, MultiProcessRolloutManager
 from .rollout_worker import rollout_worker_node, rollout_worker_process
@@ -18,15 +15,11 @@
 )
 
 __all__ = [
-<<<<<<< HEAD
-    "AbsDecisionGenerator", "LocalDecisionGenerator", "PolicyClient",
-=======
     "DecisionGenerator",
->>>>>>> 721d91b9
     "AbsEarlyStopper",
-    "InferenceManager",
     "Learner",
     "LocalLearner",
+    "PolicyClient",
     "policy_server",
     "AbsRolloutManager", "LocalRolloutManager", "MultiProcessRolloutManager", "MultiNodeRolloutManager",
     "rollout_worker_node", "rollout_worker_process",
