--- conflicted
+++ resolved
@@ -1,12 +1,9 @@
 # Copyright (c) Microsoft Corporation.
 # Licensed under the MIT license.
 
-<<<<<<< HEAD
 from .async_tools import actor, policy_server
-=======
 from .early_stopper import AbsEarlyStopper
 from .local_learner import LocalLearner
->>>>>>> 953c8736
 from .policy_manager import (
     AbsPolicyManager, LocalPolicyManager, MultiNodePolicyManager, MultiProcessPolicyManager, trainer_node,
     trainer_process
