# Copyright (c) Microsoft Corporation.
# Licensed under the MIT license.

import collections
from dataclasses import dataclass
from typing import Any, Callable, Dict, List, Optional

import numpy as np
import torch

from maro.rl.model import VNet
from maro.rl.policy import DiscretePolicyGradient
from maro.rl.rollout import ExpElement
from maro.rl.training import AbsTrainOps, FIFOReplayMemory, RemoteOps, SingleTrainer, TrainerParams, remote
from maro.rl.utils import TransitionBatch, discount_cumsum, merge_transition_batches, ndarray_to_tensor


@dataclass
class DiscreteActorCriticParams(TrainerParams):
    """
    get_v_critic_net_func (Callable[[], VNet]): Function to get V critic net.
    reward_discount (float): Reward decay as defined in standard RL terminology. Defaults to 0.9.
    grad_iters (int): Number of iterations to calculate gradients. Defaults to 1.
    critic_loss_cls (Callable): Loss function. Defaults to "mse".
    clip_ratio (float): Clip ratio in the PPO algorithm (https://arxiv.org/pdf/1707.06347.pdf). Defaults to None,
        in which case the actor loss is calculated using the usual policy gradient theorem.
    lam (float): Lambda value for generalized advantage estimation (TD-Lambda). Defaults to 0.9.
    min_logp (float): Lower bound for clamping logP values during learning. This is to prevent logP from becoming
        very large in magnitude and causing stability issues. Defaults to None, which means no lower bound.
    """
    get_v_critic_net_func: Callable[[], VNet] = None
    reward_discount: float = 0.9
    grad_iters: int = 1
    critic_loss_cls: Callable = None
    clip_ratio: float = None
    lam: float = 0.9
    min_logp: Optional[float] = None

    def __post_init__(self) -> None:
        assert self.get_v_critic_net_func is not None

    def extract_ops_params(self) -> Dict[str, object]:
        return {
            "device": self.device,
            "get_v_critic_net_func": self.get_v_critic_net_func,
            "reward_discount": self.reward_discount,
            "critic_loss_cls": self.critic_loss_cls,
            "clip_ratio": self.clip_ratio,
            "lam": self.lam,
            "min_logp": self.min_logp
        }


class DiscreteActorCriticOps(AbsTrainOps):
    def __init__(
        self,
        name: str,
        device: str,
        get_policy_func: Callable[[], DiscretePolicyGradient],
        get_v_critic_net_func: Callable[[], VNet],
        parallelism: int = 1,
        *,
        reward_discount: float = 0.9,
        critic_loss_cls: Callable = None,
        clip_ratio: float = None,
        lam: float = 0.9,
        min_logp: float = None
    ) -> None:
        super(DiscreteActorCriticOps, self).__init__(
            name=name,
            device=device,
            is_single_scenario=True,
            get_policy_func=get_policy_func,
            parallelism=parallelism
        )

        assert isinstance(self._policy, DiscretePolicyGradient)

        self._reward_discount = reward_discount
        self._critic_loss_func = critic_loss_cls() if critic_loss_cls is not None else torch.nn.MSELoss()
        self._clip_ratio = clip_ratio
        self._lam = lam
        self._min_logp = min_logp
        self._v_critic_net = get_v_critic_net_func()
        self._v_critic_net.to(self._device)

    def _get_critic_loss(self, batch: TransitionBatch) -> torch.Tensor:
        self._v_critic_net.train()
        states = ndarray_to_tensor(batch.states, self._device)  # s
        state_values = self._v_critic_net.v_values(states)
        returns = ndarray_to_tensor(batch.returns, self._device)
        return self._critic_loss_func(state_values, returns)

    @remote
    def get_critic_grad(self, batch: TransitionBatch) -> Dict[str, torch.Tensor]:
        return self._v_critic_net.get_gradients(self._get_critic_loss(batch))

    def update_critic(self, batch: TransitionBatch) -> None:
        self._v_critic_net.step(self._get_critic_loss(batch))

    def update_critic_with_grad(self, grad_dict: dict) -> None:
        """Reference: https://tinyurl.com/2ezte4cr
        """
        self._v_critic_net.train()
        self._v_critic_net.apply_gradients(grad_dict)

    def _get_actor_loss(self, batch: TransitionBatch) -> torch.Tensor:
        assert isinstance(self._policy, DiscretePolicyGradient)
        self._policy.train()

        states = ndarray_to_tensor(batch.states, self._device)  # s
        actions = ndarray_to_tensor(batch.actions, self._device).long()  # a
        advantages = ndarray_to_tensor(batch.advantages, self._device)

        if self._clip_ratio is not None:
            self._policy.eval()
            logps_old = self._policy.get_state_action_logps(states, actions)
        else:
            logps_old = None

        action_probs = self._policy.get_action_probs(states)
        logps = torch.log(action_probs.gather(1, actions).squeeze())
        logps = torch.clamp(logps, min=self._min_logp, max=.0)
        if self._clip_ratio is not None:
            ratio = torch.exp(logps - logps_old)
            clipped_ratio = torch.clamp(ratio, 1 - self._clip_ratio, 1 + self._clip_ratio)
            actor_loss = -(torch.min(ratio * advantages, clipped_ratio * advantages)).mean()
        else:
            actor_loss = -(logps * advantages).mean()  # I * delta * log pi(a|s)

        return actor_loss

    @remote
    def get_actor_grad(self, batch: TransitionBatch) -> Dict[str, torch.Tensor]:
        return self._policy.get_gradients(self._get_actor_loss(batch))

    def update_actor(self, batch: TransitionBatch) -> None:
        self._policy.step(self._get_actor_loss(batch))

    def update_actor_with_grad(self, grad_dict: dict) -> None:
        """Reference: https://tinyurl.com/2ezte4cr
        """
        self._policy.train()
        self._policy.apply_gradients(grad_dict)

<<<<<<< HEAD
    def get_state(self, scope: str = "all") -> dict:
        ret_dict = {}
        if scope in ("all", "actor"):
            ret_dict["policy_state"] = self._policy.get_state()
        if scope in ("all", "critic"):
            ret_dict["critic_state"] = self._v_critic_net.get_state()
        return ret_dict

    def set_state(self, ops_state_dict: dict, scope: str = "all") -> None:
        if scope in ("all", "actor"):
            self._policy.set_state(ops_state_dict["policy_state"])
        if scope in ("all", "critic"):
            self._v_critic_net.set_state(ops_state_dict["critic_state"])
=======
    def get_state(self) -> dict:
        return {
            "policy": self._policy.get_state(),
            "critic": self._v_critic_net.get_state()
        }

    def set_state(self, ops_state_dict: dict) -> None:
        self._policy.set_state(ops_state_dict["policy"])
        self._v_critic_net.set_state(ops_state_dict["critic"])
>>>>>>> f77d0522

    def _preprocess_batch(self, batch: TransitionBatch) -> TransitionBatch:
        assert self._is_valid_transition_batch(batch)
        # Preprocess returns
        batch.calc_returns(self._reward_discount)

        # Preprocess advantages
        states = ndarray_to_tensor(batch.states, self._device)  # s
        state_values = self._v_critic_net.v_values(states)
        values = state_values.detach().numpy()
        values = np.concatenate([values, values[-1:]])
        rewards = np.concatenate([batch.rewards, values[-1:]])
        deltas = rewards[:-1] + self._reward_discount * values[1:] - values[:-1]  # r + gamma * v(s') - v(s)
        advantages = discount_cumsum(deltas, self._reward_discount * self._lam)
        batch.advantages = advantages
        return batch

    def preprocess_and_merge_batches(self, batch_list: List[TransitionBatch]) -> TransitionBatch:
        return merge_transition_batches([self._preprocess_batch(batch) for batch in batch_list])


class DiscreteActorCritic(SingleTrainer):
    """Actor Critic algorithm with separate policy and value models.

    References:
        https://github.com/openai/spinningup/tree/master/spinup/algos/pytorch.
        https://towardsdatascience.com/understanding-actor-critic-methods-931b97b6df3f
    """

    def __init__(self, name: str, params: DiscreteActorCriticParams) -> None:
        super(DiscreteActorCritic, self).__init__(name, params)
        self._params = params
        self._ops_name = f"{self._name}.ops"

        self._replay_memory_dict: Dict[Any, FIFOReplayMemory] = {}

    def build(self) -> None:
        self._ops = self.get_ops(self._ops_name)
        self._replay_memory_dict = collections.defaultdict(lambda: FIFOReplayMemory(
            capacity=self._params.replay_memory_capacity,
            state_dim=self._ops.policy_state_dim,
            action_dim=self._ops.policy_action_dim
        ))

    def record(self, env_idx: int, exp_element: ExpElement) -> None:
        for agent_name in exp_element.agent_names:
            memory = self._replay_memory_dict[(env_idx, agent_name)]
            transition_batch = TransitionBatch(
                states=np.expand_dims(exp_element.agent_state_dict[agent_name], axis=0),
                actions=np.expand_dims(exp_element.action_dict[agent_name], axis=0),
                rewards=np.array([exp_element.reward_dict[agent_name]]),
                terminals=np.array([exp_element.terminal_dict[agent_name]]),
                next_states=np.expand_dims(
                    exp_element.next_agent_state_dict.get(agent_name, exp_element.agent_state_dict[agent_name]),
                    axis=0,
                ),
            )
            memory.put(transition_batch)

    def get_local_ops_by_name(self, name: str) -> AbsTrainOps:
        return DiscreteActorCriticOps(
            name=name, get_policy_func=self._get_policy_func, parallelism=self._params.data_parallelism,
            **self._params.extract_ops_params()
        )

    def _get_batch(self) -> TransitionBatch:
        batch_list = [memory.sample(-1) for memory in self._replay_memory_dict.values()]
        return self._ops.preprocess_and_merge_batches(batch_list)

    def train(self) -> None:
        assert isinstance(self._ops, DiscreteActorCriticOps)
        batch = self._get_batch()
        for _ in range(self._params.grad_iters):
            self._ops.update_critic(batch)
            self._ops.update_actor(batch)

    async def train_as_task(self) -> None:
        assert isinstance(self._ops, RemoteOps)
        batch = self._get_batch()
        for _ in range(self._params.grad_iters):
            self._ops.update_critic_with_grad(await self._ops.get_critic_grad(batch))
            self._ops.update_actor_with_grad(await self._ops.get_actor_grad(batch))<|MERGE_RESOLUTION|>--- conflicted
+++ resolved
@@ -143,21 +143,6 @@
         self._policy.train()
         self._policy.apply_gradients(grad_dict)
 
-<<<<<<< HEAD
-    def get_state(self, scope: str = "all") -> dict:
-        ret_dict = {}
-        if scope in ("all", "actor"):
-            ret_dict["policy_state"] = self._policy.get_state()
-        if scope in ("all", "critic"):
-            ret_dict["critic_state"] = self._v_critic_net.get_state()
-        return ret_dict
-
-    def set_state(self, ops_state_dict: dict, scope: str = "all") -> None:
-        if scope in ("all", "actor"):
-            self._policy.set_state(ops_state_dict["policy_state"])
-        if scope in ("all", "critic"):
-            self._v_critic_net.set_state(ops_state_dict["critic_state"])
-=======
     def get_state(self) -> dict:
         return {
             "policy": self._policy.get_state(),
@@ -167,7 +152,6 @@
     def set_state(self, ops_state_dict: dict) -> None:
         self._policy.set_state(ops_state_dict["policy"])
         self._v_critic_net.set_state(ops_state_dict["critic"])
->>>>>>> f77d0522
 
     def _preprocess_batch(self, batch: TransitionBatch) -> TransitionBatch:
         assert self._is_valid_transition_batch(batch)
