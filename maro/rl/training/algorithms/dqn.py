--- conflicted
+++ resolved
@@ -8,18 +8,28 @@
 import torch
 
 from maro.rl.policy import RLPolicy, ValueBasedPolicy
+
 from maro.rl.training import (
     AbsTrainOps,
     BaseTrainerParams,
     PrioritizedReplayMemory,
     RandomReplayMemory,
-<<<<<<< HEAD
-=======
-    RemoteOps,
->>>>>>> 607d3b6c
     SingleAgentTrainer,
     remote,
 )
+
+from maro.rl.training import AbsTrainOps, BaseTrainerParams, RandomReplayMemory, RemoteOps, SingleAgentTrainer, remote
+
+from maro.rl.training import (
+    AbsTrainOps,
+    BaseTrainerParams,
+    PrioritizedReplayMemory,
+    RandomReplayMemory,
+    RemoteOps,
+    SingleAgentTrainer,
+    remote,
+)
+
 from maro.rl.utils import TransitionBatch, get_torch_device, ndarray_to_tensor
 from maro.utils import clone
 
@@ -125,13 +135,8 @@
             grad (torch.Tensor): The gradient of the batch.
             td_error (np.ndarray): TD error.
         """
-<<<<<<< HEAD
         loss, td_error = self._get_batch_loss(batch, weight)
         return self._policy.get_gradients(loss), td_error.detach().numpy()
-=======
-        loss, _ = self._get_batch_loss(batch)
-        return self._policy.get_gradients(loss)
->>>>>>> 607d3b6c
 
     def update_with_grad(self, grad_dict: dict) -> None:
         """Update the network with remotely computed gradients.
@@ -247,11 +252,7 @@
         ops = cast(DQNOps, self._ops)
         for _ in range(self._params.num_epochs):
             batch, indexes, weight = self._get_batch()
-<<<<<<< HEAD
             td_error = ops.update(batch, weight)
-=======
-            td_error = self._ops.update(batch, weight)
->>>>>>> 607d3b6c
             if self._params.use_prioritized_replay:
                 cast(PrioritizedReplayMemory, self.replay_memory).update_weight(indexes, td_error)
 
