# Copyright (c) Microsoft Corporation.
# Licensed under the MIT license.

import asyncio
from dataclasses import dataclass
from typing import Callable, Dict, List, Tuple

import numpy as np
import torch

from maro.rl.model import MultiQNet
from maro.rl.policy import DiscretePolicyGradient
from maro.rl.rollout import ExpElement
from maro.rl.training import AbsTrainOps, MultiTrainer, RandomMultiReplayMemory, RemoteOps, TrainerParams, remote
from maro.rl.utils import MultiTransitionBatch, ndarray_to_tensor
from maro.utils import clone


@dataclass
class DiscreteMADDPGParams(TrainerParams):
    get_q_critic_net_func: Callable[[], MultiQNet] = None
    num_epoch: int = 10
    update_target_every: int = 5
    soft_update_coef: float = 0.5
    reward_discount: float = 0.9
    q_value_loss_cls: Callable = None
    shared_critic: bool = False

    def __post_init__(self) -> None:
        assert self.get_q_critic_net_func is not None

    def extract_ops_params(self) -> Dict[str, object]:
        return {
            "device": self.device,
            "get_q_critic_net_func": self.get_q_critic_net_func,
            "shared_critic": self.shared_critic,
            "reward_discount": self.reward_discount,
            "soft_update_coef": self.soft_update_coef,
            "update_target_every": self.update_target_every,
            "q_value_loss_func": self.q_value_loss_cls() if self.q_value_loss_cls is not None else torch.nn.MSELoss(),
        }


class DiscreteMADDPGOps(AbsTrainOps):
    def __init__(
        self,
        name: str,
        device: str,
        get_policy_func: Callable[[], DiscretePolicyGradient],
        get_q_critic_net_func: Callable[[], MultiQNet],
        policy_idx: int,
        create_actor: bool,
        *,
        shared_critic: bool = False,
        reward_discount: float = 0.9,
        soft_update_coef: float = 0.5,
        update_target_every: int = 5,
        q_value_loss_func: Callable = None,
    ) -> None:
        super(DiscreteMADDPGOps, self).__init__(
            name=name,
            device=device,
            is_single_scenario=False,
            get_policy_func=get_policy_func
        )

        self._policy_idx = policy_idx
        self._shared_critic = shared_critic

        # Actor
        self._create_actor = create_actor
        if create_actor:
            self._policy = get_policy_func()
            assert isinstance(self._policy, DiscretePolicyGradient)

            self._policy.to_device(self._device)
            self._target_policy: DiscretePolicyGradient = clone(self._policy)
            self._target_policy.set_name(f"target_{self._policy.name}")
            self._target_policy.eval()
            self._target_policy.to_device(self._device)

        # Critic
        self._q_critic_net: MultiQNet = get_q_critic_net_func()
        self._q_critic_net.to(self._device)
        self._target_q_critic_net: MultiQNet = clone(self._q_critic_net)
        self._target_q_critic_net.eval()
        self._target_q_critic_net.to(self._device)

        #
        self._reward_discount = reward_discount
        self._q_value_loss_func = q_value_loss_func
        self._update_target_every = update_target_every
        self._soft_update_coef = soft_update_coef

    def get_target_action(self, batch: MultiTransitionBatch) -> torch.Tensor:
        agent_state = ndarray_to_tensor(batch.agent_states[self._policy_idx], self._device)
        return self._target_policy.get_actions_tensor(agent_state)

    def get_latest_action(self, batch: MultiTransitionBatch) -> Tuple[torch.Tensor, torch.Tensor]:
        assert isinstance(self._policy, DiscretePolicyGradient)

        agent_state = ndarray_to_tensor(batch.agent_states[self._policy_idx], self._device)
        self._policy.train()
        action = self._policy.get_actions_tensor(agent_state)
        logps = self._policy.get_state_action_logps(agent_state, action)
        return action, logps

    def _get_critic_loss(self, batch: MultiTransitionBatch, next_actions: List[torch.Tensor]) -> torch.Tensor:
        assert not self._shared_critic
        assert isinstance(next_actions, list) and all(isinstance(action, torch.Tensor) for action in next_actions)

        states = ndarray_to_tensor(batch.states, self._device)  # x
        actions = [ndarray_to_tensor(action, self._device) for action in batch.actions]  # a
        next_states = ndarray_to_tensor(batch.next_states, self._device)  # x'
        rewards = ndarray_to_tensor(np.vstack([reward for reward in batch.rewards]), self._device)  # r
        terminals = ndarray_to_tensor(batch.terminals, self._device)  # d

        self._q_critic_net.train()
        with torch.no_grad():
            next_q_values = self._target_q_critic_net.q_values(
                states=next_states,  # x'
                actions=next_actions
            )  # a'
        target_q_values = (
            rewards[self._policy_idx] + self._reward_discount * (1 - terminals.float()) * next_q_values
        )
        q_values = self._q_critic_net.q_values(
            states=states,  # x
            actions=actions  # a
        )  # Q(x, a)
        return self._q_value_loss_func(q_values, target_q_values.detach())

    @remote
    def get_critic_grad(
        self,
        batch: MultiTransitionBatch,
        next_actions: List[torch.Tensor]
    ) -> Dict[str, torch.Tensor]:
        return self._q_critic_net.get_gradients(self._get_critic_loss(batch, next_actions))

    def update_critic(self, batch: MultiTransitionBatch, next_actions: List[torch.Tensor]) -> None:
        self._q_critic_net.train()
        self._q_critic_net.step(self._get_critic_loss(batch, next_actions))

    def update_critic_with_grad(self, grad_dict: dict) -> None:
        self._q_critic_net.train()
        self._q_critic_net.apply_gradients(grad_dict)

    def _get_actor_loss(self, batch: MultiTransitionBatch) -> torch.Tensor:
        latest_action, latest_action_logp = self.get_latest_action(batch)
        states = ndarray_to_tensor(batch.states, self._device)  # x
        actions = [ndarray_to_tensor(action, self._device) for action in batch.actions]  # a
        actions[self._policy_idx] = latest_action
        self._policy.train()
        self._q_critic_net.freeze()
        actor_loss = -(self._q_critic_net.q_values(
            states=states,  # x
            actions=actions  # [a^j_1, ..., a_i, ..., a^j_N]
        ) * latest_action_logp).mean()  # Q(x, a^j_1, ..., a_i, ..., a^j_N)
        self._q_critic_net.unfreeze()
        return actor_loss

    @remote
    def get_actor_grad(self, batch: MultiTransitionBatch) -> Dict[str, torch.Tensor]:
        return self._policy.get_gradients(self._get_actor_loss(batch))

    def update_actor(self, batch: MultiTransitionBatch) -> None:
        self._policy.train()
        self._policy.step(self._get_actor_loss(batch))

    def update_actor_with_grad(self, grad_dict: dict) -> None:
        self._policy.train()
        self._policy.apply_gradients(grad_dict)

    def soft_update_target(self) -> None:
        if self._create_actor:
            self._target_policy.soft_update(self._policy, self._soft_update_coef)
        if not self._shared_critic:
            self._target_q_critic_net.soft_update(self._q_critic_net, self._soft_update_coef)

<<<<<<< HEAD
    def get_state(self, scope: str = "all") -> dict:
        ret_dict = {}
        if scope in ("all", "actor") and self._create_actor:
            ret_dict["policy"] = self._policy.get_state()
            ret_dict["target_policy"] = self._target_policy.get_state()
        if scope in ("all", "critic"):
            ret_dict["critic"] = self._q_critic_net.get_state()
            ret_dict["target_critic"] = self._target_q_critic_net.get_state()
        return ret_dict

    def set_state(self, ops_state_dict: dict, scope: str = "all") -> None:
        if scope in ("all", "actor") and self._create_actor:
            self._policy.set_state(ops_state_dict["policy"])
            self._target_policy.set_state(ops_state_dict["target_policy"])
        if scope in ("all", "critic"):
            self._q_critic_net.set_state(ops_state_dict["critic"])
            self._target_q_critic_net.set_state(ops_state_dict["target_critic"])
=======
    def get_critic_state(self) -> dict:
        return {
            "critic": self._q_critic_net.get_state(),
            "target_critic": self._target_q_critic_net.get_state()
        }

    def set_critic_state(self, ops_state_dict: dict) -> None:
        self._q_critic_net.set_state(ops_state_dict["critic"])
        self._target_q_critic_net.set_state(ops_state_dict["target_critic"])

    def get_actor_state(self) -> dict:
        if self._create_actor:
            return {"policy": self._policy.get_state(), "target_policy": self._target_policy.get_state()}
        else:
            return {}

    def set_actor_state(self, ops_state_dict: dict) -> None:
        if self._create_actor:
            self._policy.set_state(ops_state_dict["policy"])
            self._target_policy.set_state(ops_state_dict["target_policy"])

    def get_state(self) -> dict:
        return {**self.get_actor_state(), **self.get_critic_state()}

    def set_state(self, ops_state_dict: dict) -> None:
        self.set_critic_state(ops_state_dict)
        self.set_actor_state(ops_state_dict)
>>>>>>> f77d0522


class DiscreteMADDPG(MultiTrainer):
    def __init__(self, name: str, params: DiscreteMADDPGParams) -> None:
        super(DiscreteMADDPG, self).__init__(name, params)
        self._params = params
        self._ops_params = self._params.extract_ops_params()
        self._state_dim = params.get_q_critic_net_func().state_dim
        self._policy_version = self._target_policy_version = 0
        self._shared_critic_ops_name = f"{self._name}.shared_critic_ops"

        self._actor_ops_list = []
        self._actor_ops_dict = {}
        self._critic_ops = None
        self._replay_memory = None
        self._policy2agent = {}

    def build(self) -> None:
        self._actor_ops_list = [self.get_ops(f"{self._name}.actor_{i}_ops") for i in range(len(self._policy_names))]
        self._actor_ops_dict = {ops.name: ops for ops in self._actor_ops_list}
        if self._params.shared_critic:
            self._critic_ops = self.get_ops(self._shared_critic_ops_name)
        else:
            self._critic_ops = None

        self._replay_memory = RandomMultiReplayMemory(
            capacity=self._params.replay_memory_capacity,
            state_dim=self._state_dim,
            action_dims=[ops.policy_action_dim for ops in self._actor_ops_list],
            agent_states_dims=[ops.policy_state_dim for ops in self._actor_ops_list]
        )

        assert len(self._agent2policy.keys()) == len(self._agent2policy.values())  # agent <=> policy
        self._policy2agent = {policy_name: agent_name for agent_name, policy_name in self._agent2policy.items()}

    def record(self, env_idx: int, exp_element: ExpElement) -> None:
        assert exp_element.num_agents == len(self._agent2policy.keys())

        if min(exp_element.terminal_dict.values()) != max(exp_element.terminal_dict.values()):
            raise ValueError("The 'terminal` flag of all agents must be identical.")
        terminal_flag = min(exp_element.terminal_dict.values())

        actions = []
        rewards = []
        agent_states = []
        next_agent_states = []
        for policy_name in self._policy_names:
            agent_name = self._policy2agent[policy_name]
            actions.append(np.expand_dims(exp_element.action_dict[agent_name], axis=0))
            rewards.append(np.array([exp_element.reward_dict[agent_name]]))
            agent_states.append(np.expand_dims(exp_element.agent_state_dict[agent_name], axis=0))
            next_agent_states.append(np.expand_dims(
                exp_element.next_agent_state_dict.get(agent_name, exp_element.agent_state_dict[agent_name]), axis=0
            ))

        transition_batch = MultiTransitionBatch(
            states=np.expand_dims(exp_element.state, axis=0),
            actions=actions,
            rewards=rewards,
            next_states=np.expand_dims(
                exp_element.next_state if exp_element.next_state is not None else exp_element.state, axis=0
            ),
            agent_states=agent_states,
            next_agent_states=next_agent_states,
            terminals=np.array([terminal_flag])
        )
        self._replay_memory.put(transition_batch)

    def _get_batch(self, batch_size: int = None) -> MultiTransitionBatch:
        return self._replay_memory.sample(batch_size if batch_size is not None else self._batch_size)

    def get_local_ops_by_name(self, name: str) -> AbsTrainOps:
        if name == self._shared_critic_ops_name:
            ops_params = dict(self._ops_params)
            ops_params.update({
                "get_policy_func": None,
                "policy_idx": -1,
                "shared_critic": False,
                "create_actor": False,
            })
            return DiscreteMADDPGOps(name=name, **ops_params)
        else:
            policy_idx = self.get_policy_idx_from_ops_name(name)
            policy_name = self._policy_names[policy_idx]

            ops_params = dict(self._ops_params)
            ops_params.update({
                "get_policy_func": lambda: self._policy_creator[policy_name](policy_name),
                "policy_idx": policy_idx,
                "create_actor": True,
            })
            return DiscreteMADDPGOps(name=name, **ops_params)

    def train(self) -> None:
        assert not self._params.shared_critic or isinstance(self._critic_ops, DiscreteMADDPGOps)
        assert all(isinstance(ops, DiscreteMADDPGOps) for ops in self._actor_ops_list)
        for _ in range(self._params.num_epoch):
            batch = self._get_batch()
            # Collect next actions
            next_actions = [ops.get_target_action(batch) for ops in self._actor_ops_list]

            # Update critic
            if self._params.shared_critic:
                self._critic_ops.update_critic(batch, next_actions)
                critic_state_dict = self._critic_ops.get_critic_state()
                # Sync latest critic to ops
                for ops in self._actor_ops_list:
                    ops.set_critic_state(critic_state_dict)
            else:
                for ops in self._actor_ops_list:
                    ops.update_critic(batch, next_actions)

            # Update actors
            for ops in self._actor_ops_list:
                ops.update_actor(batch)

            # Update version
            self._try_soft_update_target()

    async def train_as_task(self) -> None:
        assert not self._params.shared_critic or isinstance(self._critic_ops, RemoteOps)
        assert all(isinstance(ops, RemoteOps) for ops in self._actor_ops_list)
        for _ in range(self._params.num_epoch):
            batch = self._get_batch()
            # Collect next actions
            next_actions = [ops.get_target_action(batch) for ops in self._actor_ops_list]

            # Update critic
            if self._params.shared_critic:
                critic_grad = await asyncio.gather(*[self._critic_ops.get_critic_grad(batch, next_actions)])
                assert isinstance(critic_grad, list) and isinstance(critic_grad[0], dict)
                self._critic_ops.update_critic_with_grad(critic_grad[0])
                critic_state_dict = self._critic_ops.get_critic_state()
                # Sync latest critic to ops
                for ops in self._actor_ops_list:
                    ops.set_critic_state(critic_state_dict)
            else:
                critic_grad_list = await asyncio.gather(
                    *[ops.get_critic_grad(batch, next_actions) for ops in self._actor_ops_list]
                )
                for ops, critic_grad in zip(self._actor_ops_list, critic_grad_list):
                    ops.update_critic_with_grad(critic_grad)

            # Update actors
            actor_grad_list = await asyncio.gather(*[ops.get_actor_grad(batch) for ops in self._actor_ops_list])
            for ops, actor_grad in zip(self._actor_ops_list, actor_grad_list):
                ops.update_actor_with_grad(actor_grad)

            # Update version
            self._try_soft_update_target()

    def _try_soft_update_target(self) -> None:
        self._policy_version += 1
        if self._policy_version - self._target_policy_version == self._params.update_target_every:
            for ops in self._actor_ops_list:
                ops.soft_update_target()
            if self._params.shared_critic:
                self._critic_ops.soft_update_target()
            self._target_policy_version = self._policy_version

    def get_policy_state(self) -> Dict[str, object]:
        self._assert_ops_exists()
        ret_policy_state = {}
        for ops in self._actor_ops_list:
            policy_name, state = ops.get_policy_state()
            ret_policy_state[policy_name] = state
        return ret_policy_state

<<<<<<< HEAD
    def load(self, path: str):
=======
    def load(self, path: str) -> None:
>>>>>>> f77d0522
        self._assert_ops_exists()
        trainer_state = torch.load(path)
        for ops_name, ops_state in trainer_state.items():
            if ops_name == self._critic_ops.name:
                self._critic_ops.set_state(ops_state)
            else:
                self._actor_ops_dict[ops_name].set_state(torch.load(path))

<<<<<<< HEAD
    def save(self, path: str):
=======
    def save(self, path: str) -> None:
>>>>>>> f77d0522
        self._assert_ops_exists()
        trainer_state = {ops.name: ops.get_state() for ops in self._actor_ops_list}
        if self._params.shared_critic:
            trainer_state[self._critic_ops.name] = self._critic_ops.get_state()
        torch.save(trainer_state, path)

<<<<<<< HEAD
    def _assert_ops_exists(self):
=======
    def _assert_ops_exists(self) -> None:
>>>>>>> f77d0522
        if not self._actor_ops_list:
            raise ValueError("Call 'DiscreteMADDPG.build' to create actor ops first.")
        if self._params.shared_critic and not self._critic_ops:
            raise ValueError("Call 'DiscreteMADDPG.build' to create the critic ops first.")

    @staticmethod
    def get_policy_idx_from_ops_name(ops_name) -> int:
        _, sub_name = ops_name.split(".")
        return int(sub_name.split("_")[1])

    async def exit(self):
        pass<|MERGE_RESOLUTION|>--- conflicted
+++ resolved
@@ -178,25 +178,6 @@
         if not self._shared_critic:
             self._target_q_critic_net.soft_update(self._q_critic_net, self._soft_update_coef)
 
-<<<<<<< HEAD
-    def get_state(self, scope: str = "all") -> dict:
-        ret_dict = {}
-        if scope in ("all", "actor") and self._create_actor:
-            ret_dict["policy"] = self._policy.get_state()
-            ret_dict["target_policy"] = self._target_policy.get_state()
-        if scope in ("all", "critic"):
-            ret_dict["critic"] = self._q_critic_net.get_state()
-            ret_dict["target_critic"] = self._target_q_critic_net.get_state()
-        return ret_dict
-
-    def set_state(self, ops_state_dict: dict, scope: str = "all") -> None:
-        if scope in ("all", "actor") and self._create_actor:
-            self._policy.set_state(ops_state_dict["policy"])
-            self._target_policy.set_state(ops_state_dict["target_policy"])
-        if scope in ("all", "critic"):
-            self._q_critic_net.set_state(ops_state_dict["critic"])
-            self._target_q_critic_net.set_state(ops_state_dict["target_critic"])
-=======
     def get_critic_state(self) -> dict:
         return {
             "critic": self._q_critic_net.get_state(),
@@ -224,7 +205,6 @@
     def set_state(self, ops_state_dict: dict) -> None:
         self.set_critic_state(ops_state_dict)
         self.set_actor_state(ops_state_dict)
->>>>>>> f77d0522
 
 
 class DiscreteMADDPG(MultiTrainer):
@@ -393,11 +373,7 @@
             ret_policy_state[policy_name] = state
         return ret_policy_state
 
-<<<<<<< HEAD
-    def load(self, path: str):
-=======
     def load(self, path: str) -> None:
->>>>>>> f77d0522
         self._assert_ops_exists()
         trainer_state = torch.load(path)
         for ops_name, ops_state in trainer_state.items():
@@ -406,22 +382,14 @@
             else:
                 self._actor_ops_dict[ops_name].set_state(torch.load(path))
 
-<<<<<<< HEAD
-    def save(self, path: str):
-=======
     def save(self, path: str) -> None:
->>>>>>> f77d0522
         self._assert_ops_exists()
         trainer_state = {ops.name: ops.get_state() for ops in self._actor_ops_list}
         if self._params.shared_critic:
             trainer_state[self._critic_ops.name] = self._critic_ops.get_state()
         torch.save(trainer_state, path)
 
-<<<<<<< HEAD
-    def _assert_ops_exists(self):
-=======
     def _assert_ops_exists(self) -> None:
->>>>>>> f77d0522
         if not self._actor_ops_list:
             raise ValueError("Call 'DiscreteMADDPG.build' to create actor ops first.")
         if self._params.shared_critic and not self._critic_ops:
