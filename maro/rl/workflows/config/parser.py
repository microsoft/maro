# Copyright (c) Microsoft Corporation.
# Licensed under the MIT license.

import ipaddress
import os
from typing import Union

import yaml

from maro.rl.utils.common import get_eval_schedule
from maro.utils.logger import LEVEL_MAP


class ConfigParser:
    """Configuration parser for running RL workflows.

    Args:
        config (Union[str, dict]): A dictionary configuration or a path to a Yaml file that contains
            the configuration. If it is a path, the parser will attempt to read it into a dictionary
            in memory.
    """

    def __init__(self, config: Union[str, dict]) -> None:
        assert isinstance(config, (dict, str))
        if isinstance(config, str):
            with open(config, "r") as fp:
                self._config = yaml.safe_load(fp)
        else:
            self._config = config

        self._validation_err_pfx = f"Invalid configuration: {self._config}"
        self._validate()

    @property
    def config(self) -> dict:
        return self._config

    def _validate(self) -> None:
        if "job" not in self._config:
            raise KeyError(f"{self._validation_err_pfx}: missing field 'job'")
        if "scenario_path" not in self._config:
            raise KeyError(f"{self._validation_err_pfx}: missing field 'scenario_path'")
        if "log_path" not in self._config:
            raise KeyError(f"{self._validation_err_pfx}: missing field 'log_path'")

        self._validate_main_section()
        self._validate_rollout_section()
        self._validate_training_section()

    def _validate_main_section(self) -> None:
        if "main" not in self._config:
            raise KeyError(f"{self._validation_err_pfx}: missing field 'main'")

        if "num_episodes" not in self._config["main"]:
            raise KeyError(f"{self._validation_err_pfx}: missing field 'num_episodes' under section 'main'")

        num_episodes = self._config["main"]["num_episodes"]
        if not isinstance(num_episodes, int) or num_episodes < 1:
            raise ValueError(f"{self._validation_err_pfx}: 'main.num_episodes' must be a positive int")

        num_steps = self._config["main"].get("num_steps", None)
        if num_steps is not None:
            if not isinstance(num_steps, int) or num_steps <= 0:
                raise ValueError(f"{self._validation_err_pfx}: 'main.num_steps' must be a positive int")

        eval_schedule = self._config["main"].get("eval_schedule", None)
        if eval_schedule is not None:
            if (
                not isinstance(eval_schedule, (int, list)) or
                isinstance(eval_schedule, int) and eval_schedule < 1 or
                isinstance(eval_schedule, list) and any(not isinstance(val, int) or val < 1 for val in eval_schedule)
            ):
                raise ValueError(
                    f"{self._validation_err_pfx}: 'main.eval_schedule' must be a single positive int or a list of "
                    f"positive ints"
                )

        if "logging" in self._config["main"]:
            self._validate_logging_section("main", self._config["main"]["logging"])

    def _validate_rollout_section(self) -> None:
        if "rollout" not in self._config or not isinstance(self._config["rollout"], dict):
            raise KeyError(f"{self._validation_err_pfx}: missing section 'rollout'")

        # validate parallel rollout config
        if "parallelism" in self._config["rollout"]:
            conf = self._config["rollout"]["parallelism"]
            if "sampling" not in conf:
                raise KeyError(
                    f"{self._validation_err_pfx}: missing field 'sampling' under section 'rollout.parallelism'"
                )
            if not isinstance(conf["sampling"], int) or conf["sampling"] <= 0:
                raise TypeError(f"{self._validation_err_pfx}: 'rollout.parallelism.sampling' must be a positive int")
            if "eval" in conf and not isinstance(conf["eval"], int) or conf["eval"] <= 0:
                raise TypeError(f"{self._validation_err_pfx}: 'rollout.parallelism.eval' must be a positive int")

            train_prl, eval_prl = conf["sampling"], conf.get("eval", 1)
            if max(train_prl, eval_prl) > 1:
                if "controller" not in conf:
                    raise KeyError(
                        f"{self._validation_err_pfx}: missing field 'controller' under section 'rollout.parallelism'"
                    )
                self._validate_rollout_controller_section(conf["controller"])

                # validate optional fields: min_env_samples, grace_factor
                min_env_samples = conf.get("min_env_samples", None)
                if min_env_samples is not None:
                    if not isinstance(min_env_samples, int) or min_env_samples > train_prl:
                        raise ValueError(
                            f"{self._validation_err_pfx}: 'rollout.parallelism.min_env_samples' must be an integer "
                            f"that does not exceed the value of 'rollout.parallelism.sampling': {train_prl}"
                        )

                grace_factor = conf.get("grace_factor", None)
                if grace_factor is not None and not isinstance(grace_factor, (int, float)):
                    raise ValueError(
                        f"{self._validation_err_pfx}: 'rollout.parallelism.grace_factor' must be an int or float"
                    )

                if "logging" in self._config["rollout"]:
                    self._validate_logging_section("rollout", self._config["rollout"]["logging"])

    def _validate_rollout_controller_section(self, conf: dict) -> None:
        if "host" not in conf:
            raise KeyError(
                f"{self._validation_err_pfx}: missing field 'host' under section 'rollout.parallelism.controller'"
            )
        if not isinstance(conf["host"], str):
            raise TypeError(f"{self._validation_err_pfx}: 'rollout.parallelism.controller.host' must be a string")

        # Check that the host string is a valid IP address
        try:
            ipaddress.ip_address(conf["host"])
        except ValueError:
            raise ValueError(
                f"{self._validation_err_pfx}: 'rollout.parallelism.controller.host' is not a valid IP address"
            )

        if "port" not in conf:
            raise KeyError(
                f"{self._validation_err_pfx}: missing field 'port' under section 'rollout.parallelism.controller'"
            )
        if not isinstance(conf["port"], int):
            raise TypeError(f"{self._validation_err_pfx}: 'rollout.parallelism.controller.port' must be an int")

    def _validate_training_section(self) -> None:
        if "training" not in self._config or not isinstance(self._config["training"], dict):
            raise KeyError(f"{self._validation_err_pfx}: missing field 'training'")
        if "mode" not in self._config["training"]:
            raise KeyError(f"{self._validation_err_pfx}: missing field 'mode' under section 'training'")
        if self._config["training"]["mode"] not in {"simple", "parallel"}:
            raise ValueError(
                f"'mode' value under section 'training' must be 'simple' or 'parallel', got {self._config['mode']}"
            )

        if self._config["training"]["mode"] == "parallel":
            if "num_workers" not in self._config["training"]:
                raise KeyError(f"{self._validation_err_pfx}: missing field 'num_workers' under section 'training'")
            if "proxy" not in self._config["training"]:
                raise KeyError(f"{self._validation_err_pfx}: missing field 'proxy' under section 'training'")
            self._validate_train_proxy_section(self._config["training"]["proxy"])
            if "logging" in self._config["training"]:
                self._validate_logging_section("training", self._config["training"]["logging"])

        if "load_path" in self._config["training"] and not isinstance(self._config["training"]["load_path"], str):
            raise TypeError(f"{self._validation_err_pfx}: 'training.load_path' must be a string")

        if "checkpointing" in self._config["training"]:
            self._validate_checkpointing_section(self._config["training"]["checkpointing"])

    def _validate_train_proxy_section(self, proxy_section: dict) -> None:
        if "host" not in proxy_section:
            raise KeyError(f"{self._validation_err_pfx}: missing field 'host' under section 'proxy'")
        if not isinstance(proxy_section["host"], str):
            raise TypeError(f"{self._validation_err_pfx}: 'training.proxy.host' must be a string")
        # Check that the host string is a valid IP address
        try:
            ipaddress.ip_address(proxy_section["host"])
        except ValueError:
            raise ValueError(f"{self._validation_err_pfx}: 'training.proxy.host' is not a valid IP address")

        if "frontend" not in proxy_section:
            raise KeyError(f"{self._validation_err_pfx}: missing field 'frontend' under section 'proxy'")
        if not isinstance(proxy_section["frontend"], int):
            raise TypeError(f"{self._validation_err_pfx}: 'training.proxy.frontend' must be an int")

        if "backend" not in proxy_section:
            raise KeyError(f"{self._validation_err_pfx}: missing field 'backend' under section 'proxy'")
        if not isinstance(proxy_section["backend"], int):
            raise TypeError(f"{self._validation_err_pfx}: 'training.proxy.backend' must be an int")

    def _validate_checkpointing_section(self, section: dict) -> None:
        if "path" not in section:
            raise KeyError(f"{self._validation_err_pfx}: missing field 'path' under section 'checkpointing'")
        if not isinstance(section["path"], str):
            raise TypeError(f"{self._validation_err_pfx}: 'training.checkpointing.path' must be a string")

        if "interval" in section:
            if not isinstance(section["interval"], int):
                raise TypeError(
                    f"{self._validation_err_pfx}: 'training.checkpointing.interval' must be an int"
                )

    def _validate_logging_section(self, component, level_dict: dict) -> None:
        if any(key not in {"stdout", "file"} for key in level_dict):
            raise KeyError(
                f"{self._validation_err_pfx}: fields under section '{component}.logging' must be 'stdout' or 'file'"
            )
        valid_log_levels = set(LEVEL_MAP.keys())
        for key, val in level_dict.items():
            if val not in valid_log_levels:
                raise ValueError(
                    f"{self._validation_err_pfx}: '{component}.logging.{key}' must be one of {valid_log_levels}."
                )

    def get_path_mapping(self, containerize: bool = False) -> dict:
        """Generate path mappings for a local or containerized environment.

        Args:
            containerize (bool): If true, the paths you specify in the configuration file (which should always be local)
                are mapped to paths inside the containers as follows:
                    local/scenario/path -> "/scenario"
                    local/load/path -> "loadpoint"
                    local/checkpoint/path -> "checkpoints"
                    local/log/path -> "/logs"
                Defaults to False.
        """
        path_map = {
            self._config["scenario_path"]: "/scenario" if containerize else self._config["scenario_path"],
            self._config["log_path"]: "/logs" if containerize else self._config["log_path"],
        }

        load_path = self._config["training"].get("load_path", None)
        if load_path is not None:
            path_map[load_path] = "/loadpoint" if containerize else load_path
        if "checkpointing" in self._config["training"]:
            ckpt_path = self._config["training"]["checkpointing"]["path"]
            path_map[ckpt_path] = "/checkpoints" if containerize else ckpt_path

        return path_map

    def as_env(self, containerize: bool = False) -> dict:
        """Generate environment variables for the workflow scripts.

        A doubly-nested dictionary is returned that contains the environment variables for each distributed component.

        Args:
            containerize (bool): If true, the generated environment variables are to be used in a containerized
                environment. Only path-related environment variables are affected by this flag. See the docstring
                for ``get_path_mappings`` for details. Defaults to False.
        """
        path_mapping = self.get_path_mapping(containerize=containerize)
        scenario_path = path_mapping[self._config["scenario_path"]]
        num_episodes = self._config["main"]["num_episodes"]
        env = {
            "main": {
                "JOB": self._config["job"],
                "NUM_EPISODES": str(num_episodes),
                "TRAIN_MODE": self._config["training"]["mode"],
                "SCENARIO_PATH": scenario_path,
            }
        }

        if "eval_schedule" in self._config["main"]:
            # If it is an int, it is treated as the number of episodes between two adjacent evaluations. For example,
<<<<<<< HEAD
            # if the total number of episodes is 20 and this is 5, an evaluation schedule of [5, 10, 15, 20] will be
            # generated for the environment variable (as a string). If it is a list, the sorted version of the list
            # will be generated for the environment variable (as a string).
            sch = self._config["main"]["eval_schedule"]
            if isinstance(sch, int):
                env["main"]["EVAL_SCHEDULE"] = ' '.join([str(sch * i) for i in range(1, num_episodes // sch + 1)])
            else:
                env["main"]["EVAL_SCHEDULE"] = ' '.join([str(val) for val in sorted(sch)])

        if "load_path" in self._config["training"]:
            env["main"]["LOAD_PATH"] = path_mapping[self._config["training"]["load_path"]]
=======
            # if the total number of episodes is 20 and this is 5, an evaluation schedule of [5, 10, 15, 20]
            # (start from 1) will be generated for the environment variable (as a string). If it is a list, the sorted
            # version of the list will be generated for the environment variable (as a string).
            sch = self._config["main"]["eval_schedule"]
            if isinstance(sch, int):
                env["main"]["EVAL_SCHEDULE"] = " ".join([str(sch * i) for i in range(1, num_episodes // sch + 1)])
            else:
                env["main"]["EVAL_SCHEDULE"] = " ".join([str(val) for val in sorted(sch)])

        load_path = self._config["training"].get("load_path", None)
        if load_path is not None:
            env["main"]["LOAD_PATH"] = path_mapping[load_path]
>>>>>>> 2966a5bf

        if "checkpointing" in self._config["training"]:
            conf = self._config["training"]["checkpointing"]
            env["main"]["CHECKPOINT_PATH"] = path_mapping[conf["path"]]
            if "interval" in conf:
                env["main"]["CHECKPOINT_INTERVAL"] = str(conf["interval"])

        num_steps = self._config["main"].get("num_steps", None)
        if num_steps is not None:
            env["main"]["NUM_STEPS"] = str(num_steps)

        if "logging" in self._config["main"]:
            env["main"].update({
                "LOG_LEVEL_STDOUT": self.config["main"]["logging"]["stdout"],
                "LOG_LEVEL_FILE": self.config["main"]["logging"]["file"],
            })

        if "parallelism" in self._config["rollout"]:
            env_sampling_parallelism = self._config["rollout"]["parallelism"]["sampling"]
            env_eval_parallelism = self._config["rollout"]["parallelism"].get("eval", 1)
        else:
            env_sampling_parallelism = env_eval_parallelism = 1
        rollout_parallelism = max(env_sampling_parallelism, env_eval_parallelism)
        if rollout_parallelism > 1:
            conf = self._config["rollout"]["parallelism"]
            rollout_controller_port = str(conf["controller"]["port"])
            env["main"]["ENV_SAMPLE_PARALLELISM"] = str(env_sampling_parallelism)
            env["main"]["ENV_EVAL_PARALLELISM"] = str(env_eval_parallelism)
            env["main"]["ROLLOUT_CONTROLLER_PORT"] = rollout_controller_port
            # optional settings for parallel rollout
            if "min_env_samples" in self._config["rollout"]:
                env["main"]["MIN_ENV_SAMPLES"] = str(conf["min_env_samples"])
            if "grace_factor" in self._config["rollout"]:
                env["main"]["GRACE_FACTOR"] = str(conf["grace_factor"])

            for i in range(rollout_parallelism):
                worker_id = f"rollout_worker-{i}"
                env[worker_id] = {
                    "ID": str(i),
                    "ROLLOUT_CONTROLLER_HOST": self._get_rollout_controller_host(containerize=containerize),
                    "ROLLOUT_CONTROLLER_PORT": rollout_controller_port,
                    "SCENARIO_PATH": scenario_path,
                }
                if "logging" in self._config["rollout"]:
                    env[worker_id].update({
                        "LOG_LEVEL_STDOUT": self.config["rollout"]["logging"]["stdout"],
                        "LOG_LEVEL_FILE": self.config["rollout"]["logging"]["file"],
                    })

        if self._config["training"]["mode"] == "parallel":
            conf = self._config['training']['proxy']
            producer_host = self._get_train_proxy_host(containerize=containerize)
            proxy_frontend_port = str(conf["frontend"])
            proxy_backend_port = str(conf["backend"])
            num_workers = self._config["training"]["num_workers"]
            env["main"].update({
                "TRAIN_PROXY_HOST": producer_host, "TRAIN_PROXY_FRONTEND_PORT": proxy_frontend_port,
            })
            env["train_proxy"] = {
                "TRAIN_PROXY_FRONTEND_PORT": proxy_frontend_port,
                "TRAIN_PROXY_BACKEND_PORT": proxy_backend_port,
            }
            for i in range(num_workers):
                worker_id = f"train_worker-{i}"
                env[worker_id] = {
                    "ID": str(i),
                    "TRAIN_PROXY_HOST": producer_host,
                    "TRAIN_PROXY_BACKEND_PORT": proxy_backend_port,
                    "SCENARIO_PATH": scenario_path,
                }
                if "logging" in self._config["training"]:
                    env[worker_id].update({
                        "LOG_LEVEL_STDOUT": self.config["training"]["logging"]["stdout"],
                        "LOG_LEVEL_FILE": self.config["training"]["logging"]["file"],
                    })

        # All components write logs to the same file
        for vars in env.values():
            vars["LOG_PATH"] = os.path.join(path_mapping[self._config["log_path"]], self._config["job"])

        return env

    def _get_rollout_controller_host(self, containerize: bool = False) -> str:
        if containerize:
            return f"{self._config['job']}.main"
        else:
            return self._config["rollout"]["parallelism"]["controller"]["host"]

    def _get_train_proxy_host(self, containerize: bool = False) -> str:
        return f"{self._config['job']}.train_proxy" if containerize else self._config["training"]["proxy"]["host"]<|MERGE_RESOLUTION|>--- conflicted
+++ resolved
@@ -7,7 +7,6 @@
 
 import yaml
 
-from maro.rl.utils.common import get_eval_schedule
 from maro.utils.logger import LEVEL_MAP
 
 
@@ -263,19 +262,6 @@
 
         if "eval_schedule" in self._config["main"]:
             # If it is an int, it is treated as the number of episodes between two adjacent evaluations. For example,
-<<<<<<< HEAD
-            # if the total number of episodes is 20 and this is 5, an evaluation schedule of [5, 10, 15, 20] will be
-            # generated for the environment variable (as a string). If it is a list, the sorted version of the list
-            # will be generated for the environment variable (as a string).
-            sch = self._config["main"]["eval_schedule"]
-            if isinstance(sch, int):
-                env["main"]["EVAL_SCHEDULE"] = ' '.join([str(sch * i) for i in range(1, num_episodes // sch + 1)])
-            else:
-                env["main"]["EVAL_SCHEDULE"] = ' '.join([str(val) for val in sorted(sch)])
-
-        if "load_path" in self._config["training"]:
-            env["main"]["LOAD_PATH"] = path_mapping[self._config["training"]["load_path"]]
-=======
             # if the total number of episodes is 20 and this is 5, an evaluation schedule of [5, 10, 15, 20]
             # (start from 1) will be generated for the environment variable (as a string). If it is a list, the sorted
             # version of the list will be generated for the environment variable (as a string).
@@ -288,7 +274,6 @@
         load_path = self._config["training"].get("load_path", None)
         if load_path is not None:
             env["main"]["LOAD_PATH"] = path_mapping[load_path]
->>>>>>> 2966a5bf
 
         if "checkpointing" in self._config["training"]:
             conf = self._config["training"]["checkpointing"]
