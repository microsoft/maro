--- conflicted
+++ resolved
@@ -7,13 +7,7 @@
 from maro.utils import Logger
 
 if __name__ == "__main__":
-<<<<<<< HEAD
     scenario_attr = Scenario(from_env("SCENARIO_PATH"))
-=======
-    scenario = get_module(_get_scenario_path())
-    scenario_attr = ScenarioAttr(scenario)
-
->>>>>>> 0e03619c
     worker_idx = from_env_as_int("ID")
     logger = Logger(
         f"TRAIN-WORKER.{worker_idx}",
