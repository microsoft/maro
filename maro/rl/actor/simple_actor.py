--- conflicted
+++ resolved
@@ -14,13 +14,8 @@
         env (Env): An Env instance.
         agent_manager (SimpleAgentManager): An AgentManager instance that manages all agents.
     """
-<<<<<<< HEAD
-    def __init__(self, env: Env, inference_agents: SimpleAgentManager):
-        super().__init__(env, inference_agents)
-=======
     def __init__(self, env: Env, agent_manager: SimpleAgentManager):
         super().__init__(env, agent_manager)
->>>>>>> 7594a9b6
 
     def roll_out(
         self, model_dict: dict = None, exploration_params=None, done: bool = False, return_details: bool = True
@@ -53,13 +48,7 @@
 
         metrics, decision_event, is_done = self._env.step(None)
         while not is_done:
-<<<<<<< HEAD
-            action = self._inference_agents.choose_action(
-                decision_event, self._env.snapshot_list, epsilon_dict=epsilon_dict
-            )
-=======
             action = self._agents.choose_action(decision_event, self._env.snapshot_list)
->>>>>>> 7594a9b6
             metrics, decision_event, is_done = self._env.step(action)
             self._agents.on_env_feedback(metrics)
 
