--- conflicted
+++ resolved
@@ -1,28 +1,17 @@
 # Copyright (c) Microsoft Corporation.
 # Licensed under the MIT license.
 
-<<<<<<< HEAD
 from collections import defaultdict
-from typing import List, Union
-=======
 from typing import Callable, List, Union
->>>>>>> f136e3cc
 
 import numpy as np
 import torch
 
-<<<<<<< HEAD
 from maro.communication import SessionMessage
-from maro.rl.exploration import DiscreteSpaceExploration, EpsilonGreedyExploration
-from maro.rl.types import DiscreteQNet, Trajectory
-from maro.rl.utils import MsgKey, MsgTag
-from maro.utils.exception.rl_toolkit_exception import InvalidExperience
-=======
 from maro.rl.exploration import eps_greedy
 from maro.rl.modeling import DiscreteQNet
-from maro.rl.utils import average_grads
+from maro.rl.utils import MsgKey, MsgTag, average_grads
 from maro.utils import clone
->>>>>>> f136e3cc
 
 from .policy import RLPolicy
 from .replay import ReplayMemory
@@ -85,22 +74,11 @@
             self._sum_tree[tree_idx] = priority
             self._update(tree_idx, delta)
 
-<<<<<<< HEAD
-    def sample(self, batch_size=None):
-=======
     def sample(self, size: int):
->>>>>>> f136e3cc
         """Priority-based sampling."""
-        if batch_size is None:
-            batch_size = self.batch_size
         indexes, priorities = [], []
-<<<<<<< HEAD
-        segment_len = self.total() / batch_size
-        for i in range(batch_size):
-=======
         segment_len = self.total() / size
         for i in range(size):
->>>>>>> f136e3cc
             low, high = segment_len * i, segment_len * (i + 1)
             sampled_val = np.random.uniform(low=low, high=high)
             idx = self._get(0, sampled_val)
@@ -246,30 +224,8 @@
             q_for_all_actions = self.q_net(states)  # (batch_size, num_actions)
             _, actions = q_for_all_actions.max(dim=1)
 
-<<<<<<< HEAD
-        actions = actions.cpu().numpy()
-        if self.exploring:
-            if self.exploration.action_space is None:
-                self.exploration.set_action_space(np.arange(q_for_all_actions.shape[1]))
-            actions = self.exploration(actions, state=states)
-        return actions[0] if len(actions) == 1 else actions
-
-    def store_trajectory(self, trajs: Union[Trajectory, List[Trajectory]]):
-        if isinstance(trajs, Trajectory):
-            self._put_in_replay_memory(trajs)
-        elif isinstance(trajs, list):
-            for traj in trajs:
-                self._put_in_replay_memory(traj)
-        else:
-            raise TypeError
-
-    def _put_in_replay_memory(self, traj: Trajectory):
-        if traj.states[-1]:
-            batch = DQNBatch(traj.states[:-1], traj.actions[:-1], traj.rewards, traj.states[1:])
-=======
         if self.greedy:
             return actions.cpu().numpy()
->>>>>>> f136e3cc
         else:
             return self.exploration_func(actions.cpu().numpy(), self._num_actions, **self.exploration_params)
 
@@ -295,30 +251,14 @@
         if self.prioritized_replay:
             self._per.set_max_priority(indexes)
 
-<<<<<<< HEAD
-    def _sample(self, batch_size=None) -> DQNBatch:
-        if self.prioritized_replay:
-            indexes, is_weights = self._per.sample(batch_size)
-        else:
-            indexes = np.random.choice(
-                batch_size if batch_size is not None else self._replay_memory.size)
-            is_weights = None
-
-        return DQNBatch(
-            [self._replay_memory.data["states"][idx] for idx in indexes],
-            [self._replay_memory.data["actions"][idx] for idx in indexes],
-            [self._replay_memory.data["rewards"][idx] for idx in indexes],
-            [self._replay_memory.data["next_states"][idx] for idx in indexes],
-            indexes=indexes,
-            is_weights=is_weights
-        )
-=======
     def get_rollout_info(self):
         return self._replay_memory.sample(self.rollout_batch_size)
 
-    def _get_batch(self):
-        if self.prioritized_replay:
-            indexes, is_weights = self._per.sample(self.train_batch_size)
+    def _get_batch(self, batch_size: int = None):
+        if batch_size is None:
+            batch_size = self.train_batch_size
+        if self.prioritized_replay:
+            indexes, is_weights = self._per.sample(batch_size)
             return {
                 "states": self._replay_memory.states[indexes],
                 "actions": self._replay_memory.actions[indexes],
@@ -330,7 +270,6 @@
             }
         else:
             return self._replay_memory.sample(self.train_batch_size)
->>>>>>> f136e3cc
 
     def get_batch_loss(self, batch: dict, explicit_grad: bool = False):
         self.q_net.train()
@@ -377,21 +316,6 @@
         if self._q_net_version - self._target_q_net_version == self.update_target_every:
             self._update_target()
 
-<<<<<<< HEAD
-    def learn_from_multi_trajectories(self, trajectories: List[Trajectory]):
-        self.store_trajectory(trajectories)
-
-        if self.remote:
-            # TODO: distributed grad computation
-            pass
-        else:
-            for _ in range(self.num_epochs):
-                loss_info = self.get_batch_loss(self._sample())
-                self.q_net.step(loss_info.loss)
-                self._q_net_version += 1
-                if self._q_net_version - self._target_q_net_version == self.update_target_every:
-                    self._update_target()
-=======
     def learn(self, batch: dict):
         self._replay_memory.put(
             batch["states"], batch["actions"], batch["rewards"], batch["next_states"], batch["terminals"]
@@ -407,22 +331,23 @@
             self._q_net_version += 1
             if self._q_net_version - self._target_q_net_version == self.update_target_every:
                 self._update_target()
->>>>>>> f136e3cc
 
     def _update_target(self):
         # soft-update target network
         self.target_q_net.soft_update(self.q_net, self.soft_update_coeff)
         self._target_q_net_version = self._q_net_version
 
-<<<<<<< HEAD
-    def distributed_learn(self, rollout_info, worker_id_list):
+    def distributed_learn(self, batch: dict, worker_id_list: list):
         assert self.remote, "distributed_learn is invalid when self.remote is False!"
 
-        self.store_trajectory(rollout_info)
+        self._replay_memory.put(
+            batch["states"], batch["actions"], batch["rewards"], batch["next_states"], batch["terminals"]
+        )
         for _ in range(self.num_epochs):
             msg_dict = defaultdict(lambda: defaultdict(dict))
             for worker_id in worker_id_list:
-                msg_dict[worker_id][MsgKey.GRAD_TASK][self._name] = self._sample()
+                msg_dict[worker_id][MsgKey.GRAD_TASK][self._name] = self._get_batch(
+                    self.train_batch_size//len(worker_id_list))
                 msg_dict[worker_id][MsgKey.POLICY_STATE][self._name] = self.get_state()
                 # data-parallel by multiple remote gradient workers
                 self._proxy.isend(SessionMessage(
@@ -434,7 +359,7 @@
                     for policy_name, loss_info in msg.body[MsgKey.LOSS_INFO].items():
                         if isinstance(loss_info, list):
                             loss_infos[policy_name] += loss_info
-                        elif isinstance(loss_info, DQNLossInfo):
+                        elif isinstance(loss_info, dict):
                             loss_infos[policy_name].append(loss_info)
                         else:
                             raise TypeError(f"Wrong type of loss_info: {type(loss_info)}")
@@ -442,25 +367,9 @@
                     if dones == len(msg_dict):
                         break
             # build dummy computation graph before apply gradients.
-            # batch_size=2 because nn.functional.batch_norm doesn't support batch_size=1.
-            _ = self.get_batch_loss(self._sample(batch_size=2), explicit_grad=True)
-            self.update_with_multi_loss_info(loss_infos[self._name])
-
-    @property
-    def exploration_params(self):
-        return self.exploration.parameters
-
-    def exploit(self):
-        self.exploring = False
-
-    def explore(self):
-        self.exploring = True
-
-    def exploration_step(self):
-        self.exploration.step()
-
-=======
->>>>>>> f136e3cc
+            _ = self.get_batch_loss(self._get_batch(), explicit_grad=True)
+            self.update(loss_infos[self._name])
+
     def set_state(self, policy_state):
         self.q_net.load_state_dict(policy_state["eval"])
         if "target" in policy_state:
