# Copyright (c) Microsoft Corporation.
# Licensed under the MIT license.

from abc import ABC, abstractmethod
from typing import List

<<<<<<< HEAD
from maro.rl.algorithms import AbsAlgorithm
from maro.rl.experience import ExperienceMemory, ExperienceSet, UniformSampler
=======
from maro.rl.typing import Trajectory
>>>>>>> 5f6c47c5


class AbsPolicy(ABC):
    """Abstract policy class.
    
    Args:
        name (str): Unique identifier for the policy.
    
    """
    def __init__(self, name: str):
        super().__init__()
        self._name = name

    @property
    def name(self):
        return self._name

    @abstractmethod
    def choose_action(self, state):
        raise NotImplementedError


class NullPolicy(AbsPolicy):
    """Dummy policy that does nothing.

    Note that the meaning of a "None" action may depend on the scenario.
    """
    def choose_action(self, state):
        return None


class Batch:
    def __init__(self):
        pass


class LossInfo:

    __slots__ = ["loss", "grad"]

    def __init__(self, loss, grad):
        self.loss = loss
        self.grad = grad


class RLPolicy(AbsPolicy):
    """Policy that can update itself using simulation experiences.

    Reinforcement learning (RL) policies should inherit from this.

    Args:
        name (str): Name of the policy.
        data_parallel (bool): If true, 
    """
    def __init__(self, name: str, remote: bool = False):
        super().__init__(name)
        self.remote = remote

    @abstractmethod
    def choose_action(self, state):
        raise NotImplementedError

    def get_rollout_info(self, trajectory: Trajectory):
        return trajectory

    @abstractmethod
    def get_batch_loss(self, batch: Batch, with_grad: bool = False):
        raise NotImplementedError

    @abstractmethod
    def apply(self, loss_info_list: List[LossInfo]):
        pass

    @abstractmethod
    def learn_from_multi_trajectories(self, trajectories: List[Trajectory]):
        """Perform policy improvement based on a list of trajectories obtained from parallel rollouts."""
        raise NotImplementedError

    def exploit(self):
        pass

    def explore(self):
        pass

    def exploration_step(self):
        pass

    @abstractmethod
    def get_state(self):
        """Return the current state of the policy.

        The implementation must be in correspondence with that of ``set_state``. For example, if a torch model
        is contained in the policy, ``get_state`` may include a call to ``state_dict()`` on the model, while
        ``set_state`` should accordingly include ``load_state_dict()``.
        """
        pass

    @abstractmethod
    def set_state(self, policy_state):
        """Set the policy state to ``policy_state``.

        The implementation must be in correspondence with that of ``get_state``. For example, if a torch model
        is contained in the policy, ``set_state`` may include a call to ``load_state_dict()`` on the model, while
        ``get_state`` should accordingly include ``state_dict()``.
        """
        pass

    def load(self, path: str):
        """Load the policy state from disk."""
        pass

    def save(self, path: str):
        """Save the policy state to disk."""
        pass<|MERGE_RESOLUTION|>--- conflicted
+++ resolved
@@ -4,20 +4,15 @@
 from abc import ABC, abstractmethod
 from typing import List
 
-<<<<<<< HEAD
-from maro.rl.algorithms import AbsAlgorithm
-from maro.rl.experience import ExperienceMemory, ExperienceSet, UniformSampler
-=======
 from maro.rl.typing import Trajectory
->>>>>>> 5f6c47c5
 
 
 class AbsPolicy(ABC):
     """Abstract policy class.
-    
+
     Args:
         name (str): Unique identifier for the policy.
-    
+
     """
     def __init__(self, name: str):
         super().__init__()
@@ -62,7 +57,7 @@
 
     Args:
         name (str): Name of the policy.
-        data_parallel (bool): If true, 
+        data_parallel (bool): If true,
     """
     def __init__(self, name: str, remote: bool = False):
         super().__init__(name)
