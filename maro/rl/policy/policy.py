# Copyright (c) Microsoft Corporation.
# Licensed under the MIT license.

from abc import ABC, abstractmethod
from typing import List

<<<<<<< HEAD
from maro.communication import Proxy
=======
import numpy as np
>>>>>>> 3738bd1f


class AbsPolicy(ABC):
    """Abstract policy class.

    Args:
        name (str): Unique identifier for the policy.

    """
    def __init__(self, name: str):
        super().__init__()
        self._name = name

    @property
    def name(self):
        return self._name

    @abstractmethod
    def __call__(self, state):
        raise NotImplementedError


class DummyPolicy(AbsPolicy):
    """Dummy policy that does nothing.

    Note that the meaning of a "None" action may depend on the scenario.
    """
    def __call__(self, state):
        return None


class RLPolicy(AbsPolicy):
    """Policy that learns from simulation experiences.

    Reinforcement learning (RL) policies should inherit from this.

    Args:
        name (str): Name of the policy.
    """
    def __init__(self, name: str):
        super().__init__(name)
        self._exploration_params = {}
        self.greedy = True

    @property
    def exploration_params(self):
        return self._exploration_params

    @abstractmethod
    def __call__(self, states: np.ndarray):
        raise NotImplementedError

    def record(self, agent_id: str, state, action, reward, next_state, terminal: bool):
        """Record a transition in an internal buffer or memory.

        Since we may have multiple agents sharing this policy, the internal buffer / memory should use the agents'
        names to separate storage for these agents. The ``agent_id`` parameter serves this purpose.
        """
        pass

    def get_rollout_info(self):
        """Extract information from the recorded transitions.

        Implement this method if you are doing distributed learning. What this function returns will be used to update
        policy parameters on the learning side (abstracted through ``AbsPolicyManager``) with or without invoking the
        policy improvement algorithm, depending on the type of information. If you want the policy improvement algorithm
        to be invoked on roll-out instances (i.e., in distributed fashion), this should return loss information (which
        can be obtained by calling ``get_batch_loss`` function with ``explicit_grad`` set to True) to be used by
        ``update`` on the learning side. If you want the policy improvement algorithm to be invoked on the learning
        side, this should return a data batch to be used by ``learn`` on the learning side. See the implementation of
        this function in ``ActorCritic`` for reference.
        """
        pass

    def get_batch_loss(self, batch: dict, explicit_grad: bool = False):
        """Compute policy improvement information, i.e., loss, from a data batch.

        This can be used as a sub-routine in ``learn`` and ``improve``, as these methods usually require computing
        loss from a batch.

        Args:
            batch (dict): Data batch to compute the policy improvement information for.
            explicit_grad (bool): If True, the gradients should be explicitly returned. Defaults to False.
        """
        pass

    def data_parallel(self, *args, **kwargs):
        """"Initialize a proxy in the policy, for data-parallel training.
        Using the same arguments as `Proxy`."""
        self._proxy = Proxy(*args, **kwargs)

    def data_parallel_with_existing_proxy(self, proxy):
        """"Initialize a proxy in the policy with an existing one, for data-parallel training."""
        self._proxy = proxy

    def exit_data_parallel(self):
        if hasattr(self, '_proxy'):
            self._proxy.close()

    def learn_with_data_parallel(self):
        pass

    def update(self, loss_info_list: List[dict]):
        """Update with loss information computed by multiple sources.

        There are two possible scenarios where you need to implement this interface: 1) if you are doing distributed
        learning and want each roll-out instance to collect information that can be used to update policy parameters
        on the learning side (abstracted through ``AbsPolicyManager``) without invoking the policy improvement
        algorithm. Such information usually includes gradients with respect to the policy parameters. An example where
        this can be useful is the Asynchronous Advantage Actor Acritic (A3C) (https://arxiv.org/abs/1602.01783);
        2) if you are computing loss in data-parallel fashion, i.e., by splitting a data batch to several smaller
        batches and sending them to a set of remote workers for parallelized loss computation.

        Args:
            loss_info_list (List[dict]): A list of dictionaries containing loss information (e.g., gradients) computed
                by multiple sources.
        """
        pass

    def learn(self, batch: dict):
        """Learn from a batch of roll-out data.

        Implement this interface if you are doing distributed learning and want the roll-out instances to collect
        information that can be used to update policy parameters on the learning side (abstracted through
        ``AbsPolicyManager``) using the policy improvement algorithm.

        Args:
            batch (dict): Training data to train the policy with.
        """
        pass

    def improve(self):
        """Learn using data collected locally.

        Implement this interface if you are doing single-threaded learning where a single policy instance is used for
        roll-out and training. The policy should have some kind of internal buffer / memory to store roll-out data and
        use as the source of training data.
        """
        pass

    @abstractmethod
    def get_state(self):
        """Return the current state of the policy.

        The implementation must be in correspondence with that of ``set_state``. For example, if a torch model
        is contained in the policy, ``get_state`` may include a call to ``state_dict()`` on the model, while
        ``set_state`` should accordingly include ``load_state_dict()``.
        """
        pass

    @abstractmethod
    def set_state(self, policy_state):
        """Set the policy state to ``policy_state``.

        The implementation must be in correspondence with that of ``get_state``. For example, if a torch model
        is contained in the policy, ``set_state`` may include a call to ``load_state_dict()`` on the model, while
        ``get_state`` should accordingly include ``state_dict()``.
        """
        pass

    def load(self, path: str):
        """Load the policy state from disk."""
        pass

    def save(self, path: str):
        """Save the policy state to disk."""
        pass<|MERGE_RESOLUTION|>--- conflicted
+++ resolved
@@ -4,11 +4,9 @@
 from abc import ABC, abstractmethod
 from typing import List
 
-<<<<<<< HEAD
+import numpy as np
+
 from maro.communication import Proxy
-=======
-import numpy as np
->>>>>>> 3738bd1f
 
 
 class AbsPolicy(ABC):
