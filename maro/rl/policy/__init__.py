--- conflicted
+++ resolved
@@ -2,27 +2,17 @@
 # Licensed under the MIT license.
 
 from .ac import ACActionInfo, ACBatch, ACLossInfo, ActorCritic, DiscreteACNet
-<<<<<<< HEAD
 from .allocation_strategy import TrainerAllocator
-from .ddpg import DDPG, DDPGBatch, DDPGLossInfo, ContinuousACNet
-from .dqn import DQN, DQNBatch, DQNLossInfo, DiscreteQNet, PrioritizedSampler
-=======
 from .ddpg import DDPG, ContinuousACNet, DDPGBatch, DDPGLossInfo
 from .dqn import DQN, DiscreteQNet, DQNBatch, DQNLossInfo, PrioritizedExperienceReplay
->>>>>>> aefd3b51
 from .index import get_model_cls, get_policy_cls
 from .pg import DiscretePolicyNet, PGActionInfo, PGBatch, PGLossInfo, PolicyGradient
 from .policy import AbsPolicy, Batch, LossInfo, NullPolicy, RLPolicy
 
 __all__ = [
     "ACActionInfo", "ACBatch", "ACLossInfo", "ActorCritic", "DiscreteACNet",
-<<<<<<< HEAD
     "TrainerAllocator", "DDPG", "DDPGBatch", "DDPGLossInfo", "ContinuousACNet",
-    "DQN", "DQNBatch", "DQNLossInfo", "DiscreteQNet", "PrioritizedSampler",
-=======
-    "DDPG", "DDPGBatch", "DDPGLossInfo", "ContinuousACNet",
     "DQN", "DQNBatch", "DQNLossInfo", "DiscreteQNet", "PrioritizedExperienceReplay",
->>>>>>> aefd3b51
     "PGActionInfo", "PGBatch", "PGLossInfo", "DiscretePolicyNet", "PolicyGradient",
     "AbsPolicy", "Batch", "LossInfo", "NullPolicy", "RLPolicy",
     "get_model_cls", "get_policy_cls"
