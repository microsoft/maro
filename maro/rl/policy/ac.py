# Copyright (c) Microsoft Corporation.
# Licensed under the MIT license.

from typing import List, Union

import numpy as np
import torch
from torch.distributions import Categorical

from maro.rl.types import DiscreteACNet, Trajectory
from maro.rl.utils import discount_cumsum, get_torch_loss_cls

from .policy import Batch, LossInfo, RLPolicy


class ACActionInfo:

    __slots__ = ["action", "logp", "value"]

    def __init__(self, action, logp: float, value: float):
        self.action = action
        self.logp = logp
        self.value = value


class ACBatch(Batch):

    __slots__ = ["states", "actions", "returns", "advantages", "logps"]

    def __init__(self, states, actions: np.ndarray, returns: np.ndarray, advantages: np.ndarray, logps: np.ndarray):
        super().__init__()
        self.states = states
        self.actions = actions
        self.returns = returns
        self.advantages = advantages
        self.logps = logps

    @property
    def size(self):
        return len(self.states)


class ACLossInfo(LossInfo):

    __slots__ = ["actor_loss", "critic_loss", "entropy"]

    def __init__(self, loss, actor_loss, critic_loss, entropy, grad=None):
        super().__init__(loss, grad)
        self.loss = loss
        self.actor_loss = actor_loss
        self.critic_loss = critic_loss
        self.entropy = entropy
        self.grad = grad


class ActorCritic(RLPolicy):
    """Actor Critic algorithm with separate policy and value models.

    References:
        https://github.com/openai/spinningup/tree/master/spinup/algos/pytorch.
        https://towardsdatascience.com/understanding-actor-critic-methods-931b97b6df3f

    Args:
        name (str): Unique identifier for the policy.
        ac_net (DiscreteACNet): Multi-task model that computes action distributions and state values.
        reward_discount (float): Reward decay as defined in standard RL terminology.
        grad_iters (int): Number of gradient steps for each batch or set of batches. Defaults to 1.
        critic_loss_cls: A string indicating a loss class provided by torch.nn or a custom loss class for computing
            the critic loss. If it is a string, it must be a key in ``TORCH_LOSS``. Defaults to "mse".
        min_logp (float): Lower bound for clamping logP values during learning. This is to prevent logP from becoming
            very large in magnitude and causing stability issues. Defaults to None, which means no lower bound.
        critic_loss_coeff (float): Coefficient for critic loss in total loss. Defaults to 1.0.
        entropy_coeff (float): Coefficient for the entropy term in total loss. Defaults to None, in which case the
            total loss will not include an entropy term.
        clip_ratio (float): Clip ratio in the PPO algorithm (https://arxiv.org/pdf/1707.06347.pdf). Defaults to None,
            in which case the actor loss is calculated using the usual policy gradient theorem.
    """

    def __init__(
        self,
        name: str,
        ac_net: DiscreteACNet,
        reward_discount: float,
        grad_iters: int = 1,
        critic_loss_cls="mse",
        min_logp: float = None,
        critic_loss_coeff: float = 1.0,
        entropy_coeff: float = None,
        clip_ratio: float = None,
        lam: float = 0.9,
        get_loss_on_rollout_finish: bool = False,
        remote: bool = False
    ):
        if not isinstance(ac_net, DiscreteACNet):
            raise TypeError("model must be an instance of 'DiscreteACNet'")

        super().__init__(name, remote=remote)
        self.ac_net = ac_net
        self.device = self.ac_net.device
        self.reward_discount = reward_discount
        self.grad_iters = grad_iters
        self.critic_loss_func = get_torch_loss_cls(critic_loss_cls)()
        self.min_logp = min_logp
        self.critic_loss_coeff = critic_loss_coeff
        self.entropy_coeff = entropy_coeff
        self.clip_ratio = clip_ratio
        self.lam = lam
        self._get_loss_on_rollout_finish = get_loss_on_rollout_finish

    def choose_action(self, states) -> Union[ACActionInfo, List[ACActionInfo]]:
        """Return actions and log probabilities for given states."""
        self.ac_net.eval()
        with torch.no_grad():
            actions, logps, values = self.ac_net.get_action(states)
        actions, logps, values = actions.cpu().numpy(), logps.cpu().numpy(), values.cpu().numpy()
        if len(actions) == 1:
            return ACActionInfo(actions[0], logps[0], values[0])
        else:
            return [ACActionInfo(action, logp, value) for action, logp, value in zip(actions, logps, values)]

    def get_rollout_info(self, trajectory: Trajectory):
        if self._get_loss_on_rollout_finish:
            return self.get_batch_loss(self._preprocess(trajectory), explicit_grad=True)
        else:
            return trajectory

    def _preprocess(self, trajectory: Trajectory):
        if trajectory.actions[-1]:
            values = np.array([action_info.value for action_info in trajectory.actions])
            rewards = np.append(trajectory.rewards, trajectory.actions[-1].value)
        else:
            values = np.append([action_info.value for action_info in trajectory.actions[:-1]], .0)
            rewards = np.append(trajectory.rewards, .0)

        actions = np.array([action_info.action for action_info in trajectory.actions[:-1]])
        logps = np.array([action_info.logp for action_info in trajectory.actions[:-1]], dtype=np.float32)

        # Generalized advantage estimation using TD(Lambda)
        deltas = rewards[:-1] + self.reward_discount * values[1:] - values[:-1]
        advantages = discount_cumsum(deltas, self.reward_discount * self.lam)
        # Returns rewards-to-go, to be targets for the value function
        returns = discount_cumsum(rewards, self.reward_discount)[:-1]
        return ACBatch(trajectory.states[:-1], actions, returns, advantages, logps)

    def get_batch_loss(self, batch: ACBatch, explicit_grad: bool = False) -> ACLossInfo:
        assert self.ac_net.trainable, "ac_net needs to have at least one optimizer registered."
        self.ac_net.train()
        actions = torch.from_numpy(batch.actions).to(self.device)
        logp_old = torch.from_numpy(batch.logps).to(self.device)
        returns = torch.from_numpy(batch.returns).to(self.device)
        advantages = torch.from_numpy(batch.advantages).to(self.device)

        action_probs, state_values = self.ac_net(batch.states)
        state_values = state_values.squeeze()

        # actor loss
        logp = torch.log(action_probs.gather(1, actions.unsqueeze(1)).squeeze())  # (N,)
        logp = torch.clamp(logp, min=self.min_logp, max=.0)
        if self.clip_ratio is not None:
            ratio = torch.exp(logp - logp_old)
            clipped_ratio = torch.clamp(ratio, 1 - self.clip_ratio, 1 + self.clip_ratio)
            actor_loss = -(torch.min(ratio * advantages, clipped_ratio * advantages)).mean()
        else:
            actor_loss = -(logp * advantages).mean()

        # critic_loss
        critic_loss = self.critic_loss_func(state_values, returns)

        # entropy
        if self.entropy_coeff is not None:
            entropy = -Categorical(action_probs).entropy().mean()
        else:
            entropy = 0

        # total loss
        loss = actor_loss + self.critic_loss_coeff * critic_loss + self.entropy_coeff * entropy
<<<<<<< HEAD
        grad = self.ac_net.get_gradients(loss) if with_grad else None
=======
        grad = self.ac_net.get_gradients(loss) if explicit_grad else None
>>>>>>> 026bcd3b
        return ACLossInfo(actor_loss, critic_loss, entropy, loss, grad=grad)

    def update_with_multi_loss_info(self, loss_info_list: List[ACLossInfo]):
        """Apply gradients to the underlying parameterized model."""
        self.ac_net.apply_gradients([loss_info.grad for loss_info in loss_info_list])

    def learn_from_multi_trajectories(self, trajectories: List[Trajectory]):
        if self.remote:
            # TODO: distributed grad computation
            pass
        else:
            batches = [self._preprocess(traj) for traj in trajectories]
            for _ in range(self.grad_iters):
                self.update_with_multi_loss_info([self.get_batch_loss(batch, explicit_grad=True) for batch in batches])

    def set_state(self, policy_state):
        self.ac_net.load_state_dict(policy_state)

    def get_state(self):
        return self.ac_net.state_dict()<|MERGE_RESOLUTION|>--- conflicted
+++ resolved
@@ -174,11 +174,7 @@
 
         # total loss
         loss = actor_loss + self.critic_loss_coeff * critic_loss + self.entropy_coeff * entropy
-<<<<<<< HEAD
-        grad = self.ac_net.get_gradients(loss) if with_grad else None
-=======
         grad = self.ac_net.get_gradients(loss) if explicit_grad else None
->>>>>>> 026bcd3b
         return ACLossInfo(actor_loss, critic_loss, entropy, loss, grad=grad)
 
     def update_with_multi_loss_info(self, loss_info_list: List[ACLossInfo]):
