# Copyright (c) Microsoft Corporation.
# Licensed under the MIT license.

import os
import pickle
import socket
from typing import List, Optional


def get_env(var_name: str, required: bool = True, default: object = None) -> str:
<<<<<<< HEAD
    """Wrapper for os.getenv() that includes .
=======
    """Wrapper for os.getenv() that includes a check for mandatory environment variables.
>>>>>>> 2966a5bf

    Args:
        var_name (str): Variable name.
        required (bool, default=True): Flag indicating whether the environment variable in questions is required.
<<<<<<< HEAD
            If this true and the environment variable is not present in ``os.environ``, a ``KeyError`` is raised.
=======
            If this is true and the environment variable is not present in ``os.environ``, a ``KeyError`` is raised.
>>>>>>> 2966a5bf
        default (object, default=None): Default value for the environment variable if it is missing in ``os.environ``
            and ``required`` is false. Ignored if ``required`` is True.

    Returns:
        The environment variable.
    """
    if var_name not in os.environ:
        if required:
            raise KeyError(f"Missing environment variable: {var_name}")
        return default

    return os.getenv(var_name)


def int_or_none(val: Optional[str]) -> Optional[int]:
    return int(val) if val is not None else None


def float_or_none(val: Optional[str]) -> Optional[float]:
    return float(val) if val is not None else None


def list_or_none(vals_str: Optional[str]) -> List[int]:
    return [int(val) for val in vals_str.split()] if vals_str is not None else []


# serialization and deserialization for messaging
DEFAULT_MSG_ENCODING = "utf-8"


def string_to_bytes(s: str) -> bytes:
    return s.encode(DEFAULT_MSG_ENCODING)


def bytes_to_string(bytes_: bytes) -> str:
    return bytes_.decode(DEFAULT_MSG_ENCODING)


def pyobj_to_bytes(pyobj) -> bytes:
    return pickle.dumps(pyobj)


def bytes_to_pyobj(bytes_: bytes) -> object:
    return pickle.loads(bytes_)


def get_own_ip_address() -> str:
    return socket.gethostbyname(socket.gethostname())


def get_ip_address_by_hostname(host: str) -> str:
    while True:
        try:
            return socket.gethostbyname(host)
        except Exception:
            continue<|MERGE_RESOLUTION|>--- conflicted
+++ resolved
@@ -8,20 +8,12 @@
 
 
 def get_env(var_name: str, required: bool = True, default: object = None) -> str:
-<<<<<<< HEAD
-    """Wrapper for os.getenv() that includes .
-=======
     """Wrapper for os.getenv() that includes a check for mandatory environment variables.
->>>>>>> 2966a5bf
 
     Args:
         var_name (str): Variable name.
         required (bool, default=True): Flag indicating whether the environment variable in questions is required.
-<<<<<<< HEAD
-            If this true and the environment variable is not present in ``os.environ``, a ``KeyError`` is raised.
-=======
             If this is true and the environment variable is not present in ``os.environ``, a ``KeyError`` is raised.
->>>>>>> 2966a5bf
         default (object, default=None): Default value for the environment variable if it is missing in ``os.environ``
             and ``required`` is false. Ignored if ``required`` is True.
 
