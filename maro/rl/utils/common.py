--- conflicted
+++ resolved
@@ -74,32 +74,6 @@
 
     return schedule
 
-
-<<<<<<< HEAD
-def get_module(path: str) -> ModuleType:
-    """Load module at the given path.
-
-    Args:
-        path (str): Module path.
-
-    Returns:
-        module (ModuleType)
-    """
-    path = os.path.normpath(path)
-    sys.path.insert(0, os.path.dirname(path))
-    return importlib.import_module(os.path.basename(path))
-
-
-def get_log_path(dir_path: str, job_name: str) -> str:
-    return os.path.join(dir_path, f"{job_name}.log")
-
-
-def get_logger(dir_path: str, job_name: str, tag: str) -> Logger:
-    return Logger(tag, dump_path=get_log_path(dir_path, job_name), dump_mode="a")
-
-
-=======
->>>>>>> f77d0522
 # serialization and deserialization for messaging
 DEFAULT_MSG_ENCODING = "utf-8"
 
