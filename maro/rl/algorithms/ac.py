--- conflicted
+++ resolved
@@ -110,20 +110,9 @@
 
         total_loss = actor_loss + self.critic_loss_coeff * critic_loss + self.entropy_coeff * entropy
 
-<<<<<<< HEAD
-    def learn(self, data: Union[ExperienceSet, dict]):
-        assert self.ac_net.trainable, "ac_net needs to have at least one optimizer registered."
-        # If data is an ExperienceSet, get DQN loss from the batch and backprop it throught the network.
-        if isinstance(data, ExperienceSet):
-            self.ac_net.train()
-            loss = self._get_loss(data)
-            self.ac_net.step(loss)
-        # Otherwise treat the data as a dict of gradients that can be applied directly to the network.
-=======
         if inplace:
             self.ac_net.step(total_loss)
             grad = None
->>>>>>> cad28721
         else:
             grad = self.ac_net.get_gradients(total_loss)
 
