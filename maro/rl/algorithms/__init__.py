--- conflicted
+++ resolved
@@ -10,12 +10,8 @@
 
 __all__ = [
     "AbsAlgorithm",
-<<<<<<< HEAD
     "DDPG", "DDPGConfig",
-    "DQN", "DQNConfig"
-=======
     "DQN", "DQNConfig",
     "ActionInfo", "ActorCritic", "ActorCriticConfig", "PolicyGradient", "PolicyOptimization",
     "PolicyOptimizationConfig"
->>>>>>> e5054202
 ]