--- conflicted
+++ resolved
@@ -53,14 +53,6 @@
         which they are generated during the simulation. Otherwise, the return values may be meaningless.
         """
         assert self.policy_net.trainable, "policy_net needs to have at least one optimizer registered."
-<<<<<<< HEAD
-        # If data is an ExperienceSet, get DQN loss from the batch and backprop it throught the network.
-        if isinstance(data, ExperienceSet):
-            self.policy_net.train()
-            loss = self._get_loss(data)
-            self.policy_net.step(loss)
-        # Otherwise treat the data as a dict of gradients that can be applied directly to the network.
-=======
         self.policy_net.train()
         log_p = torch.from_numpy(np.asarray([act[1] for act in batch.data.actions])).to(self.device)
         rewards = torch.from_numpy(np.asarray(batch.data.rewards)).to(self.device)
@@ -71,7 +63,6 @@
         if inplace:
             self.policy_net.step(loss)
             grad = None
->>>>>>> cad28721
         else:
             grad = self.policy_net.get_gradients(loss)
 
