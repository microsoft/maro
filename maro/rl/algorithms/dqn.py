--- conflicted
+++ resolved
@@ -14,11 +14,7 @@
     """Configuration for the DQN algorithm.
 
     Args:
-<<<<<<< HEAD
         reward_discount (float): Reward decay as defined in standard RL terminology.
-=======
-        reward_decay (float): Reward decay as defined in standard RL terminology.
->>>>>>> b1492f1e
         loss_cls: Loss function class for evaluating TD errors.
         target_update_frequency (int): Number of training rounds between target model updates.
         epsilon (float): Exploration rate for epsilon-greedy exploration. Defaults to None.
@@ -32,21 +28,13 @@
             method. Defaults to False.
     """
     __slots__ = [
-<<<<<<< HEAD
         "reward_discount", "loss_func", "target_update_frequency", "epsilon", "tau", "is_double", "advantage_mode",
-=======
-        "reward_decay", "loss_func", "target_update_frequency", "epsilon", "tau", "is_double", "advantage_mode",
->>>>>>> b1492f1e
         "per_sample_td_error_enabled"
     ]
 
     def __init__(
         self,
-<<<<<<< HEAD
         reward_discount: float,
-=======
-        reward_decay: float,
->>>>>>> b1492f1e
         loss_cls,
         target_update_frequency: int,
         epsilon: float = .0,
@@ -55,11 +43,7 @@
         advantage_mode: str = None,
         per_sample_td_error_enabled: bool = False
     ):
-<<<<<<< HEAD
         self.reward_discount = reward_discount
-=======
-        self.reward_decay = reward_decay
->>>>>>> b1492f1e
         self.target_update_frequency = target_update_frequency
         self.epsilon = epsilon
         self.tau = tau
@@ -88,11 +72,7 @@
         self._training_counter = 0
         self._target_model = model.copy() if model.is_trainable else None
 
-<<<<<<< HEAD
-    def choose_action(self, state: np.ndarray) -> Union[int, np.ndarray, list]:
-=======
     def choose_action(self, state: np.ndarray) -> Union[int, np.ndarray]:
->>>>>>> b1492f1e
         state = torch.from_numpy(state).to(self._device)
         is_single = len(state.shape) == 1
         if is_single:
@@ -106,18 +86,11 @@
         if is_single:
             return greedy_action if np.random.random() > self._config.epsilon else np.random.choice(self._num_actions)
 
-<<<<<<< HEAD
         # batch inference
-        return [
-            act if np.random.random() > self._config.epsilon else np.random.choice(self._num_actions)
-            for act in greedy_action
-        ]
-=======
         return np.array([
             act if np.random.random() > self._config.epsilon else np.random.choice(self._num_actions)
             for act in greedy_action
         ])
->>>>>>> b1492f1e
 
     def _get_q_values(self, model, states, is_training: bool = True):
         if self._config.advantage_mode is not None:
@@ -145,11 +118,7 @@
         current_q_values_for_all_actions = self._get_q_values(self._model, states)
         current_q_values = current_q_values_for_all_actions.gather(1, actions).squeeze(1)  # (N,)
         next_q_values = self._get_next_q_values(current_q_values_for_all_actions, next_states)  # (N,)
-<<<<<<< HEAD
         target_q_values = (rewards + self._config.reward_discount * next_q_values).detach()  # (N,)
-=======
-        target_q_values = (rewards + self._config.reward_decay * next_q_values).detach()  # (N,)
->>>>>>> b1492f1e
         return self._config.loss_func(current_q_values, target_q_values)
 
     def train(self, states: np.ndarray, actions: np.ndarray, rewards: np.ndarray, next_states: np.ndarray):
