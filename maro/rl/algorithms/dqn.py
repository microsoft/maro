# Copyright (c) Microsoft Corporation.
# Licensed under the MIT license.

from typing import Union

import numpy as np
import torch

from maro.rl.algorithms.abs_algorithm import AbsAlgorithm
from maro.rl.models.learning_model import LearningModel
<<<<<<< HEAD

from .abs_algorithm import AbsAlgorithm
=======
>>>>>>> 4da525b3


class DQNConfig:
    """Configuration for the DQN algorithm.

    Args:
        reward_discount (float): Reward decay as defined in standard RL terminology.
        loss_cls: Loss function class for evaluating TD errors.
        target_update_frequency (int): Number of training rounds between target model updates.
        epsilon (float): Exploration rate for epsilon-greedy exploration. Defaults to None.
        tau (float): Soft update coefficient, i.e., target_model = tau * eval_model + (1 - tau) * target_model.
        is_double (bool): If True, the next Q values will be computed according to the double DQN algorithm,
            i.e., q_next = Q_target(s, argmax(Q_eval(s, a))). Otherwise, q_next = max(Q_target(s, a)).
            See https://arxiv.org/pdf/1509.06461.pdf for details. Defaults to False.
        advantage_mode (str): Advantage mode for the dueling architecture. Defaults to None, in which
            case it is assumed that the regular Q-value model is used.
        per_sample_td_error_enabled (bool): If True, per-sample TD errors will be returned by the DQN's train()
            method. Defaults to False.
    """
    __slots__ = [
        "reward_discount", "loss_func", "target_update_frequency", "epsilon", "tau", "is_double", "advantage_mode",
        "per_sample_td_error_enabled"
    ]

    def __init__(
        self,
        reward_discount: float,
        loss_cls,
        target_update_frequency: int,
        epsilon: float = .0,
        tau: float = 0.1,
        is_double: bool = True,
        advantage_mode: str = None,
        per_sample_td_error_enabled: bool = False
    ):
        self.reward_discount = reward_discount
        self.target_update_frequency = target_update_frequency
        self.epsilon = epsilon
        self.tau = tau
        self.is_double = is_double
        self.advantage_mode = advantage_mode
        self.per_sample_td_error_enabled = per_sample_td_error_enabled
        self.loss_func = loss_cls(reduction="none" if per_sample_td_error_enabled else "mean")


class DQN(AbsAlgorithm):
    """The Deep-Q-Networks algorithm.

    See https://web.stanford.edu/class/psych209/Readings/MnihEtAlHassibis15NatureControlDeepRL.pdf for details.

    Args:
        model (LearningModel): Q-value model.
        config: Configuration for DQN algorithm.
    """
    def __init__(self, model: LearningModel, config: DQNConfig):
        self.validate_task_names(model.task_names, {"state_value", "advantage"})
        super().__init__(model, config)
        if isinstance(self._model.output_dim, int):
            self._num_actions = self._model.output_dim
        else:
            self._num_actions = self._model.output_dim["advantage"]
        self._training_counter = 0
        self._target_model = model.copy() if model.is_trainable else None

    def choose_action(self, state: np.ndarray) -> Union[int, np.ndarray]:
        state = torch.from_numpy(state).to(self._device)
        is_single = len(state.shape) == 1
        if is_single:
            state = state.unsqueeze(dim=0)

        greedy_action = self._get_q_values(self._model, state, is_training=False).argmax(dim=1).data
        # No exploration
        if self._config.epsilon == .0:
            return greedy_action.item() if is_single else greedy_action.numpy()

        if is_single:
            return greedy_action if np.random.random() > self._config.epsilon else np.random.choice(self._num_actions)

        return np.array([
            act if np.random.random() > self._config.epsilon else np.random.choice(self._num_actions)
            for act in greedy_action
        ])

    def _get_q_values(self, model, states, is_training: bool = True):
        if self._config.advantage_mode is not None:
            output = model(states, is_training=is_training)
            state_values = output["state_value"]
            advantages = output["advantage"]
            # Use mean or max correction to address the identifiability issue
            corrections = advantages.mean(1) if self._config.advantage_mode == "mean" else advantages.max(1)[0]
            q_values = state_values + advantages - corrections.unsqueeze(1)
            return q_values
        else:
            return model(states, is_training=is_training)

    def _get_next_q_values(self, current_q_values_for_all_actions, next_states):
        next_q_values_for_all_actions = self._get_q_values(self._target_model, next_states, is_training=False)
        if self._config.is_double:
            actions = current_q_values_for_all_actions.max(dim=1)[1].unsqueeze(1)
            return next_q_values_for_all_actions.gather(1, actions).squeeze(1)  # (N,)
        else:
            return next_q_values_for_all_actions.max(dim=1)[0]   # (N,)

    def _compute_td_errors(self, states, actions, rewards, next_states):
        if len(actions.shape) == 1:
            actions = actions.unsqueeze(1)  # (N, 1)
        current_q_values_for_all_actions = self._get_q_values(self._model, states)
        current_q_values = current_q_values_for_all_actions.gather(1, actions).squeeze(1)  # (N,)
        next_q_values = self._get_next_q_values(current_q_values_for_all_actions, next_states)  # (N,)
        target_q_values = (rewards + self._config.reward_discount * next_q_values).detach()  # (N,)
        return self._config.loss_func(current_q_values, target_q_values)

    def train(self, states: np.ndarray, actions: np.ndarray, rewards: np.ndarray, next_states: np.ndarray):
        states = torch.from_numpy(states).to(self._device)
        actions = torch.from_numpy(actions).to(self._device)
        rewards = torch.from_numpy(rewards).to(self._device)
        next_states = torch.from_numpy(next_states).to(self._device)
        loss = self._compute_td_errors(states, actions, rewards, next_states)
        self._model.learn(loss.mean() if self._config.per_sample_td_error_enabled else loss)
        self._training_counter += 1
        if self._training_counter % self._config.target_update_frequency == 0:
            self._target_model.soft_update(self._model, self._config.tau)

        return loss.detach().numpy()

    def set_exploration_params(self, epsilon):
        self._config.epsilon = epsilon<|MERGE_RESOLUTION|>--- conflicted
+++ resolved
@@ -6,13 +6,9 @@
 import numpy as np
 import torch
 
-from maro.rl.algorithms.abs_algorithm import AbsAlgorithm
 from maro.rl.models.learning_model import LearningModel
-<<<<<<< HEAD
 
 from .abs_algorithm import AbsAlgorithm
-=======
->>>>>>> 4da525b3
 
 
 class DQNConfig:
