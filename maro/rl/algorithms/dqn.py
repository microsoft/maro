--- conflicted
+++ resolved
@@ -62,11 +62,6 @@
         model (LearningModuleManager): Q-value model.
         config: Configuration for DQN algorithm.
     """
-<<<<<<< HEAD
-    @validate_task_names(DuelingDQNTask)
-    @to_device
-=======
->>>>>>> b55c5d85
     def __init__(self, model: LearningModuleManager, config: DQNConfig):
         self.validate_task_names(model.task_names, {"state_value", "advantage"})
         super().__init__(model, config)
