# Copyright (c) Microsoft Corporation.
# Licensed under the MIT license.

from abc import ABC, abstractmethod

<<<<<<< HEAD
from maro.rl.models.learning_model import LearningModel
=======
from maro.rl.models.learning_model import LearningModuleManager
>>>>>>> af321561


class AbsAlgorithm(ABC):
    """Abstract RL algorithm class.

    The class provides uniform policy interfaces such as ``choose_action`` and ``train``. We also provide some
    predefined RL algorithm based on it, such DQN, A2C, etc. User can inherit from it to customize their own
    algorithms.

    Args:
<<<<<<< HEAD
        model (LearningModel): Task model or container of task models required by the algorithm.
        config: Settings for the algorithm.
    """
    def __init__(self, model: LearningModel, config):
=======
        model (LearningModuleManager): Task model or container of task models required by the algorithm.
        config: Settings for the algorithm.
    """
    def __init__(self, model: LearningModuleManager, config):
>>>>>>> af321561
        self._model = model
        self._config = config

    @property
    def model(self):
        return self._model

    @abstractmethod
    def choose_action(self, state):
        """This method uses the underlying model(s) to compute an action from a shaped state.

        Args:
            state: A state object shaped by a ``StateShaper`` to conform to the model input format.

        Returns:
            The action to be taken given ``state``. It is usually necessary to use an ``ActionShaper`` to convert
            this to an environment executable action.
        """
        return NotImplementedError

    @abstractmethod
    def train(self, *args, **kwargs):
        """Train models using samples.

        This method is algorithm-specific and needs to be implemented by the user. For example, for the DQN
        algorithm, this may look like train(self, state_batch, action_batch, reward_batch, next_state_batch).
        """
<<<<<<< HEAD
        return NotImplementedError
=======
        return NotImplementedError

    def set_exploration_params(self, **params):
        pass
>>>>>>> af321561
<|MERGE_RESOLUTION|>--- conflicted
+++ resolved
@@ -3,11 +3,7 @@
 
 from abc import ABC, abstractmethod
 
-<<<<<<< HEAD
-from maro.rl.models.learning_model import LearningModel
-=======
 from maro.rl.models.learning_model import LearningModuleManager
->>>>>>> af321561
 
 
 class AbsAlgorithm(ABC):
@@ -18,17 +14,10 @@
     algorithms.
 
     Args:
-<<<<<<< HEAD
-        model (LearningModel): Task model or container of task models required by the algorithm.
-        config: Settings for the algorithm.
-    """
-    def __init__(self, model: LearningModel, config):
-=======
         model (LearningModuleManager): Task model or container of task models required by the algorithm.
         config: Settings for the algorithm.
     """
     def __init__(self, model: LearningModuleManager, config):
->>>>>>> af321561
         self._model = model
         self._config = config
 
@@ -56,11 +45,7 @@
         This method is algorithm-specific and needs to be implemented by the user. For example, for the DQN
         algorithm, this may look like train(self, state_batch, action_batch, reward_batch, next_state_batch).
         """
-<<<<<<< HEAD
-        return NotImplementedError
-=======
         return NotImplementedError
 
     def set_exploration_params(self, **params):
-        pass
->>>>>>> af321561
+        pass