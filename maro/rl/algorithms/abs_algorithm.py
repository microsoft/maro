# Copyright (c) Microsoft Corporation.
# Licensed under the MIT license.

from abc import ABC, abstractmethod

from maro.rl.models.learning_model import LearningModuleManager


class AbsAlgorithm(ABC):
    """Abstract RL algorithm class.

    The class provides uniform policy interfaces such as ``choose_action`` and ``train``. We also provide some
    predefined RL algorithm based on it, such DQN, A2C, etc. User can inherit from it to customize their own
    algorithms.

    Args:
        model (LearningModuleManager): Task model or container of task models required by the algorithm.
        config: Settings for the algorithm.
    """
    def __init__(self, model: LearningModuleManager, config):
        self._model = model
        self._config = config

    @property
    def model(self):
        return self._model

    @abstractmethod
    def choose_action(self, state):
        """This method uses the underlying model(s) to compute an action from a shaped state.

        Args:
            state: A state object shaped by a ``StateShaper`` to conform to the model input format.

        Returns:
            The action to be taken given ``state``. It is usually necessary to use an ``ActionShaper`` to convert
            this to an environment executable action.
        """
        return NotImplementedError

    @abstractmethod
    def train(self, *args, **kwargs):
        """Train models using samples.

        This method is algorithm-specific and needs to be implemented by the user. For example, for the DQN
        algorithm, this may look like train(self, state_batch, action_batch, reward_batch, next_state_batch).
        """
<<<<<<< HEAD
        return NotImplementedError
=======
        return NotImplementedError

    @abstractmethod
    def load_models(self, *models, **model_dict):
        """Load trainable models from memory."""
        return NotImplementedError

    @abstractmethod
    def dump_models(self):
        """Return the algorithm's trainable models."""
        return NotImplementedError

    @abstractmethod
    def load_models_from_file(self, path):
        """Load trainable models from disk."""
        return NotImplementedError

    @abstractmethod
    def dump_models_to_file(self, path: str):
        """Dump the algorithm's trainable models to disk."""
        return NotImplementedError

    def set_exploration_params(self, **params):
        pass
>>>>>>> 5b5d7bc0
<|MERGE_RESOLUTION|>--- conflicted
+++ resolved
@@ -45,31 +45,7 @@
         This method is algorithm-specific and needs to be implemented by the user. For example, for the DQN
         algorithm, this may look like train(self, state_batch, action_batch, reward_batch, next_state_batch).
         """
-<<<<<<< HEAD
-        return NotImplementedError
-=======
-        return NotImplementedError
-
-    @abstractmethod
-    def load_models(self, *models, **model_dict):
-        """Load trainable models from memory."""
-        return NotImplementedError
-
-    @abstractmethod
-    def dump_models(self):
-        """Return the algorithm's trainable models."""
-        return NotImplementedError
-
-    @abstractmethod
-    def load_models_from_file(self, path):
-        """Load trainable models from disk."""
-        return NotImplementedError
-
-    @abstractmethod
-    def dump_models_to_file(self, path: str):
-        """Dump the algorithm's trainable models to disk."""
         return NotImplementedError
 
     def set_exploration_params(self, **params):
-        pass
->>>>>>> 5b5d7bc0
+        pass