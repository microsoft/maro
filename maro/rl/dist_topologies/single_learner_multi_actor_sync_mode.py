--- conflicted
+++ resolved
@@ -18,7 +18,6 @@
 
 class ActorProxy(object):
     """A simple proxy wrapper for sending roll-out requests to remote actors.
-
     Args:
         proxy_params: Parameters for instantiating a ``Proxy`` instance.
         experience_collecting_func (Callable): A function responsible for collecting experiences from multiple sources.
@@ -27,21 +26,14 @@
         self._proxy = Proxy(component_type="learner", **proxy_params)
         self._experience_collecting_func = experience_collecting_func
 
-<<<<<<< HEAD
-    def roll_out(self, model_dict: dict = None, epsilon_dict: dict = None, done: bool = False,
-                return_details: bool = True):
-=======
     def roll_out(
         self, model_dict: dict = None, epsilon_dict: dict = None, done: bool = False, return_details: bool = True
     ):
->>>>>>> fb26bbff
         """Send roll-out requests to remote actors.
-
         This method has exactly the same signature as ``SimpleActor``'s ``roll_out`` method but instead of doing
         the roll-out itself, sends roll-out requests to remote actors and returns the results sent back. The
         ``SimpleLearner`` simply calls the actor's ``roll_out`` method without knowing whether its performed locally
         or remotely.
-
         Args:
             model_dict (dict): If not None, the agents will load the models from model_dict and use these models
                 to perform roll-out.
@@ -49,22 +41,15 @@
             done (bool): If True, the current call is the last call, i.e., no more roll-outs will be performed.
                 This flag is used to signal remote actor workers to exit.
             return_details (bool): If True, return experiences as well as performance metrics provided by the env.
-
         Returns:
             Performance and per-agent experiences from the remote actor.
         """
         if done:
-<<<<<<< HEAD
-            self._proxy.ibroadcast(tag=MessageTag.ROLLOUT,
-                                session_type=SessionType.NOTIFICATION,
-                                payload={PayloadKey.DONE: True})
-=======
             self._proxy.ibroadcast(
                 tag=MessageTag.ROLLOUT,
                 session_type=SessionType.NOTIFICATION,
                 payload={PayloadKey.DONE: True}
             )
->>>>>>> fb26bbff
             return None, None
         else:
             payloads = [(peer, {PayloadKey.MODEL: model_dict,
@@ -72,18 +57,6 @@
                                 PayloadKey.RETURN_DETAILS: return_details})
                         for peer in self._proxy.peers["actor"]]
             # TODO: double check when ack enable
-<<<<<<< HEAD
-            replies = self._proxy.scatter(tag=MessageTag.ROLLOUT, session_type=SessionType.TASK,
-                                        destination_payload_list=payloads)
-            for msg in replies:
-                performance[msg.source] = msg.payload[PayloadKey.PERFORMANCE]
-                if msg.payload[PayloadKey.EXPERIENCE] is not None:
-                    for agent_id, exp_set in msg.payload[PayloadKey.EXPERIENCE].items():
-                        if agent_id not in exp_by_agent:
-                            exp_by_agent[agent_id] = defaultdict(list)
-                        for k, v in exp_set.items():
-                            exp_by_agent[agent_id][k].extend(v)
-=======
             replies = self._proxy.scatter(
                 tag=MessageTag.ROLLOUT,
                 session_type=SessionType.TASK,
@@ -92,14 +65,12 @@
 
             performance = [(msg.source, msg.payload[PayloadKey.PERFORMANCE]) for msg in replies]
             experiences_by_source = {msg.source: msg.payload[PayloadKey.EXPERIENCE] for msg in replies}
->>>>>>> fb26bbff
 
             return performance, self._experience_collecting_func(experiences_by_source)
 
 
 class ActorWorker(object):
     """A ``AbsActor`` wrapper that accepts roll-out requests and performs roll-out tasks.
-
     Args:
         local_actor: An ``AbsActor`` instance.
         proxy_params: Parameters for instantiating a ``Proxy`` instance.
@@ -112,7 +83,6 @@
 
     def on_rollout_request(self, message):
         """Perform local roll-out and send the results back to the request sender.
-
         Args:
             message: Message containing roll-out parameters and options.
         """
@@ -120,17 +90,6 @@
         if data.get(PayloadKey.DONE, False):
             sys.exit(0)
 
-<<<<<<< HEAD
-        performance, experiences = self._local_actor.roll_out(model_dict=data[PayloadKey.MODEL],
-                                                            epsilon_dict=data[PayloadKey.EPSILON],
-                                                            return_details=data[PayloadKey.RETURN_DETAILS])
-
-        self._proxy.reply(received_message=message,
-                        tag=MessageTag.UPDATE,
-                        payload={PayloadKey.PERFORMANCE: performance,
-                                PayloadKey.EXPERIENCE: experiences}
-                        )
-=======
         performance, experiences = self._local_actor.roll_out(
             model_dict=data[PayloadKey.MODEL],
             epsilon_dict=data[PayloadKey.EPSILON],
@@ -145,11 +104,9 @@
                 PayloadKey.EXPERIENCE: experiences
             }
         )
->>>>>>> fb26bbff
 
     def launch(self):
         """Entry point method.
-
         This enters the actor into an infinite loop of listening to requests and handling them according to the
         register table. In this case, the only type of requests the actor needs to handle is roll-out requests.
         """
