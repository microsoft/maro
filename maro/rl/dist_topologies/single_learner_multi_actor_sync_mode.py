# Copyright (c) Microsoft Corporation.
# Licensed under the MIT license.

import sys
from enum import Enum
from typing import Callable

from maro.communication import Proxy, SessionType
from maro.communication.registry_table import RegisterTable
from maro.rl.actor.abs_actor import AbsActor
from maro.rl.dist_topologies.common import PayloadKey


class MessageTag(Enum):
    ROLLOUT = "rollout"
    UPDATE = "update"


class ActorProxy(object):
    """A simple proxy wrapper for sending roll-out requests to remote actors.

    Args:
        proxy_params: Parameters for instantiating a ``Proxy`` instance.
        experience_collecting_func (Callable): A function responsible for collecting experiences from multiple sources.
    """
    def __init__(self, proxy_params, experience_collecting_func: Callable):
        self._proxy = Proxy(component_type="learner", **proxy_params)
        self._experience_collecting_func = experience_collecting_func

    def roll_out(
        self, model_dict: dict = None, exploration_params=None, done: bool = False, return_details: bool = True
    ):
        """Send roll-out requests to remote actors.

        This method has exactly the same signature as ``SimpleActor``'s ``roll_out`` method but instead of doing
        the roll-out itself, sends roll-out requests to remote actors and returns the results sent back. The
        ``SimpleLearner`` simply calls the actor's ``roll_out`` method without knowing whether its performed locally
        or remotely.

        Args:
            model_dict (dict): If not None, the agents will load the models from model_dict and use these models
                to perform roll-out.
            exploration_params: Exploration parameters.
            done (bool): If True, the current call is the last call, i.e., no more roll-outs will be performed.
                This flag is used to signal remote actor workers to exit.
            return_details (bool): If True, return experiences as well as performance metrics provided by the env.

        Returns:
            Performance and per-agent experiences from the remote actor.
        """
        if done:
            self._proxy.ibroadcast(
                component_type="actor",
                tag=MessageTag.ROLLOUT,
                session_type=SessionType.NOTIFICATION,
                payload={PayloadKey.DONE: True}
            )
            return None, None
<<<<<<< HEAD
        else:
            payloads = [(peer, {PayloadKey.MODEL: model_dict,
                                PayloadKey.EPSILON: epsilon_dict,
                                PayloadKey.RETURN_DETAILS: return_details})
                        for peer in self._proxy.peers["actor"]]
            # TODO: double check when ack enable
            replies = self._proxy.scatter(
                tag=MessageTag.ROLLOUT,
                session_type=SessionType.TASK,
                destination_payload_list=payloads
            )

            performance = [(msg.source, msg.payload[PayloadKey.PERFORMANCE]) for msg in replies]
            experiences_by_source = {msg.source: msg.payload[PayloadKey.EXPERIENCE] for msg in replies}

            return performance, self._experience_collecting_func(experiences_by_source)
=======

        payloads = [(peer, {PayloadKey.MODEL: model_dict,
                            PayloadKey.EXPLORATION_PARAMS: exploration_params,
                            PayloadKey.RETURN_DETAILS: return_details})
                    for peer in self._proxy.peers_name["actor"]]
        # TODO: double check when ack enable
        replies = self._proxy.scatter(
            tag=MessageTag.ROLLOUT,
            session_type=SessionType.TASK,
            destination_payload_list=payloads
        )

        performance = [(msg.source, msg.payload[PayloadKey.PERFORMANCE]) for msg in replies]
        details_by_source = {msg.source: msg.payload[PayloadKey.DETAILS] for msg in replies}
        details = self._experience_collecting_func(details_by_source) if return_details else None

        return performance, details
>>>>>>> 7594a9b6


class ActorWorker(object):
    """A ``AbsActor`` wrapper that accepts roll-out requests and performs roll-out tasks.

    Args:
        local_actor: An ``AbsActor`` instance.
        proxy_params: Parameters for instantiating a ``Proxy`` instance.
    """
    def __init__(self, local_actor: AbsActor, proxy_params):
        self._local_actor = local_actor
        self._proxy = Proxy(component_type="actor", **proxy_params)
        self._registry_table = RegisterTable(self._proxy.peers_name)
        self._registry_table.register_event_handler("learner:rollout:1", self.on_rollout_request)

    def on_rollout_request(self, message):
        """Perform local roll-out and send the results back to the request sender.

        Args:
            message: Message containing roll-out parameters and options.
        """
        data = message.payload
        if data.get(PayloadKey.DONE, False):
            sys.exit(0)

        performance, details = self._local_actor.roll_out(
            model_dict=data[PayloadKey.MODEL],
            exploration_params=data[PayloadKey.EXPLORATION_PARAMS],
            return_details=data[PayloadKey.RETURN_DETAILS]
        )

        self._proxy.reply(
            received_message=message,
            tag=MessageTag.UPDATE,
            payload={
                PayloadKey.PERFORMANCE: performance,
<<<<<<< HEAD
                PayloadKey.EXPERIENCE: experiences
=======
                PayloadKey.DETAILS: details
>>>>>>> 7594a9b6
            }
        )

    def launch(self):
        """Entry point method.

        This enters the actor into an infinite loop of listening to requests and handling them according to the
        register table. In this case, the only type of requests the actor needs to handle is roll-out requests.
        """
        for msg in self._proxy.receive():
            self._registry_table.push(msg)
            triggered_events = self._registry_table.get()
            for handler_fn, cached_messages in triggered_events:
                handler_fn(cached_messages)<|MERGE_RESOLUTION|>--- conflicted
+++ resolved
@@ -56,24 +56,6 @@
                 payload={PayloadKey.DONE: True}
             )
             return None, None
-<<<<<<< HEAD
-        else:
-            payloads = [(peer, {PayloadKey.MODEL: model_dict,
-                                PayloadKey.EPSILON: epsilon_dict,
-                                PayloadKey.RETURN_DETAILS: return_details})
-                        for peer in self._proxy.peers["actor"]]
-            # TODO: double check when ack enable
-            replies = self._proxy.scatter(
-                tag=MessageTag.ROLLOUT,
-                session_type=SessionType.TASK,
-                destination_payload_list=payloads
-            )
-
-            performance = [(msg.source, msg.payload[PayloadKey.PERFORMANCE]) for msg in replies]
-            experiences_by_source = {msg.source: msg.payload[PayloadKey.EXPERIENCE] for msg in replies}
-
-            return performance, self._experience_collecting_func(experiences_by_source)
-=======
 
         payloads = [(peer, {PayloadKey.MODEL: model_dict,
                             PayloadKey.EXPLORATION_PARAMS: exploration_params,
@@ -91,7 +73,6 @@
         details = self._experience_collecting_func(details_by_source) if return_details else None
 
         return performance, details
->>>>>>> 7594a9b6
 
 
 class ActorWorker(object):
@@ -128,11 +109,7 @@
             tag=MessageTag.UPDATE,
             payload={
                 PayloadKey.PERFORMANCE: performance,
-<<<<<<< HEAD
-                PayloadKey.EXPERIENCE: experiences
-=======
                 PayloadKey.DETAILS: details
->>>>>>> 7594a9b6
             }
         )
 
