# Copyright (c) Microsoft Corporation.
# Licensed under the MIT license.

import sys
from enum import Enum
from typing import Callable

from maro.communication import Proxy, SessionType
from maro.communication.registry_table import RegisterTable
from maro.rl.actor.abs_actor import AbsActor
from maro.rl.dist_topologies.common import PayloadKey


class MessageTag(Enum):
    ROLLOUT = "rollout"
    UPDATE = "update"


class ActorProxy(object):
    """A simple proxy wrapper for sending roll-out requests to remote actors.

    Args:
        proxy_params: Parameters for instantiating a ``Proxy`` instance.
        experience_collecting_func (Callable): A function responsible for collecting experiences from multiple sources.
    """
    def __init__(self, proxy_params, experience_collecting_func: Callable):
        self._proxy = Proxy(component_type="learner", **proxy_params)
        self._experience_collecting_func = experience_collecting_func

    def roll_out(
        self, model_dict: dict = None, exploration_params=None, done: bool = False, return_details: bool = True
    ):
        """Send roll-out requests to remote actors.

        This method has exactly the same signature as ``SimpleActor``'s ``roll_out`` method but instead of doing
        the roll-out itself, sends roll-out requests to remote actors and returns the results sent back. The
        ``SimpleLearner`` simply calls the actor's ``roll_out`` method without knowing whether its performed locally
        or remotely.

        Args:
            model_dict (dict): If not None, the agents will load the models from model_dict and use these models
                to perform roll-out.
            exploration_params: Exploration parameters.
            done (bool): If True, the current call is the last call, i.e., no more roll-outs will be performed.
                This flag is used to signal remote actor workers to exit.
            return_details (bool): If True, return experiences as well as performance metrics provided by the env.

        Returns:
            Performance and per-agent experiences from the remote actor.
        """
        if done:
            self._proxy.ibroadcast(
                component_type="actor",
                tag=MessageTag.ROLLOUT,
                session_type=SessionType.NOTIFICATION,
                payload={PayloadKey.DONE: True}
            )
            return None, None
<<<<<<< HEAD
        else:
            payloads = [(peer, {PayloadKey.MODEL: model_dict,
                                PayloadKey.EPSILON: epsilon_dict,
                                PayloadKey.RETURN_DETAILS: return_details})
                        for peer in self._proxy.peers["actor"]]
            # TODO: double check when ack enable
            replies = self._proxy.scatter(
                tag=MessageTag.ROLLOUT,
                session_type=SessionType.TASK,
                destination_payload_list=payloads
            )

            performance = [(msg.source, msg.payload[PayloadKey.PERFORMANCE]) for msg in replies]
            details_by_source = {msg.source: msg.payload[PayloadKey.DETAILS] for msg in replies}
            details = self._experience_collecting_func(details_by_source) if return_details else None

            return performance, details
=======

        payloads = [(peer, {PayloadKey.MODEL: model_dict,
                            PayloadKey.EXPLORATION_PARAMS: exploration_params,
                            PayloadKey.RETURN_DETAILS: return_details})
                    for peer in self._proxy.peers_name["actor"]]
        # TODO: double check when ack enable
        replies = self._proxy.scatter(
            tag=MessageTag.ROLLOUT,
            session_type=SessionType.TASK,
            destination_payload_list=payloads
        )

        performance = [(msg.source, msg.payload[PayloadKey.PERFORMANCE]) for msg in replies]
        details_by_source = {msg.source: msg.payload[PayloadKey.DETAILS] for msg in replies}
        details = self._experience_collecting_func(details_by_source) if return_details else None

        return performance, details
>>>>>>> 7594a9b6


class ActorWorker(object):
    """A ``AbsActor`` wrapper that accepts roll-out requests and performs roll-out tasks.

    Args:
        local_actor: An ``AbsActor`` instance.
        proxy_params: Parameters for instantiating a ``Proxy`` instance.
    """
    def __init__(self, local_actor: AbsActor, proxy_params):
        self._local_actor = local_actor
        self._proxy = Proxy(component_type="actor", **proxy_params)
        self._registry_table = RegisterTable(self._proxy.peers_name)
        self._registry_table.register_event_handler("learner:rollout:1", self.on_rollout_request)

    def on_rollout_request(self, message):
        """Perform local roll-out and send the results back to the request sender.

        Args:
            message: Message containing roll-out parameters and options.
        """
        data = message.payload
        if data.get(PayloadKey.DONE, False):
            sys.exit(0)

        performance, details = self._local_actor.roll_out(
            model_dict=data[PayloadKey.MODEL],
            exploration_params=data[PayloadKey.EXPLORATION_PARAMS],
            return_details=data[PayloadKey.RETURN_DETAILS]
        )

        self._proxy.reply(
            received_message=message,
            tag=MessageTag.UPDATE,
            payload={
                PayloadKey.PERFORMANCE: performance,
                PayloadKey.DETAILS: details
            }
        )

    def launch(self):
        """Entry point method.

        This enters the actor into an infinite loop of listening to requests and handling them according to the
        register table. In this case, the only type of requests the actor needs to handle is roll-out requests.
        """
        for msg in self._proxy.receive():
            self._registry_table.push(msg)
            triggered_events = self._registry_table.get()
            for handler_fn, cached_messages in triggered_events:
                handler_fn(cached_messages)<|MERGE_RESOLUTION|>--- conflicted
+++ resolved
@@ -56,25 +56,6 @@
                 payload={PayloadKey.DONE: True}
             )
             return None, None
-<<<<<<< HEAD
-        else:
-            payloads = [(peer, {PayloadKey.MODEL: model_dict,
-                                PayloadKey.EPSILON: epsilon_dict,
-                                PayloadKey.RETURN_DETAILS: return_details})
-                        for peer in self._proxy.peers["actor"]]
-            # TODO: double check when ack enable
-            replies = self._proxy.scatter(
-                tag=MessageTag.ROLLOUT,
-                session_type=SessionType.TASK,
-                destination_payload_list=payloads
-            )
-
-            performance = [(msg.source, msg.payload[PayloadKey.PERFORMANCE]) for msg in replies]
-            details_by_source = {msg.source: msg.payload[PayloadKey.DETAILS] for msg in replies}
-            details = self._experience_collecting_func(details_by_source) if return_details else None
-
-            return performance, details
-=======
 
         payloads = [(peer, {PayloadKey.MODEL: model_dict,
                             PayloadKey.EXPLORATION_PARAMS: exploration_params,
@@ -92,7 +73,6 @@
         details = self._experience_collecting_func(details_by_source) if return_details else None
 
         return performance, details
->>>>>>> 7594a9b6
 
 
 class ActorWorker(object):
