--- conflicted
+++ resolved
@@ -92,17 +92,8 @@
         task_modules (LearningModule): LearningModule instances, each of which performs a designated task.
         shared_module (LearningModule): Network module that forms that shared part of the model. Defaults to None.
     """
-<<<<<<< HEAD
-    @validate_dims
     def __init__(self, *task_modules: LearningModule, shared_module: LearningModule = None):
-=======
-    def __init__(
-        self,
-        *task_modules: LearningModule,
-        shared_module: LearningModule = None
-    ):
         self.validate_dims(*task_modules, shared_module=shared_module)
->>>>>>> b55c5d85
         super().__init__()
         self._task_names = [module.name for module in task_modules]
 
