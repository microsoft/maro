--- conflicted
+++ resolved
@@ -7,17 +7,10 @@
 import torch.nn as nn
 
 from maro.utils import clone
-<<<<<<< HEAD
-from maro.utils.exception.rl_toolkit_exception import MissingOptimizerError
-
-from .abs_block import AbsBlock
-from .utils import check_chainability
-=======
 from maro.utils.exception.rl_toolkit_exception import MissingOptimizer
 
 from .abs_block import AbsBlock
 from .utils import validate_dims
->>>>>>> af321561
 
 OptimizerOptions = namedtuple("OptimizerOptions", ["cls", "params"])
 
@@ -81,15 +74,9 @@
         """
         return self._net(inputs)
 
-<<<<<<< HEAD
-    def zero_grad(self):
-        if not self._is_trainable:
-            raise MissingOptimizerError("No optimizer registered to the model")
-=======
     def zero_gradients(self):
         if not self._is_trainable:
             raise MissingOptimizer("No optimizer registered to the model")
->>>>>>> af321561
         self._optimizer.zero_grad()
 
     def step(self):
@@ -99,28 +86,15 @@
         return clone(self)
 
 
-<<<<<<< HEAD
-class LearningModel(nn.Module):
-=======
 class LearningModuleManager(nn.Module):
->>>>>>> af321561
     """NN model that consists of multiple task heads and an optional shared stack.
 
     Args:
         task_modules (LearningModule): LearningModule instances, each of which performs a designated task.
         shared_module (LearningModule): Network module that forms that shared part of the model. Defaults to None.
     """
-<<<<<<< HEAD
-    @check_chainability
+    @validate_dims
     def __init__(self, *task_modules: LearningModule, shared_module: LearningModule = None):
-=======
-    @validate_dims
-    def __init__(
-        self,
-        *task_modules: LearningModule,
-        shared_module: LearningModule = None
-    ):
->>>>>>> af321561
         super().__init__()
         self._task_names = [module.name for module in task_modules]
 
@@ -129,28 +103,19 @@
 
         # task_heads
         self._task_module_dict = nn.ModuleDict({task_module.name: task_module for task_module in task_modules})
-<<<<<<< HEAD
-=======
         self._input_dim = self._shared_module.input_dim if self._shared_module else task_modules[0].input_dim
         if len(task_modules) == 1:
             self._output_dim = task_modules[0].output_dim
         else:
             self._output_dim = {task_module.name: task_module.output_dim for task_module in task_modules}
->>>>>>> af321561
 
     @property
     def task_names(self) -> [str]:
         return self._task_names
-<<<<<<< HEAD
 
     @property
     def shared_module(self):
         return self._shared_module
-=======
-
-    @property
-    def shared_module(self):
-        return self._shared_module
 
     @property
     def input_dim(self):
@@ -159,7 +124,6 @@
     @property
     def output_dim(self):
         return self._output_dim
->>>>>>> af321561
 
     @property
     def is_trainable(self) -> bool:
@@ -210,15 +174,9 @@
     def learn(self, loss):
         """Use the loss to back-propagate gradients and apply them to the underlying parameters."""
         for task_module in self._task_module_dict.values():
-<<<<<<< HEAD
-            task_module.zero_grad()
-        if self._shared_module is not None:
-            self._shared_module.zero_grad()
-=======
             task_module.zero_gradients()
         if self._shared_module is not None:
             self._shared_module.zero_gradients()
->>>>>>> af321561
 
         # Obtain gradients through back-propagation
         loss.backward()
