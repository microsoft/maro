--- conflicted
+++ resolved
@@ -213,19 +213,10 @@
 
     @staticmethod
     def validate_dims(*task_stacks, shared_stack=None):
-<<<<<<< HEAD
-        expected_dim = shared_stack.output_dim if shared_stack else task_stacks[0].input_dim
-        for task_stack in task_stacks:
-            if task_stack.input_dim != expected_dim:
-                raise NNStackDimensionError(
-                    f"Expected input dimension {expected_dim} for task module: {task_stack.name}, "
-                    f"got {task_stack.input_dim}")
-=======
         if shared_stack:
             expected_dim = shared_stack.output_dim
             for task_stack in task_stacks:
                 if task_stack.input_dim != expected_dim:
                     raise NNStackDimensionError(
                         f"Expected input dimension {expected_dim} for task module: {task_stack.name}, "
-                        f"got {task_stack.input_dim}")
->>>>>>> 4da525b3
+                        f"got {task_stack.input_dim}")