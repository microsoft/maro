# Copyright (c) Microsoft Corporation.
# Licensed under the MIT license.

from abc import abstractmethod
from statistics import mean
from typing import Dict, List, Union

import torch
import torch.nn as nn

from maro.rl.utils import get_torch_lr_scheduler_cls, get_torch_optim_cls
from maro.utils import clone
from maro.utils.exception.rl_toolkit_exception import MissingOptimizer


class OptimOption:
    """Model optimization options.

    Args:
        optim_cls: A string indicating an optimizer class provided by torch.optim or custom subclass of
            torch.optim.Optimizer. If a string is provided, it must be present in the ``TORCH_OPTIM`` index.
        optim_params (dict): Parameters for the optimizer class.
        scheduler_cls: A string indicating an lr-scheduler class provided by torch.optim.lr_scheduler or custom
            subclass of torch.optim.lr_scheduler. If a string is provided, it must be present in the
            ``TORCH_LR_SCHEDULER`` index. Defaults to None.
        scheduler_params (dict): Parameters for the scheduler class. Defaults to None.
    """
    __slots__ = ["optim_cls", "optim_params", "scheduler_cls", "scheduler_params"]

    def __init__(self, optim_cls, optim_params: dict, scheduler_cls=None, scheduler_params: dict = None):
        self.optim_cls = get_torch_optim_cls(optim_cls)
        self.optim_params = optim_params
        self.scheduler_cls = get_torch_lr_scheduler_cls(scheduler_cls)
        self.scheduler_params = scheduler_params


class AbsCoreModel(nn.Module):
    """Trainable model that consists of multiple network components.

    Args:
        component (Union[nn.Module, Dict[str, nn.Module]]): Network component(s) comprising the model.
        optim_option (Union[OptimOption, Dict[str, OptimOption]]): Optimizer options for the components.
            If none, no optimizer will be created for the model which means the model is not trainable.
            If it is a OptimOption instance, a single optimizer will be created to jointly optimize all
            parameters of the model. If it is a dictionary of OptimOptions, the keys will be matched against
            the component names and optimizers created for them. Note that it is possible to freeze certain
            components while optimizing others by providing a subset of the keys in ``component``.
            Defaults toNone.
        device (str): Identifier for the torch device. The model instance will be moved to the specified
            device. If it is None, the device will be set to "cpu" if cuda is unavailable and "cuda" otherwise.
            Defaults to None.
    """
    def __init__(
        self,
        component: Union[nn.Module, Dict[str, nn.Module]],
        optim_option: Union[OptimOption, Dict[str, OptimOption]] = None,
        device: str = None
    ):
        super().__init__()
        self.component = component if isinstance(component, nn.Module) else nn.ModuleDict(component)
        if optim_option is None:
            self.optimizer = None
            self.scheduler = None
            self.eval()
            for param in self.parameters():
                param.requires_grad = False
        else:
            if isinstance(optim_option, dict):
                self.optimizer, self.scheduler = {}, {}
                for name, opt in optim_option.items():
                    self.optimizer[name] = opt.optim_cls(self.component[name].parameters(), **opt.optim_params)
                    if opt.scheduler_cls:
                        self.scheduler[name] = opt.scheduler_cls(self.optimizer[name], **opt.scheduler_params)
            else:
                self.optimizer = optim_option.optim_cls(self.parameters(), **optim_option.optim_params)
                if optim_option.scheduler_cls:
                    self.scheduler = optim_option.scheduler_cls(self.optimizer, **optim_option.scheduler_params)

        if device is None:
            self.device = torch.device('cuda' if torch.cuda.is_available() else 'cpu')
        else:
            self.device = torch.device(device)
        self.to(self.device)

    @property
    def trainable(self) -> bool:
        """Return True if at least one optimizer is registered."""
        return self.optimizer is not None

    @abstractmethod
    def forward(self, *args, **kwargs):
        raise NotImplementedError

    def get_gradients(self, loss: torch.tensor):
        """Compute gradients from a loss """
        if self.optimizer is None:
            raise MissingOptimizer("No optimizer registered to the model")
        if isinstance(self.optimizer, dict):
            for optimizer in self.optimizer.values():
                optimizer.zero_grad()
        else:
            self.optimizer.zero_grad()

        # Obtain gradients through back-propagation
        loss.backward()

        return {name: param.grad for name, param in self.named_parameters()}

    def apply_gradients(self, grad_dict_list: List[Dict[str, float]]):
        avg_grad_dict = {
            param_name: mean(grad_dict[param_name] for grad_dict in grad_dict_list) for param_name in grad_dict_list[0]
        }
        for name, param in self.named_parameters():
            param.grad = avg_grad_dict[name]

        # Apply gradients
        if isinstance(self.optimizer, dict):
            for optimizer in self.optimizer.values():
                optimizer.step()
        else:
            self.optimizer.step()

    def step(self, loss):
        """Use the loss to back-propagate gradients and apply them to the underlying parameters.

<<<<<<< HEAD
        This is equivalent to a chained ``get_gradients`` and ``step``.

=======
>>>>>>> 5f6c47c5
        Args:
            loss: Result of a computation graph that involves the underlying parameters.
        """
        if self.optimizer is None:
            raise MissingOptimizer("No optimizer registered to the model")
        if isinstance(self.optimizer, dict):
            for optimizer in self.optimizer.values():
                optimizer.zero_grad()
        else:
            self.optimizer.zero_grad()

        # Obtain gradients through back-propagation
        loss.backward()

        # Apply gradients
        if isinstance(self.optimizer, dict):
            for optimizer in self.optimizer.values():
                optimizer.step()
        else:
            self.optimizer.step()

    def update_learning_rate(self, component_name: Union[str, List[str]] = None):
        if not isinstance(self.scheduler, dict):
            self.scheduler.step()
        elif isinstance(component_name, str):
            if component_name not in self.scheduler:
                raise KeyError(f"Component {component_name} does not have a learning rate scheduler")
            self.scheduler[component_name].step()
        elif isinstance(component_name, list):
            for key in component_name:
                if key not in self.scheduler:
                    raise KeyError(f"Component {key} does not have a learning rate scheduler")
                self.scheduler[key].step()
        else:
            for sch in self.scheduler.values():
                sch.step()

    def copy(self, with_optimizer: bool = False, device: str = None):
        """Return a deep copy of the instance;

        Args:
            with_opimizer (bool): If True, the registered optimizers will also be deep copied.
                Defaults to False.
            device (str): The device the copied instance should be placed on. Defaults to None,
                in which case the copied instance will be placed on the same device as the instance itself.
        """
        model_copy = clone(self)
        if not with_optimizer:
            model_copy.optimizer = None
            model_copy.scheduler = None

        device = self.device if device is None else torch.device(device)
        model_copy.to(device)

        return model_copy<|MERGE_RESOLUTION|>--- conflicted
+++ resolved
@@ -123,11 +123,6 @@
     def step(self, loss):
         """Use the loss to back-propagate gradients and apply them to the underlying parameters.
 
-<<<<<<< HEAD
-        This is equivalent to a chained ``get_gradients`` and ``step``.
-
-=======
->>>>>>> 5f6c47c5
         Args:
             loss: Result of a computation graph that involves the underlying parameters.
         """
