--- conflicted
+++ resolved
@@ -38,11 +38,7 @@
         self,
         input_dim: int,
         output_dim: int,
-<<<<<<< HEAD
-        hidden_dims: [int],
-=======
         hidden_dims: List[int],
->>>>>>> cf764da7
         activation="relu",
         head: bool = False,
         softmax: bool = False,
@@ -113,10 +109,7 @@
         components = []
         if self._batch_norm:
             components.append(("batch_norm", nn.BatchNorm1d(input_dim)))
-        ll = nn.Linear(input_dim, output_dim)
-        torch.nn.init.xavier_normal_(ll.weight)
-        torch.nn.init.zeros_(ll.bias)
-        components.append(("linear", ll))
+        components.append(("linear", nn.Linear(input_dim, output_dim)))
         if not head and self._activation is not None:
             components.append(("activation", self._activation))
         if not head and self._dropout_p:
