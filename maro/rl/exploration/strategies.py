--- conflicted
+++ resolved
@@ -1,11 +1,7 @@
 # Copyright (c) Microsoft Corporation.
 # Licensed under the MIT license.
 from abc import abstractmethod
-<<<<<<< HEAD
-from typing import Any, Union
-=======
 from typing import Any
->>>>>>> 607d3b6c
 
 import numpy as np
 
@@ -37,84 +33,6 @@
 class EpsilonGreedy(ExploreStrategy):
     """Epsilon-greedy exploration. Returns uniformly random action with probability `epsilon` or returns original
     action with probability `1.0 - epsilon`.
-<<<<<<< HEAD
-
-    Args:
-        num_actions (int): Number of possible actions.
-        epsilon (float): The probability that a random action will be selected.
-    """
-
-    def __init__(self, num_actions: int, epsilon: float) -> None:
-        super(EpsilonGreedy, self).__init__()
-
-        assert 0.0 <= epsilon <= 1.0
-
-        self._num_actions = num_actions
-        self._eps = epsilon
-
-    def get_action(
-        self,
-        state: np.ndarray,
-        action: np.ndarray,
-        **kwargs: Any,
-    ) -> np.ndarray:
-        return np.array(
-            [act if np.random.random() > self._eps else np.random.randint(self._num_actions) for act in action],
-        )
-
-
-class LinearExploration(ExploreStrategy):
-    """Epsilon greedy which the probability `epsilon` is linearly interpolated between `start_explore_prob` and
-    `end_explore_prob` over `explore_steps`. After this many timesteps pass, `epsilon` is fixed to `end_explore_prob`.
-
-    Args:
-        num_actions (int): Number of possible actions.
-        explore_steps (int)
-        start_explore_prob (float)
-        end_explore_prob (float)
-    """
-
-    def __init__(
-        self,
-        num_actions: int,
-        explore_steps: int,
-        start_explore_prob: float,
-        end_explore_prob: float,
-    ) -> None:
-        super(LinearExploration, self).__init__()
-
-        self._call_count = 0
-
-        self._num_actions = num_actions
-        self._explore_steps = explore_steps
-        self._start_explore_prob = start_explore_prob
-        self._end_explore_prob = end_explore_prob
-
-    def get_action(
-        self,
-        state: np.ndarray,
-        action: np.ndarray,
-        **kwargs: Any,
-    ) -> np.ndarray:
-        ratio = min(self._call_count / self._explore_steps, 1.0)
-        epsilon = self._start_explore_prob + (self._end_explore_prob - self._start_explore_prob) * ratio
-        explore_flag = np.random.random() < epsilon
-        action = np.array([np.random.randint(self._num_actions) if explore_flag else act for act in action])
-
-        self._call_count += 1
-        return action
-
-
-def epsilon_greedy(
-    state: np.ndarray,
-    action: np.ndarray,
-    num_actions: int,
-    *,
-    epsilon: float,
-) -> np.ndarray:
-    """Epsilon-greedy exploration.
-=======
->>>>>>> 607d3b6c
 
     Args:
         num_actions (int): Number of possible actions.
