# Copyright (c) Microsoft Corporation.
# Licensed under the MIT license.

from collections import defaultdict, deque
from enum import Enum
from typing import Callable

from .experience_shaper import ExperienceShaper


class KStepExperienceKeys(Enum):
    STATE = "state"
    ACTION = "action"
    REWARD = "reward"
    RETURN = "return"
    NEXT_STATE = "next_state"
    NEXT_ACTION = "next_action"
    DISCOUNT = "discount"


class KStepExperienceShaper(ExperienceShaper):
    """Experience shaper to generate K-step and full returns for each transition along a trajectory.

    Args:
        reward_func (Callable): a function used to compute immediate rewards from metrics given by the env.
        reward_discount (float): decay factor used to evaluate multi-step returns.
<<<<<<< HEAD
        num_steps (int): number of time steps used in computing returns
        is_per_agent (bool): if True, the generated experiences will be bucketed by agent ID.
    """
    def __init__(self, reward_func: Callable, reward_discount: float, num_steps: int, is_per_agent: bool = True):
        super().__init__(reward_func)
        self._reward_discount = reward_discount
        self._num_steps = num_steps
=======
        steps (int): number of time steps used in computing returns
        is_per_agent (bool): if True, the generated experiences will be bucketed by agent ID.
    """
    def __init__(self, reward_func: Callable, reward_discount: float, steps: int, is_per_agent: bool = True):
        super().__init__(reward_func)
        self._reward_discount = reward_discount
        self._steps = steps
>>>>>>> c65e2b31
        self._is_per_agent = is_per_agent

    def __call__(self, trajectory, snapshot_list):
        experiences = defaultdict(lambda: defaultdict(deque)) if self._is_per_agent else defaultdict(deque)
        reward_list = deque()
        full_return = partial_return = 0
        for i in range(len(trajectory) - 2, -1, -1):
            transition = trajectory[i]
            next_transition = trajectory[min(len(trajectory) - 1, i + self._num_steps)]
            reward_list.appendleft(self._reward_func(trajectory[i]["metrics"]))
            # compute the full return
            full_return = full_return * self._reward_discount + reward_list[0]
            # compute the partial return
            partial_return = partial_return * self._reward_discount + reward_list[0]
<<<<<<< HEAD
            if len(reward_list) > self._num_steps:
                partial_return -= reward_list.pop() * self._reward_discount ** (self._num_steps - 1)
=======
            if len(reward_list) > self._steps:
                partial_return -= reward_list.pop() * self._reward_discount ** (self._steps - 1)
>>>>>>> c65e2b31
            agent_exp = experiences[transition["agent_id"]] if self._is_per_agent else experiences
            agent_exp[KStepExperienceKeys.STATE.value].appendleft(transition["state"])
            agent_exp[KStepExperienceKeys.ACTION.value].appendleft(transition["action"])
            agent_exp[KStepExperienceKeys.REWARD.value].appendleft(partial_return)
            agent_exp[KStepExperienceKeys.RETURN.value].appendleft(full_return)
            agent_exp[KStepExperienceKeys.NEXT_STATE.value].appendleft(next_transition["state"])
            agent_exp[KStepExperienceKeys.NEXT_ACTION.value].appendleft(next_transition["action"])
            agent_exp[KStepExperienceKeys.DISCOUNT.value].appendleft(
<<<<<<< HEAD
                self._reward_discount ** (min(self._num_steps, len(trajectory) - 1 - i))
=======
                self._reward_discount ** (min(self._steps, len(trajectory) - 1 - i))
>>>>>>> c65e2b31
            )

        return dict(experiences)<|MERGE_RESOLUTION|>--- conflicted
+++ resolved
@@ -24,15 +24,6 @@
     Args:
         reward_func (Callable): a function used to compute immediate rewards from metrics given by the env.
         reward_discount (float): decay factor used to evaluate multi-step returns.
-<<<<<<< HEAD
-        num_steps (int): number of time steps used in computing returns
-        is_per_agent (bool): if True, the generated experiences will be bucketed by agent ID.
-    """
-    def __init__(self, reward_func: Callable, reward_discount: float, num_steps: int, is_per_agent: bool = True):
-        super().__init__(reward_func)
-        self._reward_discount = reward_discount
-        self._num_steps = num_steps
-=======
         steps (int): number of time steps used in computing returns
         is_per_agent (bool): if True, the generated experiences will be bucketed by agent ID.
     """
@@ -40,7 +31,6 @@
         super().__init__(reward_func)
         self._reward_discount = reward_discount
         self._steps = steps
->>>>>>> c65e2b31
         self._is_per_agent = is_per_agent
 
     def __call__(self, trajectory, snapshot_list):
@@ -55,13 +45,8 @@
             full_return = full_return * self._reward_discount + reward_list[0]
             # compute the partial return
             partial_return = partial_return * self._reward_discount + reward_list[0]
-<<<<<<< HEAD
-            if len(reward_list) > self._num_steps:
-                partial_return -= reward_list.pop() * self._reward_discount ** (self._num_steps - 1)
-=======
             if len(reward_list) > self._steps:
                 partial_return -= reward_list.pop() * self._reward_discount ** (self._steps - 1)
->>>>>>> c65e2b31
             agent_exp = experiences[transition["agent_id"]] if self._is_per_agent else experiences
             agent_exp[KStepExperienceKeys.STATE.value].appendleft(transition["state"])
             agent_exp[KStepExperienceKeys.ACTION.value].appendleft(transition["action"])
@@ -70,11 +55,7 @@
             agent_exp[KStepExperienceKeys.NEXT_STATE.value].appendleft(next_transition["state"])
             agent_exp[KStepExperienceKeys.NEXT_ACTION.value].appendleft(next_transition["action"])
             agent_exp[KStepExperienceKeys.DISCOUNT.value].appendleft(
-<<<<<<< HEAD
-                self._reward_discount ** (min(self._num_steps, len(trajectory) - 1 - i))
-=======
                 self._reward_discount ** (min(self._steps, len(trajectory) - 1 - i))
->>>>>>> c65e2b31
             )
 
         return dict(experiences)