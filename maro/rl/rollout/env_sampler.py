# Copyright (c) Microsoft Corporation.
# Licensed under the MIT license.

from __future__ import annotations

import collections
from abc import ABCMeta, abstractmethod
from collections import defaultdict, deque
from dataclasses import dataclass
from typing import Any, Callable, Deque, Dict, List, Optional, Tuple, Type

import numpy as np
import torch

from maro.rl.policy import RLPolicy
from maro.simulator import Env


class AbsAgentWrapper(object, metaclass=ABCMeta):
    """Agent wrapper. Used to manager agents & policies during experience collection.

    Args:
        policy_dict (Dict[str, RLPolicy]): Dictionary that maps policy names to policy instances.
        agent2policy (Dict[Any, str]): Agent name to policy name mapping.
    """

    def __init__(
        self,
        policy_dict: Dict[str, RLPolicy],  # {policy_name: RLPolicy}
        agent2policy: Dict[Any, str],  # {agent_name: policy_name}
    ) -> None:
        self._policy_dict = policy_dict
        self._agent2policy = agent2policy

    def set_policy_state(self, policy_state_dict: Dict[str, object]) -> None:
        """Set policies' states.

        Args:
            policy_state_dict (Dict[str, object]): Double-deck dict with format: {policy_name: policy_state}.
        """
        for policy_name, policy_state in policy_state_dict.items():
            policy = self._policy_dict[policy_name]
            policy.set_state(policy_state)

    def choose_actions(self, state_by_agent: Dict[Any, np.ndarray]) -> Dict[Any, np.ndarray]:
        """Choose action according to the given (observable) states of all agents.

        Args:
            state_by_agent (Dict[Any, np.ndarray]): Dictionary containing each agent's state vector.
                The keys are agent names.

        Returns:
            actions (Dict[Any, np.ndarray]): Dict that contains the action for all agents.
        """
        self.switch_to_eval_mode()
        with torch.no_grad():
            ret = self._choose_actions_impl(state_by_agent)
        return ret

    @abstractmethod
    def _choose_actions_impl(self, state_by_agent: Dict[Any, np.ndarray]) -> Dict[Any, np.ndarray]:
        """Implementation of `choose_actions`.
        """
        raise NotImplementedError

    @abstractmethod
    def explore(self) -> None:
        """Switch all policies to exploration mode.
        """
        raise NotImplementedError

    @abstractmethod
    def exploit(self) -> None:
        """Switch all policies to exploitation mode.
        """
        raise NotImplementedError

    @abstractmethod
    def switch_to_eval_mode(self) -> None:
        """Switch the environment sampler to evaluation mode.
        """
        pass


class SimpleAgentWrapper(AbsAgentWrapper):
    def __init__(
        self,
        policy_dict: Dict[str, RLPolicy],  # {policy_name: RLPolicy}
        agent2policy: Dict[Any, str],  # {agent_name: policy_name}
    ) -> None:
        super(SimpleAgentWrapper, self).__init__(policy_dict=policy_dict, agent2policy=agent2policy)

    def _choose_actions_impl(self, state_by_agent: Dict[Any, np.ndarray]) -> Dict[Any, np.ndarray]:
        # Aggregate states by policy
        states_by_policy = defaultdict(list)  # {str: list of np.ndarray}
        agents_by_policy = defaultdict(list)  # {str: list of str}
        for agent_name, state in state_by_agent.items():
            policy_name = self._agent2policy[agent_name]
            states_by_policy[policy_name].append(state)
            agents_by_policy[policy_name].append(agent_name)

        action_dict = {}
        for policy_name in agents_by_policy:
            policy = self._policy_dict[policy_name]
            states = np.vstack(states_by_policy[policy_name])  # np.ndarray
            action_dict.update(zip(
                agents_by_policy[policy_name],  # list of str (agent name)
                policy.get_actions(states)  # list of action
            ))
        return action_dict

    def explore(self) -> None:
        for policy in self._policy_dict.values():
            policy.explore()

    def exploit(self) -> None:
        for policy in self._policy_dict.values():
            policy.exploit()

    def switch_to_eval_mode(self) -> None:
        for policy in self._policy_dict.values():
            policy.eval()


@dataclass
class CacheElement:
    """Raw transition information that can be post-processed into an `ExpElement`.
    """
    tick: int
    event: object
    state: np.ndarray
    agent_state_dict: Dict[Any, np.ndarray]
    action_dict: Dict[Any, np.ndarray]
    env_action_dict: Dict[Any, object]


@dataclass
class ExpElement:
    """Stores the complete information for a tick.
    """
    tick: int
    state: np.ndarray
    agent_state_dict: Dict[Any, np.ndarray]
    action_dict: Dict[Any, np.ndarray]
    reward_dict: Dict[Any, float]
    terminal_dict: Dict[Any, bool]
    next_state: Optional[np.ndarray]
    next_agent_state_dict: Optional[Dict[Any, np.ndarray]]

    @property
    def agent_names(self) -> list:
        return sorted(self.agent_state_dict.keys())

    @property
    def num_agents(self) -> int:
        return len(self.agent_state_dict)

    def split_contents(self, agent2trainer: Dict[Any, str]) -> Dict[str, ExpElement]:
        """Split the ExpElement's contents by trainer.

        Args:
            agent2trainer (Dict[Any, str]): Mapping of agent name and trainer name.

        Returns:
            Contents (Dict[str, ExpElement]): A dict that contains the ExpElements of all trainers. The key of this
                dict is the trainer name.
        """
        ret = collections.defaultdict(lambda: ExpElement(
            tick=self.tick,
            state=self.state,
            agent_state_dict={},
            action_dict={},
            reward_dict={},
            terminal_dict={},
            next_state=self.next_state,
            next_agent_state_dict=None if self.next_agent_state_dict is None else {},
        ))
        for agent_name in self.agent_names:
            trainer_name = agent2trainer[agent_name]
            ret[trainer_name].agent_state_dict[agent_name] = self.agent_state_dict[agent_name]
            ret[trainer_name].action_dict[agent_name] = self.action_dict[agent_name]
            ret[trainer_name].reward_dict[agent_name] = self.reward_dict[agent_name]
            ret[trainer_name].terminal_dict[agent_name] = self.terminal_dict[agent_name]
            if self.next_agent_state_dict is not None and agent_name in self.next_agent_state_dict:
                ret[trainer_name].next_agent_state_dict[agent_name] = self.next_agent_state_dict[agent_name]
        return ret


class AbsEnvSampler(object, metaclass=ABCMeta):
    """Simulation data collector and policy evaluator.

    Args:
        get_env (Callable[[], Env]): Function used to create the rollout environment.
        policy_creator (Dict[str, Callable[[str], RLPolicy]]): Dict of functions that used to get policies, specified
            by policy names.
        agent2policy (Dict[Any, str]): Mapping of agent name and policy name.
        agent_wrapper_cls (Type[AbsAgentWrapper], default=SimpleAgentWrapper): Specific AgentWrapper type.
        reward_eval_delay (int): Number of ticks required after a decision event to evaluate the reward
            for the action taken for that event.
        get_test_env (Callable[[], Env], default=None): Function used to create the testing environment. If it is None,
            reuse the rollout environment as the testing environment.
        device (str, default=None): Name of the device to store this AbsEnvSampler. If it is None, the device will
            be automatically determined according to the GPU availability.
    """

    def __init__(
        self,
        get_env: Callable[[], Env],
        policy_creator: Dict[str, Callable[[str], RLPolicy]],
        agent2policy: Dict[Any, str],  # {agent_name: policy_name}
        agent_wrapper_cls: Type[AbsAgentWrapper] = SimpleAgentWrapper,
        reward_eval_delay: int = 0,
        get_test_env: Callable[[], Env] = None,
        device: str = None,
    ) -> None:
        self._learn_env = get_env()
        self._test_env = get_test_env() if get_test_env is not None else self._learn_env
        self._env: Optional[Env] = None
        self._event = None  # Need this to remember the last event if an episode is divided into multiple segments

        self._device = torch.device(device) if device is not None \
            else torch.device("cuda" if torch.cuda.is_available() else "cpu")

        self._policy_dict: Dict[str, RLPolicy] = {
            policy_name: func(policy_name) for policy_name, func in policy_creator.items()
        }
        self._agent_wrapper = agent_wrapper_cls(self._policy_dict, agent2policy)
        self._agent2policy = agent2policy

        # Global state & agent state
        self._state: Optional[np.ndarray] = None
        self._agent_state_dict: Dict[Any, np.ndarray] = {}

        self._trans_cache: Deque[CacheElement] = deque()
        self._reward_eval_delay = reward_eval_delay

        self._info = {}

        for policy in self._policy_dict.values():
            policy.to_device(self._device)

    @abstractmethod
    def _get_global_and_agent_state(
        self, event: object, tick: int = None,
    ) -> Tuple[Optional[np.ndarray], Dict[Any, np.ndarray]]:
        """Get the global and individual agents' states.

        Args:
            event (object): Event.
            tick (int, default=None): Current tick.

        Returns:
            Global state (np.ndarray)
            Dict of agent states (Dict[Any, np.ndarray])
        """
        raise NotImplementedError

    @abstractmethod
    def _translate_to_env_action(self, action_dict: Dict[Any, np.ndarray], event: object) -> Dict[Any, object]:
        """Translate model-generated actions into an object that can be executed by the env.

        Args:
            action_dict (Dict[Any, np.ndarray]): Action for all agents.
            event (object): Decision event.

        Returns:
            A dict that contains env actions for all agents.
        """
        raise NotImplementedError

    @abstractmethod
    def _get_reward(self, env_action_dict: Dict[Any, object], event: object, tick: int) -> Dict[Any, float]:
        """Get rewards according to the env actions.

        Args:
            env_action_dict (Dict[Any, object]): Dict that contains env actions for all agents.
            event (object): Decision event.
            tick (int): Current tick.

        Returns:
            A dict that contains rewards for all agents.
        """
        raise NotImplementedError

    def sample(self, policy_state: Optional[Dict[str, object]] = None, num_steps: Optional[int] = None) -> dict:
        """Sample experiences.

        Args:
            policy_state (Dict[str, object]): Policy state dict. If it is not None, then we need to update all
                policies according to the latest policy states, then start the experience collection.
            num_steps (Optional[int], default=None): Number of collecting steps. If it is None, interactions with
                the environment will continue until the terminal state is reached.

        Returns:
            A dict that contains the collected experiences and additional information.
        """
        # Init the env
        self._env = self._learn_env
        if not self._agent_state_dict:
            self._env.reset()
            self._info.clear()
            self._trans_cache.clear()
            _, self._event, _ = self._env.step(None)
            self._state, self._agent_state_dict = self._get_global_and_agent_state(self._event)

        # Update policy state if necessary
        if policy_state is not None:
            self.set_policy_state(policy_state)

        # Collect experience
        self._agent_wrapper.explore()
<<<<<<< HEAD
        steps_to_go = float("inf") if num_steps == None else num_steps
=======
        steps_to_go = float("inf") if num_steps is None else num_steps
>>>>>>> 2966a5bf
        while self._agent_state_dict and steps_to_go > 0:
            # Get agent actions and translate them to env actions
            action_dict = self._agent_wrapper.choose_actions(self._agent_state_dict)
            env_action_dict = self._translate_to_env_action(action_dict, self._event)
            # Store experiences in the cache
            self._trans_cache.append(
                CacheElement(
                    tick=self._env.tick,
                    event=self._event,
                    state=self._state,
                    agent_state_dict=dict(self._agent_state_dict),
                    action_dict=action_dict,
                    env_action_dict=env_action_dict,
                )
            )
            # Update env and get new states (global & agent)
            _, self._event, done = self._env.step(list(env_action_dict.values()))
            self._state, self._agent_state_dict = (None, {}) if done \
                else self._get_global_and_agent_state(self._event)
            steps_to_go -= 1

        tick_bound = self._env.tick - self._reward_eval_delay
        experiences = []
        while len(self._trans_cache) > 0 and self._trans_cache[0].tick <= tick_bound:
            cache_element = self._trans_cache.popleft()

            reward_dict = self._get_reward(cache_element.env_action_dict, cache_element.event, cache_element.tick)
            self._post_step(cache_element, reward_dict)

            if len(self._trans_cache) > 0:
                next_state = self._trans_cache[0].state
                next_agent_state_dict = dict(self._trans_cache[0].agent_state_dict)
            else:
                next_state = self._state
                next_agent_state_dict = dict(self._agent_state_dict)

            experiences.append(ExpElement(
                tick=cache_element.tick,
                state=cache_element.state,
                agent_state_dict=cache_element.agent_state_dict,
                action_dict=cache_element.action_dict,
                reward_dict=reward_dict,
                terminal_dict={},  # Will be processed later in `_post_polish_experiences()`
                next_state=next_state,
                next_agent_state_dict=next_agent_state_dict,
            ))

        experiences = self._post_polish_experiences(experiences)

        return {
            "end_of_episode": not self._agent_state_dict,
            "experiences": [experiences],
            "info": [self._info],
        }

    def _post_polish_experiences(self, experiences: List[ExpElement]) -> List[ExpElement]:
        """Update next_agent_state_dict & terminal_dict using the entire experience list.

        Args:
            experiences (List[ExpElement]): Sequence of ExpElements.

        Returns:
            The update sequence of ExpElements.
        """
        latest_agent_state_dict = {}  # Used to update next_agent_state_dict
        have_log = set([])  # Used to update terminal_dict
        for i in range(len(experiences))[::-1]:
            # Update terminal_dict
            for agent_name in experiences[i].agent_state_dict:
                experiences[i].terminal_dict[agent_name] = (not self._agent_state_dict and agent_name not in have_log)
                have_log.add(agent_name)
            # Update next_agent_state_dict
            for key, value in latest_agent_state_dict.items():
                if key not in experiences[i].next_agent_state_dict:
                    experiences[i].next_agent_state_dict[key] = value
            latest_agent_state_dict.update(experiences[i].agent_state_dict)
        return experiences

    def set_policy_state(self, policy_state_dict: Dict[str, object]) -> None:
        """Set policies' states.

        Args:
            policy_state_dict (Dict[str, object]): Double-deck dict with format: {policy_name: policy_state}.
        """
        self._agent_wrapper.set_policy_state(policy_state_dict)

    def eval(self, policy_state: Dict[str, object] = None) -> dict:
        self._env = self._test_env
        if policy_state is not None:
            self.set_policy_state(policy_state)

        self._agent_wrapper.exploit()
        self._env.reset()
        terminal = False
        _, self._event, _ = self._env.step(None)
        _, agent_state_dict = self._get_global_and_agent_state(self._event)
        while not terminal:
            action_dict = self._agent_wrapper.choose_actions(agent_state_dict)
            env_action_dict = self._translate_to_env_action(action_dict, self._event)
            _, self._event, terminal = self._env.step(list(env_action_dict.values()))
            if not terminal:
<<<<<<< HEAD
                _, agent_state_dict = self._get_global_and_agent_state(event)
=======
                _, agent_state_dict = self._get_global_and_agent_state(self._event)
>>>>>>> 2966a5bf
        return {"info": [self._info]}

    @abstractmethod
    def _post_step(self, cache_element: CacheElement, reward: Dict[Any, float]) -> None:
        raise NotImplementedError<|MERGE_RESOLUTION|>--- conflicted
+++ resolved
@@ -309,11 +309,7 @@
 
         # Collect experience
         self._agent_wrapper.explore()
-<<<<<<< HEAD
-        steps_to_go = float("inf") if num_steps == None else num_steps
-=======
         steps_to_go = float("inf") if num_steps is None else num_steps
->>>>>>> 2966a5bf
         while self._agent_state_dict and steps_to_go > 0:
             # Get agent actions and translate them to env actions
             action_dict = self._agent_wrapper.choose_actions(self._agent_state_dict)
@@ -415,11 +411,7 @@
             env_action_dict = self._translate_to_env_action(action_dict, self._event)
             _, self._event, terminal = self._env.step(list(env_action_dict.values()))
             if not terminal:
-<<<<<<< HEAD
-                _, agent_state_dict = self._get_global_and_agent_state(event)
-=======
                 _, agent_state_dict = self._get_global_and_agent_state(self._event)
->>>>>>> 2966a5bf
         return {"info": [self._info]}
 
     @abstractmethod
