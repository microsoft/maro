--- conflicted
+++ resolved
@@ -13,10 +13,7 @@
 import torch
 
 from maro.rl.policy import AbsPolicy, RLPolicy
-<<<<<<< HEAD
 from maro.rl.utils import get_torch_device, ndarray_to_tensor
-=======
->>>>>>> bb9b2678
 from maro.simulator import Env
 
 
@@ -217,8 +214,8 @@
             for the action taken for that event.
         get_test_env (Callable[[], Env], default=None): Function used to create the testing environment. If it is None,
             reuse the rollout environment as the testing environment.
-        device (str, default=None): Name of the device to store this AbsEnvSampler. If it is None, the device will
-            be automatically determined according to the GPU availability.
+        device (Union[str, Dict[str, str]], default=None): Identifiers of devices to place the policy instances on.
+            If it is None, the device will be automatically determined according to the GPU availability.
     """
 
     def __init__(
@@ -229,23 +226,17 @@
         agent_wrapper_cls: Type[AbsAgentWrapper] = SimpleAgentWrapper,
         reward_eval_delay: int = 0,
         get_test_env: Callable[[], Env] = None,
-        device: str = None,
+        device: Union[str, Dict[str, str]] = None,
     ) -> None:
         self._learn_env = get_env()
         self._test_env = get_test_env() if get_test_env is not None else self._learn_env
         self._env: Optional[Env] = None
         self._event = None  # Need this to remember the last event if an episode is divided into multiple segments
 
-<<<<<<< HEAD
-=======
-        self._device = torch.device(device) if device is not None \
-            else torch.device("cuda" if torch.cuda.is_available() else "cpu")
-
->>>>>>> bb9b2678
         self._policy_dict: Dict[str, AbsPolicy] = {
             policy_name: func(policy_name) for policy_name, func in policy_creator.items()
         }
-        self._agent_wrapper = agent_wrapper_cls(self._policy_dict, agent2policy)
+        self._agent_wrapper = agent_wrapper_cls(self._policy_dict, agent2policy, device)
         self._agent2policy = agent2policy
 
         # Global state & agent state
@@ -344,13 +335,8 @@
                 )
             )
             # Update env and get new states (global & agent)
-<<<<<<< HEAD
-            _, self._event, terminal = self._env.step(list(env_action_dict.values()))
-            self._state, self._agent_state_dict = (None, {}) if terminal \
-=======
             _, self._event, is_done = self._env.step(list(env_action_dict.values()))
             self._state, self._agent_state_dict = (None, {}) if is_done \
->>>>>>> bb9b2678
                 else self._get_global_and_agent_state(self._event)
             steps_to_go -= 1
 
@@ -429,11 +415,7 @@
         is_done = False
         _, self._event, _ = self._env.step(None)
         self._state, self._agent_state_dict = self._get_global_and_agent_state(self._event)
-<<<<<<< HEAD
-        while not terminal:
-=======
         while not is_done:
->>>>>>> bb9b2678
             action_dict = self._agent_wrapper.choose_actions(self._agent_state_dict)
             env_action_dict = self._translate_to_env_action(action_dict, self._event)
 
@@ -449,13 +431,8 @@
                 )
             )
             # Update env and get new states (global & agent)
-<<<<<<< HEAD
-            _, self._event, terminal = self._env.step(list(env_action_dict.values()))
-            self._state, self._agent_state_dict = (None, {}) if terminal \
-=======
             _, self._event, is_done = self._env.step(list(env_action_dict.values()))
             self._state, self._agent_state_dict = (None, {}) if is_done \
->>>>>>> bb9b2678
                 else self._get_global_and_agent_state(self._event)
 
         tick_bound = self._env.tick - self._reward_eval_delay
