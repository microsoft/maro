# Copyright (c) Microsoft Corporation.
# Licensed under the MIT license.

from __future__ import annotations

import collections
from abc import ABCMeta, abstractmethod
from collections import defaultdict, deque
from dataclasses import dataclass
from typing import Any, Callable, Deque, Dict, List, Optional, Tuple, Type, Union

import numpy as np
import torch

from maro.rl.policy import AbsPolicy, RLPolicy
from maro.rl.utils import get_torch_device, ndarray_to_tensor
from maro.simulator import Env


class AbsAgentWrapper(object, metaclass=ABCMeta):
    """Agent wrapper. Used to manager agents & policies during experience collection.

    Args:
        policy_dict (Dict[str, AbsPolicy]): Dictionary that maps policy names to policy instances.
        agent2policy (Dict[Any, str]): Agent name to policy name mapping.
        device (Union[str, Dict[str, str]], default=None): Device(s) to put NN-based RL policies on. If it is None,
            the device will be automatically determined according to GPU availability.
    """

    def __init__(
        self,
        policy_dict: Dict[str, AbsPolicy],  # {policy_name: AbsPolicy}
        agent2policy: Dict[Any, str],  # {agent_name: policy_name}
        device: Union[str, Dict[str, str]] = None,
    ) -> None:
        self._policy_dict = policy_dict
        self._agent2policy = agent2policy
        self._device = {
            policy_name: get_torch_device(device.get(policy_name, None) if isinstance(device, dict) else device)
            for policy_name, policy in policy_dict.items() if isinstance(policy, RLPolicy)
        }
        for policy_name, policy in self._policy_dict.items():
            if isinstance(policy, RLPolicy):
                policy.to_device(self._device[policy_name])

    def set_policy_state(self, policy_state_dict: Dict[str, object]) -> None:
        """Set policies' states.

        Args:
            policy_state_dict (Dict[str, object]): Double-deck dict with format: {policy_name: policy_state}.
        """
        for policy_name, policy_state in policy_state_dict.items():
            policy = self._policy_dict[policy_name]
            if isinstance(policy, RLPolicy):
                policy.set_state(policy_state)

    def choose_actions(self, state_by_agent: Dict[Any, np.ndarray]) -> Dict[Any, np.ndarray]:
        """Choose action according to the given (observable) states of all agents.

        Args:
            state_by_agent (Dict[Any, np.ndarray]): Dictionary containing each agent's state vector.
                The keys are agent names.

        Returns:
            actions (Dict[Any, np.ndarray]): Dict that contains the action for all agents.
        """
        self.switch_to_eval_mode()
        with torch.no_grad():
            ret = self._choose_actions_impl(state_by_agent)
        return ret

    @abstractmethod
    def _choose_actions_impl(self, state_by_agent: Dict[Any, np.ndarray]) -> Dict[Any, np.ndarray]:
        """Implementation of `choose_actions`.
        """
        raise NotImplementedError

    @abstractmethod
    def explore(self) -> None:
        """Switch all policies to exploration mode.
        """
        raise NotImplementedError

    @abstractmethod
    def exploit(self) -> None:
        """Switch all policies to exploitation mode.
        """
        raise NotImplementedError

    @abstractmethod
    def switch_to_eval_mode(self) -> None:
        """Switch the environment sampler to evaluation mode.
        """
        pass


class SimpleAgentWrapper(AbsAgentWrapper):
    def __init__(
        self,
        policy_dict: Dict[str, RLPolicy],  # {policy_name: RLPolicy}
        agent2policy: Dict[Any, str],  # {agent_name: policy_name}
        device: Union[str, Dict[str, str]] = None,
    ) -> None:
        super(SimpleAgentWrapper, self).__init__(policy_dict=policy_dict, agent2policy=agent2policy, device=device)

    def _choose_actions_impl(self, state_by_agent: Dict[Any, np.ndarray]) -> Dict[Any, np.ndarray]:
        # Aggregate states by policy
        states_by_policy = defaultdict(list)  # {str: list of np.ndarray}
        agents_by_policy = defaultdict(list)  # {str: list of str}
        for agent_name, state in state_by_agent.items():
            policy_name = self._agent2policy[agent_name]
            states_by_policy[policy_name].append(state)
            agents_by_policy[policy_name].append(agent_name)

        action_dict = {}
        for policy_name in agents_by_policy:
            policy = self._policy_dict[policy_name]
            states = np.vstack(states_by_policy[policy_name])  # np.ndarray
            if isinstance(policy, RLPolicy):
                states = ndarray_to_tensor(states, self._device[policy_name])
            action_dict.update(zip(
                agents_by_policy[policy_name],  # list of str (agent name)
                policy.get_actions(states),  # list of action
            ))
        return action_dict

    def explore(self) -> None:
        for policy in self._policy_dict.values():
            policy.explore()

    def exploit(self) -> None:
        for policy in self._policy_dict.values():
            policy.exploit()

    def switch_to_eval_mode(self) -> None:
        for policy in self._policy_dict.values():
            policy.eval()


@dataclass
class CacheElement:
    """Raw transition information that can be post-processed into an `ExpElement`.
    """
    tick: int
    event: object
    state: np.ndarray
    agent_state_dict: Dict[Any, np.ndarray]
    action_dict: Dict[Any, np.ndarray]
    env_action_dict: Dict[Any, object]


@dataclass
class ExpElement:
    """Stores the complete information for a tick.
    """
    tick: int
    state: np.ndarray
    agent_state_dict: Dict[Any, np.ndarray]
    action_dict: Dict[Any, np.ndarray]
    reward_dict: Dict[Any, float]
    terminal_dict: Dict[Any, bool]
    next_state: Optional[np.ndarray]
    next_agent_state_dict: Optional[Dict[Any, np.ndarray]]

    @property
    def agent_names(self) -> list:
        return sorted(self.agent_state_dict.keys())

    @property
    def num_agents(self) -> int:
        return len(self.agent_state_dict)

    def split_contents(self, agent2trainer: Dict[Any, str]) -> Dict[str, ExpElement]:
        """Split the ExpElement's contents by trainer.

        Args:
            agent2trainer (Dict[Any, str]): Mapping of agent name and trainer name.

        Returns:
            Contents (Dict[str, ExpElement]): A dict that contains the ExpElements of all trainers. The key of this
                dict is the trainer name.
        """
        ret = collections.defaultdict(lambda: ExpElement(
            tick=self.tick,
            state=self.state,
            agent_state_dict={},
            action_dict={},
            reward_dict={},
            terminal_dict={},
            next_state=self.next_state,
            next_agent_state_dict=None if self.next_agent_state_dict is None else {},
        ))
        for agent_name, trainer_name in agent2trainer.items():
            if agent_name in self.agent_state_dict:
                ret[trainer_name].agent_state_dict[agent_name] = self.agent_state_dict[agent_name]
                ret[trainer_name].action_dict[agent_name] = self.action_dict[agent_name]
                ret[trainer_name].reward_dict[agent_name] = self.reward_dict[agent_name]
                ret[trainer_name].terminal_dict[agent_name] = self.terminal_dict[agent_name]
                if self.next_agent_state_dict is not None and agent_name in self.next_agent_state_dict:
                    ret[trainer_name].next_agent_state_dict[agent_name] = self.next_agent_state_dict[agent_name]
        return ret


class AbsEnvSampler(object, metaclass=ABCMeta):
    """Simulation data collector and policy evaluator.

    Args:
        get_env (Callable[[], Env]): Function used to create the rollout environment.
        policy_creator (Dict[str, Callable[[str], AbsPolicy]]): Dict of functions to create policies by name.
        agent2policy (Dict[Any, str]): Mapping of agent name to policy name.
        trainable_policies (List[str], default=None): List of trainable policy names. Experiences generated using the
            policies specified in this list will be collected and passed to a training manager for training. Defaults
            to None, in which case all policies are trainable.
        agent_wrapper_cls (Type[AbsAgentWrapper], default=SimpleAgentWrapper): Specific AgentWrapper type.
        reward_eval_delay (int): Number of ticks required after a decision event to evaluate the reward
            for the action taken for that event.
        get_test_env (Callable[[], Env], default=None): Function used to create the testing environment. If it is None,
            reuse the rollout environment as the testing environment.
        device (Union[str, Dict[str, str]], default=None): Identifiers of devices to place the policy instances on.
            If it is None, the device will be automatically determined according to the GPU availability.
    """

    def __init__(
        self,
        get_env: Callable[[], Env],
        policy_creator: Dict[str, Callable[[str], AbsPolicy]],
        agent2policy: Dict[Any, str],  # {agent_name: policy_name}
        trainable_policies: List[str] = None,
        agent_wrapper_cls: Type[AbsAgentWrapper] = SimpleAgentWrapper,
        reward_eval_delay: int = 0,
        get_test_env: Callable[[], Env] = None,
        device: Union[str, Dict[str, str]] = None,
    ) -> None:
        self._learn_env = get_env()
        self._test_env = get_test_env() if get_test_env is not None else self._learn_env
        self._env: Optional[Env] = None
        self._event = None  # Need this to remember the last event if an episode is divided into multiple segments

        self._policy_dict: Dict[str, AbsPolicy] = {
            policy_name: func(policy_name) for policy_name, func in policy_creator.items()
        }
<<<<<<< HEAD
        self._agent_wrapper = agent_wrapper_cls(self._policy_dict, agent2policy, device)
=======
>>>>>>> d82b399b
        self._agent2policy = agent2policy
        self._agent_wrapper = agent_wrapper_cls(self._policy_dict, agent2policy)
        if trainable_policies is None:
            self._trainable_policies = set(self._policy_dict.keys())
        else:
            self._trainable_policies = set(trainable_policies)
        self._trainable_agents = {
            agent_id for agent_id, policy_name in self._agent2policy.items() if policy_name in self._trainable_policies
        }
        # Global state & agent state
        self._state: Optional[np.ndarray] = None
        self._agent_state_dict: Dict[Any, np.ndarray] = {}

        self._trans_cache: Deque[CacheElement] = deque()
        self._reward_eval_delay = reward_eval_delay

        self._info = {}

<<<<<<< HEAD
=======
        for policy in self._policy_dict.values():
            policy.to_device(self._device)

    @property
    def policy_dict(self) -> Dict[str, AbsPolicy]:
        return self._policy_dict

>>>>>>> d82b399b
    @abstractmethod
    def _get_global_and_agent_state(
        self, event: object, tick: int = None,
    ) -> Tuple[Optional[np.ndarray], Dict[Any, np.ndarray]]:
        """Get the global and individual agents' states.

        Args:
            event (object): Event.
            tick (int, default=None): Current tick.

        Returns:
            Global state (np.ndarray)
            Dict of agent states (Dict[Any, np.ndarray])
        """
        raise NotImplementedError

    @abstractmethod
    def _translate_to_env_action(self, action_dict: Dict[Any, np.ndarray], event: object) -> Dict[Any, object]:
        """Translate model-generated actions into an object that can be executed by the env.

        Args:
            action_dict (Dict[Any, np.ndarray]): Action for all agents.
            event (object): Decision event.

        Returns:
            A dict that contains env actions for all agents.
        """
        raise NotImplementedError

    @abstractmethod
    def _get_reward(self, env_action_dict: Dict[Any, object], event: object, tick: int) -> Dict[Any, float]:
        """Get rewards according to the env actions.

        Args:
            env_action_dict (Dict[Any, object]): Dict that contains env actions for all agents.
            event (object): Decision event.
            tick (int): Current tick.

        Returns:
            A dict that contains rewards for all agents.
        """
        raise NotImplementedError

    def sample(self, policy_state: Optional[Dict[str, object]] = None, num_steps: Optional[int] = None) -> dict:
        """Sample experiences.

        Args:
            policy_state (Dict[str, object]): Policy state dict. If it is not None, then we need to update all
                policies according to the latest policy states, then start the experience collection.
            num_steps (Optional[int], default=None): Number of collecting steps. If it is None, interactions with
                the environment will continue until the terminal state is reached.

        Returns:
            A dict that contains the collected experiences and additional information.
        """
        # Init the env
        self._env = self._learn_env
        if not self._agent_state_dict:
            self._env.reset()
            self._info.clear()
            self._trans_cache.clear()
            _, self._event, _ = self._env.step(None)
            self._state, self._agent_state_dict = self._get_global_and_agent_state(self._event)

        # Update policy state if necessary
        if policy_state is not None:
            self.set_policy_state(policy_state)

        # Collect experience
        self._agent_wrapper.explore()
        steps_to_go = float("inf") if num_steps is None else num_steps
        while self._agent_state_dict and steps_to_go > 0:
            # Get agent actions and translate them to env actions
            action_dict = self._agent_wrapper.choose_actions(self._agent_state_dict)
            env_action_dict = self._translate_to_env_action(action_dict, self._event)
            # Store experiences in the cache
            self._trans_cache.append(
                CacheElement(
                    tick=self._env.tick,
                    event=self._event,
                    state=self._state,
                    agent_state_dict={
                        id_: state for id_, state in self._agent_state_dict.items() if id_ in self._trainable_agents
                    },
                    action_dict={id_: action for id_, action in action_dict.items() if id_ in self._trainable_agents},
                    env_action_dict={
                        id_: env_action for id_, env_action in env_action_dict.items() if id_ in self._trainable_agents
                    },
                )
            )
            # Update env and get new states (global & agent)
            _, self._event, is_done = self._env.step(list(env_action_dict.values()))
            self._state, self._agent_state_dict = (None, {}) if is_done \
                else self._get_global_and_agent_state(self._event)
            steps_to_go -= 1

        tick_bound = self._env.tick - self._reward_eval_delay
        experiences = []
        while len(self._trans_cache) > 0 and self._trans_cache[0].tick <= tick_bound:
            cache_element = self._trans_cache.popleft()
            reward_dict = self._get_reward(cache_element.env_action_dict, cache_element.event, cache_element.tick)
            self._post_step(cache_element, reward_dict)
            if len(self._trans_cache) > 0:
                next_state = self._trans_cache[0].state
                next_agent_state_dict = dict(self._trans_cache[0].agent_state_dict)
            else:
                next_state = self._state
                next_agent_state_dict = {
                    id_: state for id_, state in self._agent_state_dict.items() if id_ in self._trainable_agents
                }

            experiences.append(ExpElement(
                tick=cache_element.tick,
                state=cache_element.state,
                agent_state_dict=cache_element.agent_state_dict,
                action_dict=cache_element.action_dict,
                reward_dict=reward_dict,
                terminal_dict={},  # Will be processed later in `_post_polish_experiences()`
                next_state=next_state,
                next_agent_state_dict=next_agent_state_dict,
            ))

        experiences = self._post_polish_experiences(experiences)

        return {
            "end_of_episode": not self._agent_state_dict,
            "experiences": [experiences],
            "info": [self._info],
        }

    def _post_polish_experiences(self, experiences: List[ExpElement]) -> List[ExpElement]:
        """Update next_agent_state_dict & terminal_dict using the entire experience list.

        Args:
            experiences (List[ExpElement]): Sequence of ExpElements.

        Returns:
            The update sequence of ExpElements.
        """
        latest_agent_state_dict = {}  # Used to update next_agent_state_dict
        have_log = set([])  # Used to update terminal_dict
        for i in range(len(experiences))[::-1]:
            # Update terminal_dict
            for agent_name in experiences[i].agent_state_dict:
                experiences[i].terminal_dict[agent_name] = (not self._agent_state_dict and agent_name not in have_log)
                have_log.add(agent_name)
            # Update next_agent_state_dict
            for key, value in latest_agent_state_dict.items():
                if key not in experiences[i].next_agent_state_dict:
                    experiences[i].next_agent_state_dict[key] = value
            latest_agent_state_dict.update(experiences[i].agent_state_dict)
        return experiences

    def set_policy_state(self, policy_state_dict: Dict[str, object]) -> None:
        """Set policies' states.

        Args:
            policy_state_dict (Dict[str, object]): Double-deck dict with format: {policy_name: policy_state}.
        """
        self._agent_wrapper.set_policy_state(policy_state_dict)

    def eval(self, policy_state: Dict[str, object] = None) -> dict:
        self._env = self._test_env
        if policy_state is not None:
            self.set_policy_state(policy_state)

        self._agent_wrapper.exploit()
        self._env.reset()
        is_done = False
        _, self._event, _ = self._env.step(None)
        self._state, self._agent_state_dict = self._get_global_and_agent_state(self._event)
        while not is_done:
            action_dict = self._agent_wrapper.choose_actions(self._agent_state_dict)
            env_action_dict = self._translate_to_env_action(action_dict, self._event)

            # Store experiences in the cache
            self._trans_cache.append(
                CacheElement(
                    tick=self._env.tick,
                    event=self._event,
                    state=self._state,
                    agent_state_dict={
                        id_: state for id_, state in self._agent_state_dict.items() if id_ in self._trainable_agents
                    },
                    action_dict={id_: action for id_, action in action_dict.items() if id_ in self._trainable_agents},
                    env_action_dict={
                        id_: env_action for id_, env_action in env_action_dict.items() if id_ in self._trainable_agents
                    },
                )
            )
            # Update env and get new states (global & agent)
            _, self._event, is_done = self._env.step(list(env_action_dict.values()))
            self._state, self._agent_state_dict = (None, {}) if is_done \
                else self._get_global_and_agent_state(self._event)

        tick_bound = self._env.tick - self._reward_eval_delay
        while self._trans_cache and self._trans_cache[0].tick <= tick_bound:
            cache_element = self._trans_cache.popleft()
            reward_dict = self._get_reward(cache_element.env_action_dict, cache_element.event, cache_element.tick)
            self._post_eval_step(cache_element, reward_dict)

        return {"info": [self._info]}

    @abstractmethod
    def _post_step(self, cache_element: CacheElement, reward: Dict[Any, float]) -> None:
        raise NotImplementedError

    @abstractmethod
    def _post_eval_step(self, cache_element: CacheElement, reward: Dict[Any, float]) -> None:
        raise NotImplementedError<|MERGE_RESOLUTION|>--- conflicted
+++ resolved
@@ -7,13 +7,12 @@
 from abc import ABCMeta, abstractmethod
 from collections import defaultdict, deque
 from dataclasses import dataclass
-from typing import Any, Callable, Deque, Dict, List, Optional, Tuple, Type, Union
+from typing import Any, Callable, Deque, Dict, List, Optional, Tuple, Type
 
 import numpy as np
 import torch
 
 from maro.rl.policy import AbsPolicy, RLPolicy
-from maro.rl.utils import get_torch_device, ndarray_to_tensor
 from maro.simulator import Env
 
 
@@ -23,25 +22,15 @@
     Args:
         policy_dict (Dict[str, AbsPolicy]): Dictionary that maps policy names to policy instances.
         agent2policy (Dict[Any, str]): Agent name to policy name mapping.
-        device (Union[str, Dict[str, str]], default=None): Device(s) to put NN-based RL policies on. If it is None,
-            the device will be automatically determined according to GPU availability.
     """
 
     def __init__(
         self,
         policy_dict: Dict[str, AbsPolicy],  # {policy_name: AbsPolicy}
         agent2policy: Dict[Any, str],  # {agent_name: policy_name}
-        device: Union[str, Dict[str, str]] = None,
     ) -> None:
         self._policy_dict = policy_dict
         self._agent2policy = agent2policy
-        self._device = {
-            policy_name: get_torch_device(device.get(policy_name, None) if isinstance(device, dict) else device)
-            for policy_name, policy in policy_dict.items() if isinstance(policy, RLPolicy)
-        }
-        for policy_name, policy in self._policy_dict.items():
-            if isinstance(policy, RLPolicy):
-                policy.to_device(self._device[policy_name])
 
     def set_policy_state(self, policy_state_dict: Dict[str, object]) -> None:
         """Set policies' states.
@@ -99,9 +88,8 @@
         self,
         policy_dict: Dict[str, RLPolicy],  # {policy_name: RLPolicy}
         agent2policy: Dict[Any, str],  # {agent_name: policy_name}
-        device: Union[str, Dict[str, str]] = None,
     ) -> None:
-        super(SimpleAgentWrapper, self).__init__(policy_dict=policy_dict, agent2policy=agent2policy, device=device)
+        super(SimpleAgentWrapper, self).__init__(policy_dict=policy_dict, agent2policy=agent2policy)
 
     def _choose_actions_impl(self, state_by_agent: Dict[Any, np.ndarray]) -> Dict[Any, np.ndarray]:
         # Aggregate states by policy
@@ -116,8 +104,6 @@
         for policy_name in agents_by_policy:
             policy = self._policy_dict[policy_name]
             states = np.vstack(states_by_policy[policy_name])  # np.ndarray
-            if isinstance(policy, RLPolicy):
-                states = ndarray_to_tensor(states, self._device[policy_name])
             action_dict.update(zip(
                 agents_by_policy[policy_name],  # list of str (agent name)
                 policy.get_actions(states),  # list of action
@@ -216,8 +202,6 @@
             for the action taken for that event.
         get_test_env (Callable[[], Env], default=None): Function used to create the testing environment. If it is None,
             reuse the rollout environment as the testing environment.
-        device (Union[str, Dict[str, str]], default=None): Identifiers of devices to place the policy instances on.
-            If it is None, the device will be automatically determined according to the GPU availability.
     """
 
     def __init__(
@@ -229,7 +213,6 @@
         agent_wrapper_cls: Type[AbsAgentWrapper] = SimpleAgentWrapper,
         reward_eval_delay: int = 0,
         get_test_env: Callable[[], Env] = None,
-        device: Union[str, Dict[str, str]] = None,
     ) -> None:
         self._learn_env = get_env()
         self._test_env = get_test_env() if get_test_env is not None else self._learn_env
@@ -239,10 +222,6 @@
         self._policy_dict: Dict[str, AbsPolicy] = {
             policy_name: func(policy_name) for policy_name, func in policy_creator.items()
         }
-<<<<<<< HEAD
-        self._agent_wrapper = agent_wrapper_cls(self._policy_dict, agent2policy, device)
-=======
->>>>>>> d82b399b
         self._agent2policy = agent2policy
         self._agent_wrapper = agent_wrapper_cls(self._policy_dict, agent2policy)
         if trainable_policies is None:
@@ -261,16 +240,6 @@
 
         self._info = {}
 
-<<<<<<< HEAD
-=======
-        for policy in self._policy_dict.values():
-            policy.to_device(self._device)
-
-    @property
-    def policy_dict(self) -> Dict[str, AbsPolicy]:
-        return self._policy_dict
-
->>>>>>> d82b399b
     @abstractmethod
     def _get_global_and_agent_state(
         self, event: object, tick: int = None,
@@ -480,4 +449,8 @@
 
     @abstractmethod
     def _post_eval_step(self, cache_element: CacheElement, reward: Dict[Any, float]) -> None:
-        raise NotImplementedError+        raise NotImplementedError
+
+    def to_device(self):
+        """Move the policy instances to user-specified (GPU) devices"""
+        pass