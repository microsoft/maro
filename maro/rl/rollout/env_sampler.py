--- conflicted
+++ resolved
@@ -85,10 +85,7 @@
     @abstractmethod
     def switch_to_eval_mode(self) -> None:
         """Switch the environment sampler to evaluation mode."""
-<<<<<<< HEAD
-=======
-        raise NotImplementedError
->>>>>>> 278a8810
+        raise NotImplementedError
 
 
 class SimpleAgentWrapper(AbsAgentWrapper):
