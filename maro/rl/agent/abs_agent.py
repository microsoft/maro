--- conflicted
+++ resolved
@@ -11,13 +11,11 @@
 
 class AbsAgent(ABC):
     """Abstract RL agent class.
-
     It's a sandbox for the RL algorithm. Scenario-specific details will be excluded.
     We focus on the abstraction algorithm development here. Environment observation and decision events will
     be converted to a uniform format before calling in. And the output will be converted to an environment
     executable format before return back to the environment. Its key responsibility is optimizing policy based
     on interaction with the environment.
-
     Args:
         name (str): Agent's name.
         algorithm (AbsAlgorithm): A concrete algorithm instance that inherits from AbstractAlgorithm.
@@ -26,15 +24,8 @@
         experience_pool (AbsStore): It is used to store experiences processed by the experience shaper, which will be
             used by some value-based algorithms, such as DQN. Defaults to None.
     """
-<<<<<<< HEAD
-    def __init__(self,
-                name: str,
-                algorithm: AbsAlgorithm,
-                experience_pool: AbsStore
-                ):
-=======
+
     def __init__(self, name: str, algorithm: AbsAlgorithm, experience_pool: AbsStore = None):
->>>>>>> fb26bbff
         self._name = name
         self._algorithm = algorithm
         self._experience_pool = experience_pool
@@ -51,7 +42,6 @@
 
     def choose_action(self, model_state, epsilon: float = .0):
         """Choose an action using the underlying algorithm based on a preprocessed env state.
-
         Args:
             model_state: State vector as accepted by the underlying algorithm.
             epsilon (float): Exploration rate.
@@ -63,7 +53,6 @@
     @abstractmethod
     def train(self, *args, **kwargs):
         """Training logic to be implemented by the user.
-
         For example, this may include drawing samples from the experience pool and the algorithm training on
         these samples.
         """
@@ -84,9 +73,7 @@
 
     def load_models_from_file(self, dir_path: str):
         """Load trainable models from disk.
-
         Load trainable models from the specified directory. The model file is always prefixed with the agent's name.
-
         Args:
             dir_path (str): path to the directory where the models are saved.
         """
@@ -94,20 +81,11 @@
 
     def dump_models_to_file(self, dir_path: str):
         """Dump the algorithm's trainable models to disk.
-
-<<<<<<< HEAD
-    def dump_model_dict(self, dir_path: str):
-        """Dump models to disk."""
-        torch.save({model_key: model.state_dict() for model_key, model in self._algorithm.model_dict.items()},
-                os.path.join(dir_path, self._name))
-=======
         Dump trainable models to the specified directory. The model file is always prefixed with the agent's name.
-
         Args:
             dir_path (str): path to the directory where the models are saved.
         """
         self._algorithm.dump_models_to_file(os.path.join(dir_path, self._name))
->>>>>>> fb26bbff
 
     def dump_experience_pool(self, dir_path: str):
         """Dump the experience pool to disk."""
