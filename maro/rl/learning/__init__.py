--- conflicted
+++ resolved
@@ -2,28 +2,16 @@
 # Licensed under the MIT license.
 
 from .env_sampler import AbsEnvSampler
-<<<<<<< HEAD
-from .learner import Learner, simple_learner
+from .learning_loop import learn
 from .policy_manager import (
     AbsPolicyManager, DistributedPolicyManager, MultiProcessPolicyManager, SimplePolicyManager, grad_worker, policy_host
 )
-from .rollout_manager import AbsRolloutManager, DistributedRolloutManager, SimpleRolloutManager
-=======
-from .learning_loop import learn
-from .policy_manager import AbsPolicyManager, DistributedPolicyManager, SimplePolicyManager, policy_host
 from .rollout_manager import AbsRolloutManager, DistributedRolloutManager, MultiProcessRolloutManager
->>>>>>> 3738bd1f
 
 __all__ = [
     "AbsEnvSampler",
-<<<<<<< HEAD
-    "Learner", "simple_learner",
+    "learn",
     "AbsPolicyManager", "DistributedPolicyManager", "MultiProcessPolicyManager", "SimplePolicyManager",
     "grad_worker", "policy_host",
-    "AbsRolloutManager", "DistributedRolloutManager", "SimpleRolloutManager"
-=======
-    "learn",
-    "AbsPolicyManager", "DistributedPolicyManager", "SimplePolicyManager", "policy_host",
     "AbsRolloutManager", "DistributedRolloutManager", "MultiProcessRolloutManager"
->>>>>>> 3738bd1f
 ]