--- conflicted
+++ resolved
@@ -54,22 +54,14 @@
     'AgentManagerMode',
     'ColumnBasedStore',
     'DQN',
-<<<<<<< HEAD
     'DQNConfig',
     'DuelingDQNTask',
+    'EpsilonGreedyExplorer',
     'ExperienceShaper',
     'FullyConnectedBlock',
     'KStepExperienceShaper',
     'LearningModel',
     'LearningModule',
-    'LinearExplorer',
-=======
-    'DQNHyperParams',
-    'EpsilonGreedyExplorer',
-    'ExperienceShaper',
-    'FullyConnectedBlock',
-    'KStepExperienceShaper',
->>>>>>> 6d3e7fd9
     'MaxDeltaEarlyStoppingChecker',
     'OptimizerOptions',
     'OverwriteType',
@@ -84,14 +76,10 @@
     'SimpleLearner',
     'StateShaper',
     'concat_experiences_by_agent',
-<<<<<<< HEAD
+    'linear_epsilon_schedule',
     'merge_experiences_with_trajectory_boundaries',
     'preprocess',
     'to_device',
+    'two_phase_linear_epsilon_schedule',
     'validate_task_names'
-=======
-    'linear_epsilon_schedule',
-    'merge_experiences_with_trajectory_boundaries',
-    'two_phase_linear_epsilon_schedule'
->>>>>>> 6d3e7fd9
 ]