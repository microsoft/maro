# Copyright (c) Microsoft Corporation.
# Licensed under the MIT license.

from maro.rl.algorithm import (
    DDPG, DQN, ActorCritic, ActorCriticConfig, DDPGConfig, DQNConfig, PolicyGradient, PolicyGradientConfig,
    get_rl_policy_cls, get_rl_policy_config_cls, get_rl_policy_model_cls
)
from maro.rl.env_wrapper import AbsEnvWrapper
from maro.rl.experience import AbsSampler, ExperienceMemory, ExperienceSet, UniformSampler
from maro.rl.exploration import (
    AbsExploration, AbsExplorationScheduler, EpsilonGreedyExploration, GaussianNoiseExploration,
    LinearExplorationScheduler, MultiPhaseLinearExplorationScheduler, NoiseExploration, NullExploration,
    UniformNoiseExploration
)
from maro.rl.model import (
    AbsBlock, AbsCoreModel, ContinuousACNet, DiscreteACNet, DiscretePolicyNet, DiscreteQNet, FullyConnectedBlock,
    OptimOption
)
from maro.rl.policy import AbsCorePolicy, AbsPolicy, NullPolicy
from maro.rl.training import (
<<<<<<< HEAD
    AbsPolicyManager, AbsRolloutManager, Actor, Learner, LocalPolicyManager, LocalRolloutManager,
    ParallelRolloutManager, PolicyUpdateTrigger
=======
    AbsPolicyManager, AbsRolloutManager, Actor, Learner, LocalLearner, LocalPolicyManager, LocalRolloutManager,
    ParallelRolloutManager
>>>>>>> 89438d37
)
from maro.rl.utils import (
    get_k_step_returns, get_lambda_returns, get_torch_activation_cls, get_torch_loss_cls, get_torch_lr_scheduler_cls,
    get_torch_optim_cls, get_truncated_cumulative_reward
)

__all__ = [
    "ActorCritic", "ActorCriticConfig", "DDPG", "DDPGConfig", "DQN", "DQNConfig", "PolicyGradient",
    "PolicyGradientConfig", "get_rl_policy_cls", "get_rl_policy_config_cls", "get_rl_policy_model_cls",
    "AbsEnvWrapper",
    "AbsSampler", "ExperienceMemory", "ExperienceSet", "UniformSampler",
    "AbsExploration", "AbsExplorationScheduler", "EpsilonGreedyExploration", "GaussianNoiseExploration",
    "LinearExplorationScheduler", "MultiPhaseLinearExplorationScheduler", "NoiseExploration", "NullExploration",
    "UniformNoiseExploration",
    "AbsBlock", "AbsCoreModel", "ContinuousACNet", "DiscreteACNet", "DiscretePolicyNet", "DiscreteQNet",
    "FullyConnectedBlock", "OptimOption",
    "AbsCorePolicy", "AbsPolicy", "NullPolicy",
    "AbsPolicyManager", "AbsRolloutManager", "Actor", "Learner", "LocalLearner", "LocalPolicyManager",
    "LocalRolloutManager", "ParallelRolloutManager",
    "get_k_step_returns", "get_lambda_returns", "get_torch_activation_cls", "get_torch_loss_cls",
    "get_torch_lr_scheduler_cls", "get_torch_optim_cls", "get_truncated_cumulative_reward"
]<|MERGE_RESOLUTION|>--- conflicted
+++ resolved
@@ -18,13 +18,8 @@
 )
 from maro.rl.policy import AbsCorePolicy, AbsPolicy, NullPolicy
 from maro.rl.training import (
-<<<<<<< HEAD
-    AbsPolicyManager, AbsRolloutManager, Actor, Learner, LocalPolicyManager, LocalRolloutManager,
-    ParallelRolloutManager, PolicyUpdateTrigger
-=======
     AbsPolicyManager, AbsRolloutManager, Actor, Learner, LocalLearner, LocalPolicyManager, LocalRolloutManager,
     ParallelRolloutManager
->>>>>>> 89438d37
 )
 from maro.rl.utils import (
     get_k_step_returns, get_lambda_returns, get_torch_activation_cls, get_torch_loss_cls, get_torch_lr_scheduler_cls,
