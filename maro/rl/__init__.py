--- conflicted
+++ resolved
@@ -1,52 +1,2 @@
 # Copyright (c) Microsoft Corporation.
-<<<<<<< HEAD
-# Licensed under the MIT license.
-
-from maro.rl.algorithms import (
-    DDPG, DQN, ActorCritic, ActorCriticConfig, DDPGConfig, DQNConfig, PolicyGradient, PolicyGradientConfig,
-    get_rl_policy_cls, get_rl_policy_config_cls, get_rl_policy_model_cls
-)
-from maro.rl.experience import AbsSampler, ExperienceManager, ExperienceSet, PrioritizedSampler
-from maro.rl.exploration import (
-    AbsExploration, AbsExplorationScheduler, EpsilonGreedyExploration, GaussianNoiseExploration,
-    LinearExplorationScheduler, MultiPhaseLinearExplorationScheduler, NoiseExploration, NullExploration,
-    UniformNoiseExploration
-)
-from maro.rl.model import (
-    AbsBlock, AbsCoreModel, ContinuousACNet, DiscreteACNet, DiscretePolicyNet, DiscreteQNet, FullyConnectedBlock,
-    OptimOption
-)
-from maro.rl.policy import AbsCorePolicy, AbsPolicy, NullPolicy
-from maro.rl.training import (
-    AbsEarlyStopper, AbsPolicyManager, AbsRolloutManager, Learner, LocalLearner, LocalPolicyManager,
-    LocalRolloutManager, MultiNodePolicyManager, MultiNodeRolloutManager, MultiProcessPolicyManager,
-    MultiProcessRolloutManager, actor, policy_server, rollout_worker_node, rollout_worker_process, trainer_node,
-    trainer_process
-)
-from maro.rl.utils import (
-    get_k_step_returns, get_lambda_returns, get_torch_activation_cls, get_torch_loss_cls, get_torch_lr_scheduler_cls,
-    get_torch_optim_cls, get_truncated_cumulative_reward
-)
-from maro.rl.wrappers import AbsEnvWrapper, AgentWrapper
-
-__all__ = [
-    "ActorCritic", "ActorCriticConfig", "DDPG", "DDPGConfig", "DQN", "DQNConfig", "PolicyGradient",
-    "PolicyGradientConfig", "get_rl_policy_cls", "get_rl_policy_config_cls", "get_rl_policy_model_cls",
-    "AbsSampler", "ExperienceManager", "ExperienceSet", "PrioritizedSampler",
-    "AbsExploration", "AbsExplorationScheduler", "EpsilonGreedyExploration", "GaussianNoiseExploration",
-    "LinearExplorationScheduler", "MultiPhaseLinearExplorationScheduler", "NoiseExploration", "NullExploration",
-    "UniformNoiseExploration",
-    "AbsBlock", "AbsCoreModel", "ContinuousACNet", "DiscreteACNet", "DiscretePolicyNet", "DiscreteQNet",
-    "FullyConnectedBlock", "OptimOption",
-    "AbsCorePolicy", "AbsPolicy", "NullPolicy",
-    "AbsEarlyStopper", "AbsPolicyManager", "AbsRolloutManager", "Learner", "LocalLearner", "LocalPolicyManager",
-    "LocalRolloutManager", "MultiNodePolicyManager", "MultiNodeRolloutManager", "MultiProcessPolicyManager",
-    "MultiProcessRolloutManager", "actor", "policy_server", "rollout_worker_node", "rollout_worker_process",
-    "trainer_node", "trainer_process",
-    "get_k_step_returns", "get_lambda_returns", "get_torch_activation_cls", "get_torch_loss_cls",
-    "get_torch_lr_scheduler_cls", "get_torch_optim_cls", "get_truncated_cumulative_reward",
-    "AbsEnvWrapper", "AgentWrapper"
-]
-=======
-# Licensed under the MIT license.
->>>>>>> f8cccca9
+# Licensed under the MIT license.