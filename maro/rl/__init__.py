# Copyright (c) Microsoft Corporation.
# Licensed under the MIT license.

from maro.rl.actor.abs_actor import AbsActor
from maro.rl.actor.simple_actor import SimpleActor
from maro.rl.learner.abs_learner import AbsLearner
from maro.rl.learner.simple_learner import SimpleLearner
<<<<<<< HEAD
from maro.rl.agent.abs_agent import AbsAgent, AgentMode
from maro.rl.agent.abs_agent_manager import AbsAgentManager, AgentManagerMode
from maro.rl.agent.simple_agent_manager import SimpleAgentManager
from maro.rl.algorithms.abs_algorithm import AbsAlgorithm
from maro.rl.algorithms.pg import PolicyGradient, PolicyGradientHyperParameters
from maro.rl.algorithms.ac import ActorCritic, ActorCriticWithCombinedModel, ActorCriticHyperParameters, \
    ActorCriticHyperParametersWithCombinedModel
from maro.rl.algorithms.ppo import PPO, PPOWithCombinedModel, PPOHyperParameters, \
    PPOHyperParametersWithCombinedModel
from maro.rl.algorithms.dqn import DQN, DQNHyperParams
from maro.rl.models.learning_model import LearningModel
from maro.rl.models.representation_layers import RepresentationLayers
from maro.rl.models.decision_layers import DecisionLayers
=======
from maro.rl.agent.abs_agent import AbsAgent
from maro.rl.agent.abs_agent_manager import AbsAgentManager, AgentManagerMode
from maro.rl.agent.simple_agent_manager import SimpleAgentManager
from maro.rl.algorithms.abs_algorithm import AbsAlgorithm
from maro.rl.algorithms.dqn import DQN, DQNHyperParams
from maro.rl.models.learning_model import LearningModel
from maro.rl.models.fc_net import FullyConnectedNet
>>>>>>> 1d5d6954
from maro.rl.storage.abs_store import AbsStore
from maro.rl.storage.column_based_store import ColumnBasedStore
from maro.rl.storage.utils import OverwriteType
from maro.rl.shaping.abs_shaper import AbsShaper
from maro.rl.shaping.state_shaper import StateShaper
from maro.rl.shaping.action_shaper import ActionShaper
from maro.rl.shaping.experience_shaper import ExperienceShaper
from maro.rl.shaping.k_step_experience_shaper import KStepExperienceShaper
from maro.rl.explorer.abs_explorer import AbsExplorer
from maro.rl.explorer.simple_explorer import LinearExplorer, TwoPhaseLinearExplorer
from maro.rl.early_stopping.abs_early_stopping_checker import AbsEarlyStoppingChecker
from maro.rl.early_stopping.simple_early_stopping_checker import RSDEarlyStoppingChecker, MaxDeltaEarlyStoppingChecker
from maro.rl.dist_topologies.single_learner_multi_actor_sync_mode import ActorProxy, ActorWorker
from maro.rl.dist_topologies.experience_collection import concat_experiences_by_agent, \
    merge_experiences_with_trajectory_boundaries


__all__ = [
    "AbsActor",
    "SimpleActor",
    "AbsLearner",
    "SimpleLearner",
    "AbsAgent",
<<<<<<< HEAD
    "AgentMode",
=======
>>>>>>> 1d5d6954
    "AbsAgentManager",
    "AgentManagerMode",
    "SimpleAgentManager",
    "AbsAlgorithm",
    "PolicyGradient",
    "PolicyGradientHyperParameters",
    "ActorCritic",
    "ActorCriticWithCombinedModel",
    "ActorCriticHyperParameters",
    "ActorCriticHyperParametersWithCombinedModel",
    "PPO",
    "PPOWithCombinedModel",
    "PPOHyperParameters",
    "PPOHyperParametersWithCombinedModel",
    "DQN",
    "DQNHyperParams",
    "LearningModel",
<<<<<<< HEAD
    "RepresentationLayers",
    "DecisionLayers",
=======
    "FullyConnectedNet",
>>>>>>> 1d5d6954
    "AbsStore",
    "ColumnBasedStore",
    "OverwriteType",
    "AbsShaper",
    "StateShaper",
    "ActionShaper",
    "ExperienceShaper",
    "KStepExperienceShaper",
    "AbsExplorer",
    "LinearExplorer",
    "TwoPhaseLinearExplorer",
    "AbsEarlyStoppingChecker",
    "RSDEarlyStoppingChecker",
    "MaxDeltaEarlyStoppingChecker",
    "ActorProxy",
    "ActorWorker",
    "concat_experiences_by_agent",
    "merge_experiences_with_trajectory_boundaries"
]<|MERGE_RESOLUTION|>--- conflicted
+++ resolved
@@ -5,7 +5,6 @@
 from maro.rl.actor.simple_actor import SimpleActor
 from maro.rl.learner.abs_learner import AbsLearner
 from maro.rl.learner.simple_learner import SimpleLearner
-<<<<<<< HEAD
 from maro.rl.agent.abs_agent import AbsAgent, AgentMode
 from maro.rl.agent.abs_agent_manager import AbsAgentManager, AgentManagerMode
 from maro.rl.agent.simple_agent_manager import SimpleAgentManager
@@ -17,9 +16,6 @@
     PPOHyperParametersWithCombinedModel
 from maro.rl.algorithms.dqn import DQN, DQNHyperParams
 from maro.rl.models.learning_model import LearningModel
-from maro.rl.models.representation_layers import RepresentationLayers
-from maro.rl.models.decision_layers import DecisionLayers
-=======
 from maro.rl.agent.abs_agent import AbsAgent
 from maro.rl.agent.abs_agent_manager import AbsAgentManager, AgentManagerMode
 from maro.rl.agent.simple_agent_manager import SimpleAgentManager
@@ -27,7 +23,6 @@
 from maro.rl.algorithms.dqn import DQN, DQNHyperParams
 from maro.rl.models.learning_model import LearningModel
 from maro.rl.models.fc_net import FullyConnectedNet
->>>>>>> 1d5d6954
 from maro.rl.storage.abs_store import AbsStore
 from maro.rl.storage.column_based_store import ColumnBasedStore
 from maro.rl.storage.utils import OverwriteType
@@ -51,10 +46,6 @@
     "AbsLearner",
     "SimpleLearner",
     "AbsAgent",
-<<<<<<< HEAD
-    "AgentMode",
-=======
->>>>>>> 1d5d6954
     "AbsAgentManager",
     "AgentManagerMode",
     "SimpleAgentManager",
@@ -72,12 +63,7 @@
     "DQN",
     "DQNHyperParams",
     "LearningModel",
-<<<<<<< HEAD
-    "RepresentationLayers",
-    "DecisionLayers",
-=======
     "FullyConnectedNet",
->>>>>>> 1d5d6954
     "AbsStore",
     "ColumnBasedStore",
     "OverwriteType",
