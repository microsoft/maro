--- conflicted
+++ resolved
@@ -7,16 +7,11 @@
 from maro.rl.agent.abs_agent_manager import AbsAgentManager, AgentManagerMode
 from maro.rl.agent.simple_agent_manager import SimpleAgentManager
 from maro.rl.algorithms.abs_algorithm import AbsAlgorithm
-<<<<<<< HEAD
 from maro.rl.algorithms.ac import ActorCritic, ActorCriticConfig
 from maro.rl.algorithms.dqn import DQN, DQNConfig, DuelingDQNTask
 from maro.rl.algorithms.pg import PolicyGradient, PolicyGradientConfig
 from maro.rl.algorithms.ppo import PPO, PPOConfig
 from maro.rl.algorithms.utils import ActionWithLogProbability, expand_dim, preprocess, to_device, validate_task_names
-=======
-from maro.rl.algorithms.dqn import DQN, DQNConfig, DuelingDQNTask
-from maro.rl.algorithms.utils import preprocess, to_device, validate_task_names
->>>>>>> bf680a4c
 from maro.rl.dist_topologies.experience_collection import (
     concat_experiences_by_agent, merge_experiences_with_trajectory_boundaries
 )
@@ -27,16 +22,12 @@
 from maro.rl.learner.simple_learner import SimpleLearner
 from maro.rl.models.abs_block import AbsBlock
 from maro.rl.models.fc_block import FullyConnectedBlock
-<<<<<<< HEAD
-from maro.rl.models.learning_model import LearningModel, LearningModule, OptimizerOptions
-=======
 from maro.rl.models.learning_model import LearningModule, LearningModuleManager, OptimizerOptions
 from maro.rl.scheduling.exploration_parameter_generator import (
     DynamicExplorationParameterGenerator, LinearExplorationParameterGenerator, StaticExplorationParameterGenerator,
     TwoPhaseLinearExplorationParameterGenerator
 )
 from maro.rl.scheduling.scheduler import Scheduler
->>>>>>> bf680a4c
 from maro.rl.shaping.abs_shaper import AbsShaper
 from maro.rl.shaping.action_shaper import ActionShaper
 from maro.rl.shaping.experience_shaper import ExperienceShaper
@@ -66,33 +57,21 @@
     'DQN',
     'DQNConfig',
     'DuelingDQNTask',
-<<<<<<< HEAD
-=======
     'DynamicExplorationParameterGenerator',
->>>>>>> bf680a4c
     'EpsilonGreedyExplorer',
     'ExperienceShaper',
     'FullyConnectedBlock',
     'KStepExperienceShaper',
-<<<<<<< HEAD
-    'LearningModel',
+    'LearningModuleManager',
     'LearningModule',
-    'MaxDeltaEarlyStoppingChecker',
+    'LinearExplorationParameterGenerator',
     'OptimizerOptions',
     'OverwriteType',
     'PolicyGradient',
     'PolicyGradientConfig',
     'PPO',
     'PPOConfig',
-    'RSDEarlyStoppingChecker',
-=======
-    'LearningModuleManager',
-    'LearningModule',
-    'LinearExplorationParameterGenerator',
-    'OptimizerOptions',
-    'OverwriteType',
     'Scheduler',
->>>>>>> bf680a4c
     'SimpleActor',
     'SimpleAgentManager',
     'SimpleLearner',
@@ -100,19 +79,9 @@
     'StaticExplorationParameterGenerator',
     'TwoPhaseLinearExplorationParameterGenerator',
     'concat_experiences_by_agent',
-<<<<<<< HEAD
     'expand_dim',
-    'linear_epsilon_schedule',
     'merge_experiences_with_trajectory_boundaries',
     'preprocess',
     'to_device',
-    'two_phase_linear_epsilon_schedule',
     'validate_task_names'
-=======
-    'merge_experiences_with_trajectory_boundaries',
-    'preprocess',
-    'to_device',
-    'validate_task_names',
-    'merge_experiences_with_trajectory_boundaries'
->>>>>>> bf680a4c
 ]