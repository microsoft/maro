--- conflicted
+++ resolved
@@ -7,23 +7,11 @@
 from maro.rl.agent.abs_agent_manager import AbsAgentManager, AgentManagerMode
 from maro.rl.agent.simple_agent_manager import SimpleAgentManager
 from maro.rl.algorithms.abs_algorithm import AbsAlgorithm
-<<<<<<< HEAD
-from maro.rl.algorithms.dqn import DQN, DQNHyperParams
-=======
 from maro.rl.algorithms.dqn import DQN, DQNConfig
->>>>>>> 7594a9b6
 from maro.rl.dist_topologies.experience_collection import (
     concat_experiences_by_agent, merge_experiences_with_trajectory_boundaries
 )
 from maro.rl.dist_topologies.single_learner_multi_actor_sync_mode import ActorProxy, ActorWorker
-<<<<<<< HEAD
-from maro.rl.early_stopping.abs_early_stopping_checker import AbsEarlyStoppingChecker
-from maro.rl.early_stopping.simple_early_stopping_checker import MaxDeltaEarlyStoppingChecker, RSDEarlyStoppingChecker
-from maro.rl.explorer.abs_explorer import AbsExplorer
-from maro.rl.explorer.simple_explorer import LinearExplorer, TwoPhaseLinearExplorer
-from maro.rl.models.fc_net import FullyConnectedNet
-from maro.rl.models.learning_model import LearningModel
-=======
 from maro.rl.exploration.abs_explorer import AbsExplorer
 from maro.rl.exploration.epsilon_greedy_explorer import EpsilonGreedyExplorer
 from maro.rl.learner.abs_learner import AbsLearner
@@ -33,49 +21,16 @@
 from maro.rl.models.learning_model import LearningModule, LearningModuleManager, OptimizerOptions
 from maro.rl.scheduling.scheduler import Scheduler
 from maro.rl.scheduling.simple_parameter_scheduler import LinearParameterScheduler, TwoPhaseLinearParameterScheduler
->>>>>>> 7594a9b6
 from maro.rl.shaping.abs_shaper import AbsShaper
 from maro.rl.shaping.action_shaper import ActionShaper
 from maro.rl.shaping.experience_shaper import ExperienceShaper
 from maro.rl.shaping.k_step_experience_shaper import KStepExperienceShaper
+from maro.rl.shaping.state_shaper import StateShaper
 from maro.rl.storage.abs_store import AbsStore
 from maro.rl.storage.column_based_store import ColumnBasedStore
 from maro.rl.storage.utils import OverwriteType
 
 __all__ = [
-<<<<<<< HEAD
-    "AbsActor",
-    "SimpleActor",
-    "AbsLearner",
-    "SimpleLearner",
-    "AbsAgent",
-    "AbsAgentManager",
-    "AgentManagerMode",
-    "SimpleAgentManager",
-    "AbsAlgorithm",
-    "DQN",
-    "DQNHyperParams",
-    "LearningModel",
-    "FullyConnectedNet",
-    "AbsStore",
-    "ColumnBasedStore",
-    "OverwriteType",
-    "AbsShaper",
-    "StateShaper",
-    "ActionShaper",
-    "ExperienceShaper",
-    "KStepExperienceShaper",
-    "AbsExplorer",
-    "LinearExplorer",
-    "TwoPhaseLinearExplorer",
-    "AbsEarlyStoppingChecker",
-    "RSDEarlyStoppingChecker",
-    "MaxDeltaEarlyStoppingChecker",
-    "ActorProxy",
-    "ActorWorker",
-    "concat_experiences_by_agent",
-    "merge_experiences_with_trajectory_boundaries"
-=======
     'AbsActor',
     'AbsAgent',
     'AbsAgentManager',
@@ -108,5 +63,4 @@
     'TwoPhaseLinearParameterScheduler',
     'concat_experiences_by_agent',
     'merge_experiences_with_trajectory_boundaries'
->>>>>>> 7594a9b6
 ]