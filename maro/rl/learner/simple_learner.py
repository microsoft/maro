# Copyright (c) Microsoft Corporation.
# Licensed under the MIT license.

import sys
from typing import Callable, Union

from maro.rl.actor.simple_actor import SimpleActor
from maro.rl.agent.simple_agent_manager import SimpleAgentManager
from maro.rl.dist_topologies.single_learner_multi_actor_sync_mode import ActorProxy
from maro.rl.explorer.abs_explorer import AbsExplorer
from maro.utils import DummyLogger, Logger
from maro.utils.exception.rl_toolkit_exception import InfiniteTrainingLoopError, InvalidEpisodeError

from .abs_learner import AbsLearner


class SimpleLearner(AbsLearner):
    """A simple implementation of ``AbsLearner``.

    Args:
        trainable_agents (AbsAgentManager): An AgentManager instance that manages all agents.
        actor (SimpleActor or ActorProxy): An SimpleActor or ActorProxy instance responsible for performing roll-outs
            (environment sampling).
        explorer (dict or AbsExplorer): An explorer instance responsible for generating exploration rates.
            Defaults to None.
        logger (Logger): Used to log important messages.
    """
    def __init__(
        self,
        trainable_agents: SimpleAgentManager,
        actor: Union[SimpleActor, ActorProxy],
        explorer: Union[dict, AbsExplorer] = None,
        logger: Logger = DummyLogger()
    ):
        super().__init__()
        self._trainable_agents = trainable_agents
        self._actor = actor
        self._explorer = explorer
        self._logger = logger
        self._performance_history = []

    def _get_epsilons(self, current_ep, max_ep):
        if self._explorer is None:
            return None
        elif isinstance(self._explorer, dict):
            return {
                agent_id: self._explorer[agent_id].generate_epsilon(current_ep, max_ep, self._performance_history)
                for agent_id in self._trainable_agents.agent_dict
            }
        else:
            return {
                agent_id: self._explorer.generate_epsilon(current_ep, max_ep, self._performance_history)
                for agent_id in self._trainable_agents.agent_dict
            }

    def _sample(self, ep, max_ep):
        """Perform one episode of environment sampling through actor roll-out."""
        model_dict = None if self._is_shared_agent_instance() else self._trainable_agents.dump_models()
        epsilon_dict = self._get_epsilons(ep, max_ep)
        performance, exp_by_agent = self._actor.roll_out(model_dict=model_dict, epsilon_dict=epsilon_dict)
        self._logger.info(f"ep {ep} - performance: {performance}, epsilons: {epsilon_dict}")
        return performance, exp_by_agent

    def train(
        self, max_episode: int, early_stopping_checker: Callable = None, warmup_ep: int = None,
        early_stopping_metric_func: Callable = None
    ):
        """Main loop for collecting experiences from the actor and using them to update policies.

        Args:
            max_episode (int): number of episodes to be run. If -1, the training loop will run forever unless
                an ``early_stopping_checker`` is provided and the early stopping condition is met.
            early_stopping_checker (Callable): A Callable object to determine whether the training loop should be
                terminated based on the latest performances. Defaults to None.
            warmup_ep (int): Episode from which early stopping check is initiated. Defaults to None.
            early_stopping_metric_func (Callable): A function to extract the metric from a performance record
                for early stopping checking. Defaults to None.
        """
<<<<<<< HEAD
        for current_ep in range(1, total_episodes + 1):
            model_dict = None if self._is_shared_agent_instance() else self._trainable_agents.get_models()
            epsilon_dict = self._trainable_agents.explorer.epsilon if self._trainable_agents.explorer else None
            performance, exp_by_agent = self._actor.roll_out(model_dict=model_dict, epsilon_dict=epsilon_dict)
            if isinstance(performance, dict):
                for actor_id, perf in performance.items():
                    self._logger.info(f"ep {current_ep} - performance: {perf},"
                                    f"source: {actor_id}, epsilons: {epsilon_dict}")
            else:
                self._logger.info(f"ep {current_ep} - performance: {performance}, epsilons: {epsilon_dict}")

            self._trainable_agents.store_experiences(exp_by_agent)
            self._trainable_agents.train()
            self._trainable_agents.update_epsilon(performance)
=======
        if max_episode < -1:
            raise InvalidEpisodeError("max_episode can only be a non-negative integer or -1.")
        if max_episode == -1 and early_stopping_checker is None:
            raise InfiniteTrainingLoopError(
                "The training loop will run forever since neither maximum episode nor early stopping checker "
                "is provided. "
            )
        if early_stopping_checker is not None:
            assert early_stopping_metric_func is not None, \
                "early_stopping_metric_func cannot be None if early_stopping_checker is provided."

        episode = 0
        metric_series = []
        while max_episode == -1 or episode < max_episode:
            performance, exp_by_agent = self._sample(episode, max_episode)
            latest = [perf for _, perf in performance] if isinstance(performance, list) else [performance]
            if early_stopping_checker is not None:
                metric_series.extend(map(early_stopping_metric_func, latest))
                if warmup_ep is None or episode >= warmup_ep and early_stopping_checker(metric_series):
                    self._logger.info("Early stopping condition hit. Training complete.")
                    break
            self._trainable_agents.train(exp_by_agent)
            episode += 1
>>>>>>> fb26bbff

    def test(self):
        """Test policy performance."""
        performance, _ = self._actor.roll_out(
            model_dict=self._trainable_agents.dump_models(),
            return_details=False
        )
        self._logger.info(f"test performance: {performance}")

    def exit(self, code: int = 0):
        """Tell the remote actor to exit"""
        if isinstance(self._actor, ActorProxy):
            self._actor.roll_out(done=True)
        sys.exit(code)

    def dump_models(self, model_dump_dir: str):
        self._trainable_agents.dump_models_to_files(model_dump_dir)

    def _is_shared_agent_instance(self):
        """If true, the set of agents performing inference in actor is the same as self._trainable_agents."""
        return isinstance(self._actor, SimpleActor) and id(self._actor.inference_agents) == id(self._trainable_agents)<|MERGE_RESOLUTION|>--- conflicted
+++ resolved
@@ -16,7 +16,6 @@
 
 class SimpleLearner(AbsLearner):
     """A simple implementation of ``AbsLearner``.
-
     Args:
         trainable_agents (AbsAgentManager): An AgentManager instance that manages all agents.
         actor (SimpleActor or ActorProxy): An SimpleActor or ActorProxy instance responsible for performing roll-outs
@@ -66,7 +65,6 @@
         early_stopping_metric_func: Callable = None
     ):
         """Main loop for collecting experiences from the actor and using them to update policies.
-
         Args:
             max_episode (int): number of episodes to be run. If -1, the training loop will run forever unless
                 an ``early_stopping_checker`` is provided and the early stopping condition is met.
@@ -76,22 +74,6 @@
             early_stopping_metric_func (Callable): A function to extract the metric from a performance record
                 for early stopping checking. Defaults to None.
         """
-<<<<<<< HEAD
-        for current_ep in range(1, total_episodes + 1):
-            model_dict = None if self._is_shared_agent_instance() else self._trainable_agents.get_models()
-            epsilon_dict = self._trainable_agents.explorer.epsilon if self._trainable_agents.explorer else None
-            performance, exp_by_agent = self._actor.roll_out(model_dict=model_dict, epsilon_dict=epsilon_dict)
-            if isinstance(performance, dict):
-                for actor_id, perf in performance.items():
-                    self._logger.info(f"ep {current_ep} - performance: {perf},"
-                                    f"source: {actor_id}, epsilons: {epsilon_dict}")
-            else:
-                self._logger.info(f"ep {current_ep} - performance: {performance}, epsilons: {epsilon_dict}")
-
-            self._trainable_agents.store_experiences(exp_by_agent)
-            self._trainable_agents.train()
-            self._trainable_agents.update_epsilon(performance)
-=======
         if max_episode < -1:
             raise InvalidEpisodeError("max_episode can only be a non-negative integer or -1.")
         if max_episode == -1 and early_stopping_checker is None:
@@ -115,7 +97,6 @@
                     break
             self._trainable_agents.train(exp_by_agent)
             episode += 1
->>>>>>> fb26bbff
 
     def test(self):
         """Test policy performance."""
