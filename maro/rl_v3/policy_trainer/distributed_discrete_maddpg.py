--- conflicted
+++ resolved
@@ -24,11 +24,7 @@
         soft_update_coef: float = 0.5,
         update_target_every: int = 5,
         q_value_loss_func: Callable = None,
-<<<<<<< HEAD
-        worker_name: str = None
-=======
         enable_data_parallelism: bool = False
->>>>>>> d05bef54
     ) -> None:
         super(DiscreteMADDPGWorker, self).__init__(name, device, enable_data_parallelism)
 
@@ -49,19 +45,6 @@
         self._update_target_every = update_target_every
         self._soft_update_coef = soft_update_coef
 
-<<<<<<< HEAD
-        self._task_queue_client: Optional[TaskQueueClient] = None
-        self._name = worker_name
-
-    @property
-    def name(self) -> str:
-        return self._name
-
-    def register_policies(self, policy_dict: Dict[int, RLPolicy]) -> None:
-        self._register_policies_impl(policy_dict)
-
-=======
->>>>>>> d05bef54
     def _register_policies_impl(self, policy_dict: Dict[int, RLPolicy]) -> None:
         # Actors
         self._policies: Dict[int, DiscretePolicyGradient] = {}
@@ -118,18 +101,6 @@
 
         return latest_actions, latest_action_logps
 
-<<<<<<< HEAD
-    def _get_batch_grad(
-        self,
-        batch: MultiTransitionBatch,
-        tensor_dict: Dict[str, object] = None,
-        scope: str = "all"
-    ) -> Dict[str, Dict[int, Dict[str, torch.Tensor]]]:
-        if self._data_parallel:
-            return self._remote_learn(batch, tensor_dict, scope)
-        else:
-            return self.get_batch_grad(batch, tensor_dict, scope)
-=======
     def get_worker_state_dict(self, scope: str = "all") -> dict:
         ret_dict = {}
 
@@ -153,7 +124,6 @@
             for i in indexes:
                 self._q_critic_nets[i].set_net_state(worker_state_dict["critic_state"][i])
                 self._target_q_critic_nets[i].set_net_state(worker_state_dict["target_critic_state"][i])
->>>>>>> d05bef54
 
     def _get_critic_grad(
         self,
@@ -378,8 +348,7 @@
                 shared_critic=self._shared_critic, device=self._device,
                 enable_data_parallelism=self._enable_data_parallelism,
                 critic_loss_coef=self._critic_loss_coef, soft_update_coef=self._soft_update_coef,
-                update_target_every=self._update_target_every, q_value_loss_func=self._q_value_loss_func,
-                worker_name="maddpg_critic.0"
+                update_target_every=self._update_target_every, q_value_loss_func=self._q_value_loss_func
             )
             self._critic_worker.register_policies({})  # Register with empty policy dict to init the critic net
 
@@ -396,8 +365,7 @@
                 shared_critic=self._shared_critic, device=self._device,
                 enable_data_parallelism=self._enable_data_parallelism,
                 critic_loss_coef=self._critic_loss_coef, soft_update_coef=self._soft_update_coef,
-                update_target_every=self._update_target_every, q_value_loss_func=self._q_value_loss_func,
-                worker_name=f"maddpg_worker.{cursor}"
+                update_target_every=self._update_target_every, q_value_loss_func=self._q_value_loss_func
             )
             worker.register_policies({i: policies[i] for i in indexes})
 
