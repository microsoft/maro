--- conflicted
+++ resolved
@@ -361,13 +361,8 @@
 
         return {
             "end_of_episode": not self._agent_state_dict,
-<<<<<<< HEAD
             "experiences": [experiences],
-            "info": self._tracker
-=======
-            "experiences": experiences,
             "info": [self._tracker],
->>>>>>> 415fad3b
         }
 
     def _post_polish_experiences(self, experiences: List[ExpElement]) -> List[ExpElement]:
