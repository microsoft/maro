--- conflicted
+++ resolved
@@ -203,33 +203,18 @@
     def __init__(self, name: str, params: DiscreteActorCriticParams) -> None:
         super(DiscreteActorCritic, self).__init__(name, params)
         self._params = params
-        self._ops_params = {}
         self._ops_name = f"{self._name}.ops"
 
-<<<<<<< HEAD
+        self._replay_memory_dict = {}
+
     async def build(self) -> None:
         self._ops = self.get_ops(self._ops_name)
         state_dim = await self._ops.policy_state_dim()
         action_dim = await self._ops.policy_action_dim()
-        self._replay_memory = FIFOReplayMemory(
+        self._replay_memory_dict = collections.defaultdict(lambda: FIFOReplayMemory(
             capacity=self._params.replay_memory_capacity,
             state_dim=state_dim,
             action_dim=action_dim
-        )
-=======
-        self._replay_memory_dict = {}
-
-    def build(self) -> None:
-        self._ops_params = {
-            "get_policy_func": self._get_policy_func,
-            **self._params.extract_ops_params(),
-        }
-        self._ops = self.get_ops(self._ops_name)
-
-        self._replay_memory_dict = collections.defaultdict(lambda: FIFOReplayMemory(
-            capacity=self._params.replay_memory_capacity,
-            state_dim=self._ops.policy_state_dim,
-            action_dim=self._ops.policy_action_dim
         ))
 
     def record(self, exp_element: ExpElement) -> None:
@@ -246,7 +231,6 @@
                 ),
             )
             memory.put(transition_batch)
->>>>>>> 1610a3fc
 
     def get_local_ops_by_name(self, ops_name: str) -> AbsTrainOps:
         return DiscreteActorCriticOps(get_policy_func=self._get_policy_func, **self._params.extract_ops_params())
