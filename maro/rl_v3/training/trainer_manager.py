--- conflicted
+++ resolved
@@ -67,13 +67,8 @@
         Simple trainer manager. Use this in centralized model.
 
         Args:
-<<<<<<< HEAD
-            policy_creator (Dict[str, Callable[[str], RLPolicy]]): Dict of functions used to create policies.
-            get_trainer_func_dict (Dict[str, Callable[[str], AbsTrainer]]): Dict of functions used to create trainers.
-=======
             policy_creator (Dict[str, Callable[[str], RLPolicy]]): Dict of functions to create policies.
             trainer_creator (Dict[str, Callable[[str], AbsTrainer]]): Dict of functions to create trainers.
->>>>>>> 8ecbcea1
             agent2policy (Dict[str, str]): Agent name to policy name mapping.
             dispatcher_address (Tuple[str, int]): The address of the dispatcher. This is used under only distributed
                 model. Defaults to None.
@@ -102,15 +97,8 @@
         await asyncio.gather(*[trainer.train_step() for trainer in self._trainers])
 
     def get_policy_states(self) -> Dict[str, Dict[str, object]]:
-<<<<<<< HEAD
-        return {
-            policy_name: state for policy_state in asyncio.run(self._get_policy_states())
-            for policy_name, state in policy_state.items()
-        }
-=======
         policy_state_list = asyncio.run(self._get_policy_states())
         return dict((trainer.name, policy_state) for trainer, policy_state in zip(self._trainers, policy_state_list))
->>>>>>> 8ecbcea1
 
     async def _get_policy_states(self):
         return await asyncio.gather(*[trainer.get_policy_state() for trainer in self._trainers])
