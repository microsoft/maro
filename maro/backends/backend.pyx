--- conflicted
+++ resolved
@@ -59,7 +59,6 @@
     cdef void reset(self) except +:
         pass
 
-<<<<<<< HEAD
     cdef void setup(self, bool enable_snapshot, USHORT total_snapshot, dict options) except +:
         pass
 
@@ -67,9 +66,6 @@
         return {}
 
     cdef void append_node(self, NODE_TYPE node_type, NODE_INDEX number) except +:
-=======
-    cdef void set_attr_values(self, str node_name, int node_index, str attr_name, int[:] slot_index, list value)  except *:
->>>>>>> 65b2f246
         pass
 
     cdef void delete_node(self, NODE_TYPE node_type, NODE_INDEX node_index) except +:
@@ -81,7 +77,6 @@
     cdef void append_to_list(self, NODE_INDEX index, ATTR_TYPE attr_type, object value) except +:
         pass
 
-<<<<<<< HEAD
     # Resize specified list attribute.
     cdef void resize_list(self, NODE_INDEX index, ATTR_TYPE attr_type, SLOT_INDEX new_size) except +:
         pass
@@ -97,11 +92,4 @@
         pass
 
     cdef void dump(self, str folder) except +:
-        pass
-=======
-    cdef dict get_node_info(self):
-        return {}
-
-    cdef void dump(self, str filePath):
-        pass
->>>>>>> 65b2f246
+        pass