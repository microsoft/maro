--- conflicted
+++ resolved
@@ -29,11 +29,7 @@
 
       using NODE_INDEX = uint32_t;
       using SLOT_INDEX = uint32_t;
-<<<<<<< HEAD
-      using QUERY_FLOAT = double;
-=======
       using QUERY_FLOAT = double;  // TODO: Precision issue for Long data type.
->>>>>>> 85034b52
 
       using ATTR_CHAR = char;
       using ATTR_UCHAR = unsigned char;
