# Copyright (c) Microsoft Corporation.
# Licensed under the MIT license.

#cython: language_level=3
# distutils: define_macros=NPY_NO_DEPRECATED_API=NPY_1_7_API_VERSION

import os

import numpy as np
cimport numpy as np
cimport cython

from cpython cimport bool
from maro.backends.backend cimport BackendAbc, SnapshotListAbc


IF NODES_MEMORY_LAYOUT == "ONE_BLOCK":
    # with this flag, we will allocate a big enough memory for all node types, then use this block construct numpy array
    from libc.string cimport memset

    from cpython cimport PyObject, Py_INCREF, PyTypeObject
    from cpython.mem cimport PyMem_Malloc, PyMem_Free

    # we need this to avoid seg fault
    np.import_array()

    # declaration of numpy functions
    cdef extern from "numpy/arrayobject.h":
        PyTypeObject PyArray_Type

        np.ndarray PyArray_SimpleNewFromData(int nd, np.npy_intp * dims, int typenum, void* data)

        np.ndarray PyArray_NewFromDescr(PyTypeObject* subtype, np.dtype descr, int nd, np.npy_intp* dims, np.npy_intp* strides, void* data, int flags, object obj)



cdef int MMAP_BUFFER_SIZE = 100


# TODO:
# 1. add dtype in header, to make it easy to read
# 2. add tick for each snapshot
cdef class NPBufferedMmap:
    """Buffered memmap of numpy array, as it have size limitation around 2G"""
    def __cinit__(self, str path, np.dtype dtype, int node_number):
        self._node_number = node_number
        self._offset = 0
        self._current_record_number = 0
        self._path = path
        self._dtype = dtype
        self._buffer_size = MMAP_BUFFER_SIZE

        # first time, we will write from start
        self.reload()

    def record(self, np.ndarray arr):
        """Record specified array into file"""
        self._data_arr[self._current_record_number] = arr

        self._current_record_number += 1

        # reload the file with offset if reach the max size
        if self._current_record_number >= self._buffer_size:
            self.reload()

    cdef void reload(self) except *:
        """Reload the file with offset to avoid memmap size limitation"""
        self._data_arr = np.memmap(self._path, self._dtype, "w+", offset=self._offset, shape=(self._buffer_size, self._node_number))

        self._offset += self._dtype.itemsize * self._buffer_size * self._node_number


cdef class AttrInfo:
    """Internal structure to hold attribute info"""
    cdef:
        public str name
        public str dtype
        public int slot_number

    def __cinit__(self, str name, str dtype, int slot_number):
        self.name = name
        self.dtype = dtype
        self.slot_number = slot_number

    def gen_numpy_dtype(self):
        """Generate numpy data type (structured)"""
        if self.slot_number == 1:
            return (self.name, self.dtype)
        else:
            return (self.name, self.dtype, self.slot_number)


cdef class NumpyBackend(BackendAbc):
    def __cinit__(self):
        self._node_num_dict = {}
        self._node_data_dict = {}

        # 2 dict for attribute for different scenario querying
        self._node_attr_dict = {} # node_name -> attribute list
        self._node_attr_lut = {} # (node_name, attr_name) -> attribute

    def __dealloc__(self):
        """Clear resources before deleted"""
        IF NODES_MEMORY_LAYOUT == "ONE_BLOCK":
            self._node_data_dict = None

            PyMem_Free(self._data)
        ELSE:
            pass

    cdef dict get_node_info(self):
        cdef str node_name
        cdef int node_number
        cdef dict node_info = {}
        cdef list attrs

        for node_name, node_number in self._node_num_dict.items():
            attrs = self._node_attr_dict[node_name]

            node_info[node_name]= {
                "number": node_number,
                "attributes": {attr.name:
                    {
                        "type": attr.dtype,
                        "slots": attr.slot_number
                    } for attr in attrs}
            }

        return node_info

    cdef void add_node(self, str name, int number) except *:
        """Add a new node type with name and number in backend"""
        # TODO: less than 1 checking
        self._node_num_dict[name] = number
        self._node_attr_dict[name] = []

    cdef void add_attr(self, str node_name, str attr_name, str dtype, int slot_num) except *:
        """Add a new attribute for specified node with data type and slot number"""
        # TODO: type checking, slot_number checking
        cdef AttrInfo ai = AttrInfo(attr_name, dtype, slot_num)

        self._node_attr_dict[node_name].append(ai)

        self._node_attr_lut[(node_name, attr_name)] = ai

    cdef void set_attr_value(self, str node_name, int node_index, str attr_name, int slot_index, value)  except *:
        """Set specified attribute value"""
        cdef np.ndarray attr_array = self._node_data_dict[node_name][attr_name]
        cdef AttrInfo attr = self._node_attr_lut[(node_name, attr_name)]

        if attr.slot_number > 1:
            attr_array[0][node_index, slot_index] = value
        else:
            attr_array[0][node_index] = value

    cdef object get_attr_value(self, str node_name, int node_index, str attr_name, int slot_index):
        """Get specified attribute value"""
        cdef np.ndarray attr_array = self._node_data_dict[node_name][attr_name]
        cdef AttrInfo attr = self._node_attr_lut[(node_name, attr_name)]

        if attr.slot_number > 1:
            return attr_array[0][node_index, slot_index]
        else:
            return attr_array[0][node_index]

    cdef void set_attr_values(self, str node_name, int node_index, str attr_name, int[:] slot_index, list value)  except *:
        cdef np.ndarray attr_array = self._node_data_dict[node_name][attr_name]
        cdef AttrInfo attr = self._node_attr_lut[(node_name, attr_name)]

        if attr.slot_number == 1:
            attr_array[0][node_index, slot_index[0]] = value[0]
        else:
            attr_array[0][node_index, slot_index] = value

    cdef object[object, ndim=1] get_attr_values(self, str node_name, int node_index, str attr_name, int[:] slot_indices):
        cdef np.ndarray attr_array = self._node_data_dict[node_name][attr_name]
        cdef AttrInfo attr = self._node_attr_lut[(node_name, attr_name)]

        if attr.slot_number == 1:
            return attr_array[0][node_index, slot_indices[0]]
        else:
            return attr_array[0][node_index, slot_indices]


    cdef void setup(self, bool enable_snapshot, int total_snapshot, dict options) except *:
        """Set up the numpy backend"""
        self._is_snapshot_enabled = enable_snapshot

        cdef int snapshot_number = 0
        cdef str node_name
        cdef list node_attrs
        cdef np.dtype data_type
        cdef int node_number
        cdef AttrInfo ai
        cdef tuple shape
        cdef int max_tick = 0

        IF NODES_MEMORY_LAYOUT == "ONE_BLOCK":
            self._data_size = 0 # total memory size we need to hold nodes in both frame and snapshot list
            node_info = {} # temp node information, as we need several steps to build backend

        for node_name, node_attrs in self._node_attr_dict.items():
            node_number = self._node_num_dict[node_name]
            dtype = np.dtype([ai.gen_numpy_dtype() for ai in node_attrs])

            # for each node, we keep frame and snapshot in one big numpy array
            # 1st slot is the node's frame data
            # 1-end: are for snapshot list
            if enable_snapshot:
                snapshot_number = total_snapshot

                # first row will be current frame, 1..-1 will be the snapshots
                shape = (snapshot_number + 1, node_number)
            else:
                shape = (1, node_number)

            IF NODES_MEMORY_LAYOUT == "ONE_BLOCK":
                # for ONE_BLOCK mode, we only calculate total size we need to allocate memory
                # shape, data type, beginning of this node
                # NOTE: we have to keep data type here, or it will be collected by GC at sometime,
                # then will cause numpy array cannot get the reference
                # , we will increase he reference later
                node_info[node_name] = (shape, dtype, self._data_size)

                self._data_size += shape[0] * shape[1] * dtype.itemsize
            ELSE:
                # one memory block for each node
                self._node_data_dict[node_name] = np.zeros(shape, dtype)

        IF NODES_MEMORY_LAYOUT == "ONE_BLOCK":
            # allocate memory, and construct numpy array with numpy c api
            self._data = <char*>PyMem_Malloc(self._data_size)

            # TODO: memory allocation failed checking

            # this is much faster to clear than numpy operations
            memset(self._data, 0, self._data_size)

            cdef int offset
            cdef np.npy_intp np_dims[2]

            for node_name, info in node_info.items():
                shape = info[0]
                dtype = info[1]
                offset = info[2]

                np_dims[0] = shape[0]
                np_dims[1] = shape[1]

                self._node_data_dict[node_name] = PyArray_NewFromDescr(&PyArray_Type, dtype, 2, np_dims, NULL, &self._data[offset], np.NPY_ARRAY_C_CONTIGUOUS | np.NPY_ARRAY_WRITEABLE, None)

                # NOTE: we have to increate the reference count of related dtype,
                # or it will cause seg fault
                Py_INCREF(dtype)

        if enable_snapshot:
            self.snapshots = NPSnapshotList(self, snapshot_number + 1)

    cdef void reset(self) except *:
        """Reset all the attributes value"""
        cdef str node_name
        cdef AttrInfo attr_info
        cdef np.ndarray data_arr

        for node_name, data_arr in self._node_data_dict.items():
            # we have to reset by each attribute
            for attr_info in self._node_attr_dict[node_name]:
                # we only reset frame here, without snapshot list
                data_arr[0][attr_info.name] = 0
    cdef void dump(self, str filePath):
        for node_name, data_arr in self._node_data_dict.items():
            filename = os.path.join(filePath, node_name + '.npy')
            descFilename = os.path.join(filePath, node_name + '.meta')
            with open(filename, 'wb+') as f:
                np.save(f, data_arr)
            with open(descFilename, 'wt+') as f:
                f.write(','.join([ai.name for ai in self._node_attr_dict[node_name]]) + '\n')
                f.write(','.join([str(ai.slot_number) for ai in self._node_attr_dict[node_name]]))

    cdef void dump(self, str filePath):
        for node_name, data_arr in self._node_data_dict.items():
            filename = os.path.join(filePath, node_name + ".npy")
            descFilename = os.path.join(filePath, node_name + ".meta")
            with open(filename, "wb+") as f:
                np.save(f, data_arr)
            with open(descFilename, "wt+") as f:
                f.write(",".join([ai.name for ai in self._node_attr_dict[node_name]]) + "\n")
                f.write(",".join([str(ai.slot_number) for ai in self._node_attr_dict[node_name]]))

# TODO:
# 1. dump as csv
# 2. take_snapshot(self, bool overwrite_last)
# with this new interface, snapshot will be took sequentially internally without specified tick
# if enable overwrite flat, then last one will be overwrite with latest states, but internal index not change
cdef class NPSnapshotList(SnapshotListAbc):
    """Snapshot list implemented with numpy"""
    def __cinit__(self, NumpyBackend backend, int max_size):
        self._backend = backend

        self._tick2index_dict = {}
        self._index2tick_dict = {}
        self._cur_index = 0
        self._max_size = max_size
        self._is_history_enabled = False
        self._history_dict = {}

    cdef list get_frame_index_list(self):
        return list(self._index2tick_dict.values())

    cdef void take_snapshot(self, int tick) except *:
        """Take snapshot for current backend"""
        cdef str node_name
        cdef np.ndarray data_arr
        cdef int target_index = 0
        cdef int old_tick # old tick to be removed

        # check if we are overriding exist snapshot, or not inserted yet
        if tick not in self._tick2index_dict:
            self._cur_index += 1

            if self._cur_index >= self._max_size:
                self._cur_index = 1

            target_index = self._cur_index
        else:
            # over-write old one
            target_index = self._tick2index_dict[tick]

        # remove old mapping to make sure _tick2index_dict always keep correct ticks
        if target_index in self._index2tick_dict:
            old_tick = self._index2tick_dict[target_index]

            if old_tick in self._tick2index_dict:
                del self._tick2index_dict[old_tick]

        # recording will copy data at 1st row into _cur_index row
        for node_name, data_arr in self._backend._node_data_dict.items():
            data_arr[target_index] = data_arr[0]

            if self._is_history_enabled:
                self._history_dict[node_name].record(data_arr[0])

        self._index2tick_dict[target_index] = tick

        self._tick2index_dict[tick] = target_index

    cdef query(self, str node_name, list ticks, list node_index_list, list attr_name_list):
        cdef int tick
        cdef int data_index
        cdef int node_index
        cdef str attr_name
        cdef AttrInfo attr

        cdef np.ndarray data_arr = self._backend._node_data_dict[node_name]

        # TODO: how about use a pre-allocate np array instead concat?
        cdef list retq = []

        if len(ticks) == 0:
            ticks = [t for t in self._tick2index_dict.keys()][-(self._max_size-1):]

        if len(node_index_list) == 0:
            node_index_list = [i for i in range(self._backend._node_num_dict[node_name])]

        # querying by tick attribute
        for tick in ticks:
            for node_index in node_index_list:
                for attr_name in attr_name_list:
                    # since we have a clear tick to index mapping, do not need additional checking here
                    if tick in self._tick2index_dict:
                        retq.append(data_arr[attr_name][self._tick2index_dict[tick], node_index].astype("f").flatten())
                    else:
                        # padding for tick which not exist
                        attr = self._backend._node_attr_lut[(node_name, attr_name)]
<<<<<<< HEAD
                        retq.append(np.zeros(attr.slot_number, dtype='f'))
=======
                        retq.append(np.zeros(attr.slot_number, dtype="f"))
>>>>>>> 7594a9b6

        return np.concatenate(retq)

    cdef void enable_history(self, str history_folder) except *:
        """Enable history recording, used to save all the snapshots into file"""
        if self._is_history_enabled:
            return

        self._is_history_enabled = True

        cdef str node_name
        cdef str dump_path
        cdef np.ndarray data_arr

        for node_name, data_arr in self._backend._node_data_dict.items():
            dump_path = os.path.join(history_folder, f"{node_name}.bin")

            self._history_dict[node_name] = NPBufferedMmap(dump_path, data_arr.dtype, self._backend._node_num_dict[node_name])

    cdef void reset(self) except *:
        """Reset snapshot list"""
        self._cur_index = 0
        self._tick2index_dict.clear()
        self._index2tick_dict.clear()
        self._history_dict.clear()

        cdef str node_name
        cdef AttrInfo attr_info
        cdef np.ndarray data_arr

        for node_name, data_arr in self._backend._node_data_dict.items():
            # we have to reset by each attribute
            for attr_info in self._backend._node_attr_dict[node_name]:
                # we only reset frame here, without snapshot list
                data_arr[1:][attr_info.name] = 0

        # NOTE: we do not reset the history file here, so the file will keep increasing

    def __len__(self):
        return self._max_size - 1<|MERGE_RESOLUTION|>--- conflicted
+++ resolved
@@ -372,11 +372,7 @@
                     else:
                         # padding for tick which not exist
                         attr = self._backend._node_attr_lut[(node_name, attr_name)]
-<<<<<<< HEAD
-                        retq.append(np.zeros(attr.slot_number, dtype='f'))
-=======
                         retq.append(np.zeros(attr.slot_number, dtype="f"))
->>>>>>> 7594a9b6
 
         return np.concatenate(retq)
 
