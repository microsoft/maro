--- conflicted
+++ resolved
@@ -267,15 +267,6 @@
             for attr_info in self._node_attr_dict[node_name]:
                 # we only reset frame here, without snapshot list
                 data_arr[0][attr_info.name] = 0
-    cdef void dump(self, str filePath):
-        for node_name, data_arr in self._node_data_dict.items():
-            filename = os.path.join(filePath, node_name + '.npy')
-            descFilename = os.path.join(filePath, node_name + '.meta')
-            with open(filename, 'wb+') as f:
-                np.save(f, data_arr)
-            with open(descFilename, 'wt+') as f:
-                f.write(','.join([ai.name for ai in self._node_attr_dict[node_name]]) + '\n')
-                f.write(','.join([str(ai.slot_number) for ai in self._node_attr_dict[node_name]]))
 
     cdef void dump(self, str filePath):
         for node_name, data_arr in self._node_data_dict.items():
@@ -372,11 +363,7 @@
                     else:
                         # padding for tick which not exist
                         attr = self._backend._node_attr_lut[(node_name, attr_name)]
-<<<<<<< HEAD
-                        retq.append(np.zeros(attr.slot_number, dtype='f'))
-=======
                         retq.append(np.zeros(attr.slot_number, dtype="f"))
->>>>>>> 7594a9b6
 
         return np.concatenate(retq)
 
