--- conflicted
+++ resolved
@@ -137,19 +137,8 @@
         cdef NodeInfo node = self._nodes_list[node_type]
         cdef AttrInfo new_attr = AttrInfo(attr_name, len(self._attrs_list), node.type, dtype, slot_num)
 
-<<<<<<< HEAD
         self._attrs_list.append(new_attr)
         self._node_attr_dict[node_type].append(new_attr)
-=======
-            node_info[node_name]= {
-                "number": node_number,
-                "attributes": {attr.name:
-                    {
-                        "type": attr.dtype,
-                        "slots": attr.slot_number
-                    } for attr in attrs}
-            }
->>>>>>> 65b2f246
 
         return new_attr.type
 
@@ -334,20 +323,16 @@
         cdef AttrInfo attr_info
         cdef np.ndarray data_arr
 
-<<<<<<< HEAD
         for node_type, data_arr in self._node_data_dict.items():
-=======
-        for node_name, data_arr in self._node_data_dict.items():
->>>>>>> 65b2f246
             # we have to reset by each attribute
             for attr_info in self._node_attr_dict[node_type]:
                 # we only reset frame here, without snapshot list
                 data_arr[0][attr_info.name] = 0
 
-    cdef void dump(self, str filePath):
+    cdef void dump(self, str folder):
         for node_name, data_arr in self._node_data_dict.items():
-            filename = os.path.join(filePath, node_name + ".npy")
-            descFilename = os.path.join(filePath, node_name + ".meta")
+            filename = os.path.join(folder, node_name + ".npy")
+            descFilename = os.path.join(folder, node_name + ".meta")
             with open(filename, "wb+") as f:
                 np.save(f, data_arr)
             with open(descFilename, "wt+") as f:
@@ -449,12 +434,7 @@
                         retq.append(data_arr[attr.name][self._tick2index_dict[tick], node_index].astype("f").flatten())
                     else:
                         # padding for tick which not exist
-<<<<<<< HEAD
                         retq.append(np.zeros(attr.slot_number, dtype='f'))
-=======
-                        attr = self._backend._node_attr_lut[(node_name, attr_name)]
-                        retq.append(np.zeros(attr.slot_number, dtype="f"))
->>>>>>> 65b2f246
 
         return np.concatenate(retq)
 
@@ -476,13 +456,7 @@
 
             self._history_dict[ni.name] = NPBufferedMmap(dump_path, data_arr.dtype, ni.number)
 
-<<<<<<< HEAD
     cdef void reset(self) except +:
-=======
-            self._history_dict[node_name] = NPBufferedMmap(dump_path, data_arr.dtype, self._backend._node_num_dict[node_name])
-
-    cdef void reset(self) except *:
->>>>>>> 65b2f246
         """Reset snapshot list"""
         self._cur_index = 0
         self._tick2index_dict.clear()
@@ -493,11 +467,7 @@
         cdef AttrInfo attr_info
         cdef np.ndarray data_arr
 
-<<<<<<< HEAD
         for node_type, data_arr in self._backend._node_data_dict.items():
-=======
-        for node_name, data_arr in self._backend._node_data_dict.items():
->>>>>>> 65b2f246
             # we have to reset by each attribute
             for attr_info in self._backend._node_attr_dict[node_type]:
                 # we only reset frame here, without snapshot list
