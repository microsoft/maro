# Copyright (c) Microsoft Corporation.
# Licensed under the MIT license.

#cython: language_level=3
# distutils: define_macros=NPY_NO_DEPRECATED_API=NPY_1_7_API_VERSION

cimport cython
from cpython cimport bool
from typing import Union

from maro.utils.exception.backends_exception import (
    BackendsGetItemInvalidException,
    BackendsSetItemInvalidException,
    BackendsArrayAttributeAccessException
)
from maro.backends.backend cimport BackendAbc, SnapshotListAbc

# NOTE: here to support backend switching
IF FRAME_BACKEND == "NUMPY":
    cimport numpy as np
    import numpy as np

    from maro.backends.np_backend cimport NumpyBackend as backend

ELSE:
    from maro.backends.raw_backend cimport RawBackend as backend


def node(name: str):
    """Frame node decorator, used to specified node name in Frame and SnapshotList.

    This node name used for querying from snapshot list, see NodeBase for details.

    Args:
        name(str): Node name in Frame.
    """
    def node_dec(cls):
        cls.__node_name__ = name

        return cls

    return node_dec


cdef class NodeAttribute:
    def __init__(self, dtype: str, slot_num: int = 1):
        self._dtype = dtype
        self._slot_number = slot_num


# TODO: A better way to support multiple value get/set for an attribute with more than one slot.
#
# Wrapper to provide easy way to access attribute value of specified node
# with this wrapper, user can get/set attribute value more easily.
cdef class _NodeAttributeAccessor:
    cdef:
        # target node
        str _node_name
        # attribute name
        str _attr_name
        BackendAbc _backend
        int _index

        public NodeAttribute attr

        # Enable dynamic attributes.
        dict __dict__

        # Slot list cache, used to avoid to much runtime list generation.
        # slot -> int[:]
        dict _slot_list_cache

    def __init__(self, attr: NodeAttribute, node_name: str, attr_name: str, backend: BackendAbc, index: int):
        self.attr = attr
        self._node_name = node_name
        self._attr_name = attr_name
        self._backend = backend
        self._index = index
        self._slot_list_cache = {}

    def __getitem__(self, slot: Union[int, slice, list, tuple]):
        """We use this function to support slice interface to access attribute, like:

            a = node.attr1[1:]
            b = node.attr1[:]
            c = node.attr1[(1, 2, 3)]
        """

        cdef int start
        cdef int stop
        cdef type slot_type = type(slot)
        cdef int[:] slot_list

        # node.attribute[0]
        if slot_type == int:
            return self._backend.get_attr_value(self._node_name, self._index, self._attr_name, slot)

        # Try to support following:
        # node.attribute[1:3]
        # node.attribute[[1, 2, 3]]
        # node.attribute[(0, 1)]
        cdef tuple slot_key = tuple(slot) if slot_type != slice else (slot.start, slot.stop, slot.step)

        slot_list = self._slot_list_cache.get(slot_key, None)

        if slot_list is None:
            if slot_type == slice:
                start = 0 if slot.start is None else slot.start
                stop = self.attr._slot_number if slot.stop is None else slot.stop

                slot_list = np.arange(start, stop, dtype='i')
            elif slot_type == list or slot_type == tuple:
                slot_list = np.array(slot, dtype='i')
            else:
                raise BackendsGetItemInvalidException()

            self._slot_list_cache[slot_key] = slot_list

        return self._backend.get_attr_values(self._node_name, self._index, self._attr_name, slot_list)

    def __setitem__(self, slot: Union[int, slice, list, tuple], value: Union[object, list, tuple, np.ndarray]):
        # Check if type match.
        cdef int[:] slot_list
        cdef list values

        # TODO: Use large data type for index.
        cdef int start
        cdef int stop

        cdef type slot_type = type(slot)
        cdef type value_type = type(value)

        cdef int values_length
        cdef int slot_length
        cdef tuple slot_key

        # node.attribute[0] = 1
        if slot_type == int:
            self._backend.set_attr_value(self._node_name, self._index, self._attr_name, slot, value)
        elif slot_type == list or slot_type == tuple or slot_type == slice:
            # Try to support following:
            # node.attribute[0: 2] = 1/[1,2]/ (0, 2, 3)
            slot_key = tuple(slot) if slot_type != slice else (slot.start, slot.stop, slot.step)

            slot_list = self._slot_list_cache.get(slot_key, None)

            if slot_list is None:
                if slot_type == slice:
                    start = 0 if slot.start is None else slot.start
                    stop = self.attr._slot_number if slot.stop is None else slot.stop

                    slot_list = np.arange(start, stop, dtype='i')
                elif slot_type == list or slot_type == tuple:
                    slot_list = np.array(slot, dtype='i')

                self._slot_list_cache[slot_key] = slot_list

            slot_length = len(slot_list)

            if value_type == list or value_type == tuple or value_type == np.ndarray:
                values = list(value)

                values_length = len(values)

                # Make sure the value size is same as slot size.
                if values_length > slot_length:
                    values = values[0: slot_length]
                elif values_length < slot_length:
                    slot_list = slot_list[0: values_length]
            else:
                values = [value] * slot_length

            self._backend.set_attr_values(self._node_name, self._index, self._attr_name, slot_list, values)
        else:
            raise BackendsSetItemInvalidException()

        # Check and invoke value changed callback.
        if "_cb" in self.__dict__:
            self._cb(value)

    def on_value_changed(self, cb):
        """Set the value changed callback."""
        self._cb = cb


cdef class NodeBase:
    @property
    def index(self):
        return self._index

    cdef void setup(self, BackendAbc backend, int index) except *:
        """Setup frame node, and bind attributes."""
        self._index = index
        self._backend = backend

        self._bind_attributes()

    cdef void _bind_attributes(self) except *:
        """Bind attributes declared in class."""
        cdef dict __dict__ = object.__getattribute__(self, "__dict__")

        cdef str name
        cdef str node_name
        cdef str cb_name
        cdef _NodeAttributeAccessor attr_acc

        for name, attr in type(self).__dict__.items():
            # Append an attribute access wrapper to current instance.
            if isinstance(attr, NodeAttribute):
                # TODO: This will override exist attribute of sub-class instance, maybe a warning later.
                node_name = getattr(type(self), "__node_name__", None)

                # NOTE: Here we have to use __dict__ to avoid infinite loop, as we override __getattribute__
                attr_acc = _NodeAttributeAccessor(attr, node_name, name, self._backend, self._index)

                __dict__[name] = attr_acc

                # Bind a value changed callback if available, named as _on_<attr name>_changed.
                cb_name = f"_on_{name}_changed"
                cb_func = getattr(self, cb_name, None)

                if cb_func is not None:
                    attr_acc.on_value_changed(cb_func)

    def __setattr__(self, name, value):
        """Used to avoid attribute overriding, and an easy way to set for 1 slot attribute."""
        cdef dict __dict__ = self.__dict__
        cdef str attr_name = name

        if attr_name in __dict__:
            attr_acc = __dict__[attr_name]

            if isinstance(attr_acc, _NodeAttributeAccessor):
                if attr_acc.attr._slot_number > 1:
                    raise BackendsArrayAttributeAccessException()
                else:
                    # short-hand for attributes with 1 slot
                    attr_acc[0] = value
            else:
                __dict__[attr_name] = value
        else:
            __dict__[attr_name] = value

    def __getattribute__(self, name):
        """Provide easy way to get attribute with 1 slot."""
        cdef dict __dict__ = self.__dict__
        cdef str attr_name = name

        if attr_name in __dict__:
            attr_acc = __dict__[attr_name]

            if isinstance(attr_acc, _NodeAttributeAccessor):
                if attr_acc.attr._slot_number == 1:
                    return attr_acc[0]

            return attr_acc

        return super().__getattribute__(attr_name)


cdef class FrameNode:
    def __cinit__(self, type node_cls, int number):
        self._node_cls = node_cls
        self._number = number


cdef class FrameBase:
    def __init__(self, enable_snapshot: bool = False, total_snapshot: int = 0, options: dict = {}):
        self._backend = backend()

        self._setup_backend(enable_snapshot, total_snapshot, options)

    @property
    def snapshots(self) -> SnapshotList:
        """SnapshotList: Snapshots of this frame."""
        return self._snapshot_list

    def get_node_info(self) -> dict:
        """Get a dictionary contains node attribute and number definition.

        Returns:
            dict: Key is node name in Frame, value is a dictionary contains attribute and number.
        """
        return self._backend.get_node_info()

    cpdef void reset(self) except *:
        """Reset internal states of frame, currently all the attributes will reset to 0.

        Note:
            This method will not reset states in snapshot list.
        """
        self._backend.reset()

    cpdef void take_snapshot(self, int tick) except *:
        """Take snapshot for specified point (tick) for current frame.

        This method will copy current frame value into snapshot list for later using.

        NOTE:
            Frame and SnapshotList do not know about snapshot_resolution from simulator,
            they just accept a point as tick for current frame states.
            Current scenarios and decision event already provided a property "frame_index"
            used to get correct point of snapshot.

        Args:
            tick (int): Tick (point or frame index) for current frame states,
                this value will be used when querying states from snapshot list.
        """
        if self._backend.snapshots is not None:
            self._backend.snapshots.take_snapshot(tick)

    cpdef void enable_history(self, str path) except *:
        """Enable snapshot history, history will be dumped into files under specified folder,
        history of nodes will be dump seperately, named as node name.

        Different with take snapshot, history will not over-write oldest or snapshot at same point,
        it will keep all the changes after ``take_snapshot`` method is called.

        Args:
            path (str): Folder path to save history files.
        """
        if self._backend.snapshots is not None:
            self._backend.snapshots.enable_history(path)

    cdef void _setup_backend(self, bool enable_snapshot, int total_snapshots, dict options) except *:
        """Setup Frame for further using."""
        cdef str frame_attr_name
        cdef str node_attr_name
        cdef str node_name
        cdef type node_cls

        cdef list node_instance_list
        # node name -> node number dict
        cdef dict node_name_num_dict = {}
        cdef int node_number
        cdef NodeBase node

        # Internal loop indexer
        cdef int i

        cdef list node_def_list = []

        # Register node and attribute in backend.
        #for node_cls in self._node_def_list:
        for frame_attr_name, frame_attr in type(self).__dict__.items():
            if isinstance(frame_attr, FrameNode):
                node_cls = frame_attr._node_cls
                node_number = frame_attr._number
                node_name = node_cls.__node_name__

                # temp list to hold current node instances
                node_instance_list = [None] * node_number

                node_name_num_dict[node_name] = node_number

                # register node
                self._backend.add_node(node_name, node_number)

                # register attribute
                for node_attr_name, node_attr in node_cls.__dict__.items():
                    if isinstance(node_attr, NodeAttribute):
                        self._backend.add_attr(node_name, node_attr_name, node_attr._dtype, node_attr._slot_number)

                # create instance
                for i in range(node_number):
                    node = node_cls()

                    # pass the backend reference and index
                    node.setup(self._backend, i)

                    node_instance_list[i] = node

                # add dynamic fields
                self.__dict__[frame_attr_name] = node_instance_list

        # setup backend to allocate memory
        self._backend.setup(enable_snapshot, total_snapshots, options)

        if enable_snapshot:
            self._snapshot_list = SnapshotList(node_name_num_dict, self._backend.snapshots)

    def dump(self, filePath):
        self._backend.dump(filePath)
<<<<<<< HEAD

=======
>>>>>>> 7594a9b6

# Wrapper to access specified node in snapshots (read-only), to provide quick way for querying.
# All the slice interface will start from here to construct final parameters.
cdef class SnapshotNode:
    cdef:
        # target node number, used for empty node list
        int _node_number

        # target node name
        str _node_name

        # reference to snapshots for querying
        SnapshotListAbc _snapshots

    def __cinit__(self, str node_name, int node_number, SnapshotListAbc snapshots):
        self._node_name = node_name
        self._node_number = node_number
        self._snapshots = snapshots

    def __len__(self):
        """Number of current node."""
        return self._node_number

    def __getitem__(self, key: slice):
        """Used to support states slice querying."""

        cdef list ticks = []
        cdef list node_list = []
        cdef list attr_list = []

        cdef type start_type = type(key.start)
        cdef type stop_type = type(key.stop)
        cdef type step_type = type(key.step)

        # ticks
        if key.start is None:
            ticks = []
        elif start_type is tuple or start_type is list:
            ticks = list(key.start)
        else:
            ticks.append(key.start)

        # node id list
        if key.stop is None:
            node_list = []
        elif stop_type is tuple or stop_type is list:
            node_list = list(key.stop)
        else:
            node_list.append(key.stop)

        if key.step is None:
            return None

        # attribute names
        if step_type is tuple or step_type is list:
            attr_list = list(key.step)
        else:
            attr_list = [key.step]

        return self._snapshots.query(self._node_name, ticks, node_list, attr_list)


cdef class SnapshotList:
    def __cinit__(self, dict node_name_num_dict, SnapshotListAbc snapshots):
        cdef str node_name
        cdef int node_number

        self._snapshots = snapshots

        self._nodes_dict = {}

        for node_name, node_number in node_name_num_dict.items():
            self._nodes_dict[node_name] = SnapshotNode(node_name, node_number, snapshots)

    def get_frame_index_list(self)->list:
        """Get list of available frame index in snapshot list.

        Returns:
            List[int]: Frame index list.
        """
        return self._snapshots.get_frame_index_list()

    def __getitem__(self, name: str):
        """Used to get slice querying interface for specified node."""
        cdef str node_name = name

        return self._nodes_dict.get(node_name, None)

    def __len__(self):
        """Max size of snapshot."""
        return len(self._snapshots)

    def reset(self):
        """Reset current states, this will cause all the values to be 0, make sure call it after states querying."""
        self._snapshots.reset()<|MERGE_RESOLUTION|>--- conflicted
+++ resolved
@@ -381,10 +381,6 @@
 
     def dump(self, filePath):
         self._backend.dump(filePath)
-<<<<<<< HEAD
-
-=======
->>>>>>> 7594a9b6
 
 # Wrapper to access specified node in snapshots (read-only), to provide quick way for querying.
 # All the slice interface will start from here to construct final parameters.
