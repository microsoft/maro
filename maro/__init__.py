# Copyright (c) Microsoft Corporation.
# Licensed under the MIT license.

<<<<<<< HEAD
from maro.utils.utils import check_deployment_status, deploy

from .__misc__ import __data_version__, __version__
=======
from .__misc__ import __data_version__, __version__

from maro.utils.utils import check_deployment_status, deploy
>>>>>>> fb26bbff

if not check_deployment_status():
    deploy()<|MERGE_RESOLUTION|>--- conflicted
+++ resolved
@@ -1,15 +1,9 @@
 # Copyright (c) Microsoft Corporation.
 # Licensed under the MIT license.
 
-<<<<<<< HEAD
-from maro.utils.utils import check_deployment_status, deploy
-
-from .__misc__ import __data_version__, __version__
-=======
 from .__misc__ import __data_version__, __version__
 
 from maro.utils.utils import check_deployment_status, deploy
->>>>>>> fb26bbff
 
 if not check_deployment_status():
     deploy()