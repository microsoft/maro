![MARO LOGO](./docs/source/images/logo.svg)

MARO (Multi-Agent Resource Optimization) serves as a domain-specific RL solution,
which uses multi-agent RL to solve real-world resource optimization problems.
It can be applied to many important industrial domains,
such as empty container repositioning in logistics, bike repositioning in transportation,
VM provisioning in data center, assets management in finance, etc.
MARO has complete support on data processing, simulator building, RL algorithms selection, distributed training.

## Contents

| File/folder | Description                 |
| ----------- | --------------------------- |
| `maro`      | MARO source code.           |
| `examples`  | Showcase of MARO.           |
| `notebooks` | MARO quick-start notebooks. |

<<<<<<< HEAD
## Prerequisites

- [Python == 3.6/3.7](https://www.python.org/downloads/)

## Install MARO from PyPI
=======
### Prerequisites

- [Python == 3.6/3.7](https://www.python.org/downloads/)
- C++ Compiler
    - Linux or Mac OS X: `gcc`
    - Windows: [Build Tools for Visual Studio 2017](https://visualstudio.microsoft.com/thank-you-downloading-visual-studio/?sku=BuildTools&rel=15)

### Install MARO from PyPI
>>>>>>> d8c98dee

```sh
pip install maro
```

<<<<<<< HEAD
## Install MARO from Source ([editable mode](https://pip.pypa.io/en/stable/reference/pip_install/#editable-installs))

- Prerequisites
  - C++ Compiler
    - Linux or Mac OS X: `gcc`
    - Windows: [Build Tools for Visual Studio 2017](https://visualstudio.microsoft.com/thank-you-downloading-visual-studio/?sku=BuildTools&rel=15) 

- Enable Virtual Environment
  - Mac OS / Linux

    ```sh
    # If your environment is not clean, create a virtual environment firstly.
    python -m venv maro_venv
    source ./maro_venv/bin/activate
    ```

  - Windows

    ```ps
    # If your environment is not clean, create a virtual environment firstly.
    python -m venv maro_venv
    .\maro_venv\Scripts\activate
    ```

- Install MARO

  - Mac OS / Linux

    ```sh
    # Install MARO from source.
    bash scripts/install_maro.sh
    ```

  - Windows

    ```ps
    # Install MARO from source.
    .\scripts\install_maro.bat
    ```

## Quick example

```python
from maro.simulator import Env

env = Env(scenario="ecr", topology="toy.5p_ssddd_l0.0", start_tick=0, durations=100)

metrics, decision_event, is_done = env.step(None)

while not is_done:
    metrics, decision_event, is_done = env.step(None)

print(f"environment metrics: {env.metrics}")

```

## Run playground
=======
### Install MARO from Source

```sh
# If your environment is not clean, create a virtual environment firstly
python -m venv maro_venv
source maro_venv/bin/activate

# Install MARO from source, if you don't need CLI full feature
pip install -r ./maro/requirements.build.txt

# compile cython files
bash scripts/compile_cython.sh
pip install -e .

# Or with script
bash scripts/build_maro.sh
```

### Quick example

```python
from maro.simulator import Env

env = Env(scenario="ecr", topology="toy.5p_ssddd_l0.0", start_tick=0, durations=100)

_, decision_event, is_done = env.step(None)

while not is_done:
    reward, decision_event, is_done = env.step(None)

tot_shortage = env.snapshot_list["ports"][::"shortage"].sum()
print(f"total shortage: {tot_shortage}")

```

### Run playground
>>>>>>> d8c98dee

```sh
# Build playground image
docker build -f ./docker_files/cpu.play.df . -t maro/playground:cpu
<<<<<<< HEAD

=======
>>>>>>> d8c98dee
# Run playground container
# Redis commander (GUI for redis) -> http://127.0.0.1:40009
# Local host docs -> http://127.0.0.1:40010
# Jupyter lab with maro -> http://127.0.0.1:40011
docker run -p 40009:40009 -p 40010:40010 -p 40011:40011 maro/playground:cpu
```

## Contributing

This project welcomes contributions and suggestions.  Most contributions require you to agree to a
Contributor License Agreement (CLA) declaring that you have the right to, and actually do, grant us
the rights to use your contribution. For details, visit https://cla.opensource.microsoft.com.

When you submit a pull request, a CLA bot will automatically determine whether you need to provide
a CLA and decorate the PR appropriately (e.g., status check, comment). Simply follow the instructions
provided by the bot. You will only need to do this once across all repos using our CLA.

This project has adopted the [Microsoft Open Source Code of Conduct](https://opensource.microsoft.com/codeofconduct/).
For more information see the [Code of Conduct FAQ](https://opensource.microsoft.com/codeofconduct/faq/) or
contact [opencode@microsoft.com](mailto:opencode@microsoft.com) with any additional questions or comments.

## License

Copyright (c) Microsoft Corporation. All rights reserved.

Licensed under the [MIT](./LICENSE) License.<|MERGE_RESOLUTION|>--- conflicted
+++ resolved
@@ -1,168 +1,114 @@
-![MARO LOGO](./docs/source/images/logo.svg)
-
-MARO (Multi-Agent Resource Optimization) serves as a domain-specific RL solution,
-which uses multi-agent RL to solve real-world resource optimization problems.
-It can be applied to many important industrial domains,
-such as empty container repositioning in logistics, bike repositioning in transportation,
-VM provisioning in data center, assets management in finance, etc.
-MARO has complete support on data processing, simulator building, RL algorithms selection, distributed training.
-
-## Contents
-
-| File/folder | Description                 |
-| ----------- | --------------------------- |
-| `maro`      | MARO source code.           |
-| `examples`  | Showcase of MARO.           |
-| `notebooks` | MARO quick-start notebooks. |
-
-<<<<<<< HEAD
-## Prerequisites
-
-- [Python == 3.6/3.7](https://www.python.org/downloads/)
-
-## Install MARO from PyPI
-=======
-### Prerequisites
-
-- [Python == 3.6/3.7](https://www.python.org/downloads/)
-- C++ Compiler
-    - Linux or Mac OS X: `gcc`
-    - Windows: [Build Tools for Visual Studio 2017](https://visualstudio.microsoft.com/thank-you-downloading-visual-studio/?sku=BuildTools&rel=15)
-
-### Install MARO from PyPI
->>>>>>> d8c98dee
-
-```sh
-pip install maro
-```
-
-<<<<<<< HEAD
-## Install MARO from Source ([editable mode](https://pip.pypa.io/en/stable/reference/pip_install/#editable-installs))
-
-- Prerequisites
-  - C++ Compiler
-    - Linux or Mac OS X: `gcc`
-    - Windows: [Build Tools for Visual Studio 2017](https://visualstudio.microsoft.com/thank-you-downloading-visual-studio/?sku=BuildTools&rel=15) 
-
-- Enable Virtual Environment
-  - Mac OS / Linux
-
-    ```sh
-    # If your environment is not clean, create a virtual environment firstly.
-    python -m venv maro_venv
-    source ./maro_venv/bin/activate
-    ```
-
-  - Windows
-
-    ```ps
-    # If your environment is not clean, create a virtual environment firstly.
-    python -m venv maro_venv
-    .\maro_venv\Scripts\activate
-    ```
-
-- Install MARO
-
-  - Mac OS / Linux
-
-    ```sh
-    # Install MARO from source.
-    bash scripts/install_maro.sh
-    ```
-
-  - Windows
-
-    ```ps
-    # Install MARO from source.
-    .\scripts\install_maro.bat
-    ```
-
-## Quick example
-
-```python
-from maro.simulator import Env
-
-env = Env(scenario="ecr", topology="toy.5p_ssddd_l0.0", start_tick=0, durations=100)
-
-metrics, decision_event, is_done = env.step(None)
-
-while not is_done:
-    metrics, decision_event, is_done = env.step(None)
-
-print(f"environment metrics: {env.metrics}")
-
-```
-
-## Run playground
-=======
-### Install MARO from Source
-
-```sh
-# If your environment is not clean, create a virtual environment firstly
-python -m venv maro_venv
-source maro_venv/bin/activate
-
-# Install MARO from source, if you don't need CLI full feature
-pip install -r ./maro/requirements.build.txt
-
-# compile cython files
-bash scripts/compile_cython.sh
-pip install -e .
-
-# Or with script
-bash scripts/build_maro.sh
-```
-
-### Quick example
-
-```python
-from maro.simulator import Env
-
-env = Env(scenario="ecr", topology="toy.5p_ssddd_l0.0", start_tick=0, durations=100)
-
-_, decision_event, is_done = env.step(None)
-
-while not is_done:
-    reward, decision_event, is_done = env.step(None)
-
-tot_shortage = env.snapshot_list["ports"][::"shortage"].sum()
-print(f"total shortage: {tot_shortage}")
-
-```
-
-### Run playground
->>>>>>> d8c98dee
-
-```sh
-# Build playground image
-docker build -f ./docker_files/cpu.play.df . -t maro/playground:cpu
-<<<<<<< HEAD
-
-=======
->>>>>>> d8c98dee
-# Run playground container
-# Redis commander (GUI for redis) -> http://127.0.0.1:40009
-# Local host docs -> http://127.0.0.1:40010
-# Jupyter lab with maro -> http://127.0.0.1:40011
-docker run -p 40009:40009 -p 40010:40010 -p 40011:40011 maro/playground:cpu
-```
-
-## Contributing
-
-This project welcomes contributions and suggestions.  Most contributions require you to agree to a
-Contributor License Agreement (CLA) declaring that you have the right to, and actually do, grant us
-the rights to use your contribution. For details, visit https://cla.opensource.microsoft.com.
-
-When you submit a pull request, a CLA bot will automatically determine whether you need to provide
-a CLA and decorate the PR appropriately (e.g., status check, comment). Simply follow the instructions
-provided by the bot. You will only need to do this once across all repos using our CLA.
-
-This project has adopted the [Microsoft Open Source Code of Conduct](https://opensource.microsoft.com/codeofconduct/).
-For more information see the [Code of Conduct FAQ](https://opensource.microsoft.com/codeofconduct/faq/) or
-contact [opencode@microsoft.com](mailto:opencode@microsoft.com) with any additional questions or comments.
-
-## License
-
-Copyright (c) Microsoft Corporation. All rights reserved.
-
+![MARO LOGO](./docs/source/images/logo.svg)
+
+MARO (Multi-Agent Resource Optimization) serves as a domain-specific RL solution,
+which uses multi-agent RL to solve real-world resource optimization problems.
+It can be applied to many important industrial domains,
+such as empty container repositioning in logistics, bike repositioning in transportation,
+VM provisioning in data center, assets management in finance, etc.
+MARO has complete support on data processing, simulator building, RL algorithms selection, distributed training.
+
+## Contents
+
+| File/folder | Description                 |
+| ----------- | --------------------------- |
+| `maro`      | MARO source code.           |
+| `examples`  | Showcase of MARO.           |
+| `notebooks` | MARO quick-start notebooks. |
+
+## Prerequisites
+
+- [Python == 3.6/3.7](https://www.python.org/downloads/)
+
+## Install MARO from PyPI
+
+```sh
+pip install maro
+```
+
+## Install MARO from Source ([editable mode](https://pip.pypa.io/en/stable/reference/pip_install/#editable-installs))
+
+- Prerequisites
+  - C++ Compiler
+    - Linux or Mac OS X: `gcc`
+    - Windows: [Build Tools for Visual Studio 2017](https://visualstudio.microsoft.com/thank-you-downloading-visual-studio/?sku=BuildTools&rel=15) 
+
+- Enable Virtual Environment
+  - Mac OS / Linux
+
+    ```sh
+    # If your environment is not clean, create a virtual environment firstly.
+    python -m venv maro_venv
+    source ./maro_venv/bin/activate
+    ```
+
+  - Windows
+
+    ```ps
+    # If your environment is not clean, create a virtual environment firstly.
+    python -m venv maro_venv
+    .\maro_venv\Scripts\activate
+    ```
+
+- Install MARO
+
+  - Mac OS / Linux
+
+    ```sh
+    # Install MARO from source.
+    bash scripts/install_maro.sh
+    ```
+
+  - Windows
+
+    ```ps
+    # Install MARO from source.
+    .\scripts\install_maro.bat
+    ```
+
+## Quick example
+
+```python
+from maro.simulator import Env
+
+env = Env(scenario="ecr", topology="toy.5p_ssddd_l0.0", start_tick=0, durations=100)
+
+metrics, decision_event, is_done = env.step(None)
+
+while not is_done:
+    metrics, decision_event, is_done = env.step(None)
+
+print(f"environment metrics: {env.metrics}")
+
+```
+
+## Run playground
+
+```sh
+# Build playground image
+docker build -f ./docker_files/cpu.play.df . -t maro/playground:cpu
+# Run playground container
+# Redis commander (GUI for redis) -> http://127.0.0.1:40009
+# Local host docs -> http://127.0.0.1:40010
+# Jupyter lab with maro -> http://127.0.0.1:40011
+docker run -p 40009:40009 -p 40010:40010 -p 40011:40011 maro/playground:cpu
+```
+
+## Contributing
+
+This project welcomes contributions and suggestions.  Most contributions require you to agree to a
+Contributor License Agreement (CLA) declaring that you have the right to, and actually do, grant us
+the rights to use your contribution. For details, visit https://cla.opensource.microsoft.com.
+
+When you submit a pull request, a CLA bot will automatically determine whether you need to provide
+a CLA and decorate the PR appropriately (e.g., status check, comment). Simply follow the instructions
+provided by the bot. You will only need to do this once across all repos using our CLA.
+
+This project has adopted the [Microsoft Open Source Code of Conduct](https://opensource.microsoft.com/codeofconduct/).
+For more information see the [Code of Conduct FAQ](https://opensource.microsoft.com/codeofconduct/faq/) or
+contact [opencode@microsoft.com](mailto:opencode@microsoft.com) with any additional questions or comments.
+
+## License
+
+Copyright (c) Microsoft Corporation. All rights reserved.
+
 Licensed under the [MIT](./LICENSE) License.