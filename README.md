![MARO LOGO](./docs/source/images/logo.svg)

Multi-Agent Resource Optimization (MARO) platform is an instance of Reinforcement Learning as a Service (RaaS) for real-world resource optimization.
It can be applied to many important industrial domains,
<<<<<<< HEAD
such as container inventory management in logistics, bike repositioning in
transportation, virtual machine provisioning in data centers, and asset
management in finance. Besides RL, it also supports other planning/decision mechanisms, such as
[Operations Research](https://en.wikipedia.org/wiki/Operations_research).

Key Components of MARO:

- Simulation toolkit: it provides some predefined scenarios, and the reusable wheels for building new scenarios.
- RL toolkit: it provides a full-stack abstraction for RL, such as agent manager, agent, RL algorithms, learner, actor, and various shapers.
- Distributed toolkit: it provides distributed communication components, interface of user-defined functions for message auto-handling, cluster provision, and job orchestration.

![MARO Key Components](./docs/source/images/maro_overview.svg)
=======
such as container inventory management in logistics, bike repositioning in transportation,
VM provisioning in data center, assets management in finance, etc.
MARO has complete support on data processing, simulator building, RL algorithms selection, distributed training.
>>>>>>> 7eee7bab

Key Components of MARO:

- Simulation toolkit: it provides some predefined scenarios, and the reusable wheels for building new scenarios.
- RL toolkit: it provides a full-stack abstraction for RL, such as agent manager, agent, RL algorithms, learner, actor, and various shapers.
- Distributed toolkit: it provides distributed communication components, User-Defined Functions (UDF) interface for message auto-handling, cluster provision, and job orchestration.

![MARO Key Components](./docs/source/images/maro_overall.svg)

## Contents

| File/folder | Description                                                                                       |
| ----------- | ------------------------------------------------------------------------------------------------- |
| `maro`      | MARO source code.                                                                                 |
| `docs`      | MARO docs, it is host on [readthedocs](https://maro.readthedocs.io/en/latest/index.html#).        |
| `examples`  | Showcase of MARO.                                                                                 |
| `notebooks` | MARO quick-start notebooks.                                                                       |
<!-- 
## Key Components



- Simulation toolkit: it provides some predefined scenarios, and the reusable wheels for building new scenarios.
- RL toolkit: it provides a full-stack abstraction for RL, such as agent manager, agent, RL algorithms, learner, actor, and various shapers.
- Distributed toolkit: it provides distributed communication components, User-Defined Functions (UDF) interface for message auto-handling, cluster provision, and job orchestration. -->

## Prerequisites

- [Python == 3.6/3.7](https://www.python.org/downloads/)

## Install MARO from PyPI

```sh
pip install maro
```

## Install MARO from Source ([editable mode](https://pip.pypa.io/en/stable/reference/pip_install/#editable-installs))

- Prerequisites
  - C++ Compiler
    - Linux or Mac OS X: `gcc`
    - Windows: [Build Tools for Visual Studio 2017](https://visualstudio.microsoft.com/thank-you-downloading-visual-studio/?sku=BuildTools&rel=15) 

- Enable Virtual Environment
  - Mac OS / Linux

    ```sh
    # If your environment is not clean, create a virtual environment firstly.
    python -m venv maro_venv
    source ./maro_venv/bin/activate
    ```

  - Windows

    ```ps
    # If your environment is not clean, create a virtual environment firstly.
    python -m venv maro_venv
    .\maro_venv\Scripts\activate
    ```

- Install MARO

  - Mac OS / Linux

    ```sh
    # Install MARO from source.
    bash scripts/install_maro.sh
    ```

  - Windows

    ```ps
    # Install MARO from source.
    .\scripts\install_maro.bat
    ```

## Quick Example

```python
from maro.simulator import Env

env = Env(scenario="ecr", topology="toy.5p_ssddd_l0.0", start_tick=0, durations=100)

metrics, decision_event, is_done = env.step(None)

while not is_done:
    metrics, decision_event, is_done = env.step(None)

print(f"environment metrics: {env.metrics}")

```

## Run Playground

```sh
# Build playground image
docker build -f ./docker_files/cpu.play.df . -t maro/playground:cpu

# Run playground container
# Redis commander (GUI for redis) -> http://127.0.0.1:40009
# Local host docs -> http://127.0.0.1:40010
# Jupyter lab with maro -> http://127.0.0.1:40011
docker run -p 40009:40009 -p 40010:40010 -p 40011:40011 maro/playground:cpu
```

## Contributing

This project welcomes contributions and suggestions.  Most contributions require you to agree to a
Contributor License Agreement (CLA) declaring that you have the right to, and actually do, grant us
the rights to use your contribution. For details, visit https://cla.opensource.microsoft.com.

When you submit a pull request, a CLA bot will automatically determine whether you need to provide
a CLA and decorate the PR appropriately (e.g., status check, comment). Simply follow the instructions
provided by the bot. You will only need to do this once across all repos using our CLA.

This project has adopted the [Microsoft Open Source Code of Conduct](https://opensource.microsoft.com/codeofconduct/).
For more information see the [Code of Conduct FAQ](https://opensource.microsoft.com/codeofconduct/faq/) or
contact [opencode@microsoft.com](mailto:opencode@microsoft.com) with any additional questions or comments.

## License

Copyright (c) Microsoft Corporation. All rights reserved.

Licensed under the [MIT](./LICENSE) License.<|MERGE_RESOLUTION|>--- conflicted
+++ resolved
@@ -1,146 +1,140 @@
-![MARO LOGO](./docs/source/images/logo.svg)
-
-Multi-Agent Resource Optimization (MARO) platform is an instance of Reinforcement Learning as a Service (RaaS) for real-world resource optimization.
-It can be applied to many important industrial domains,
-<<<<<<< HEAD
-such as container inventory management in logistics, bike repositioning in
-transportation, virtual machine provisioning in data centers, and asset
-management in finance. Besides RL, it also supports other planning/decision mechanisms, such as
-[Operations Research](https://en.wikipedia.org/wiki/Operations_research).
-
-Key Components of MARO:
-
-- Simulation toolkit: it provides some predefined scenarios, and the reusable wheels for building new scenarios.
-- RL toolkit: it provides a full-stack abstraction for RL, such as agent manager, agent, RL algorithms, learner, actor, and various shapers.
-- Distributed toolkit: it provides distributed communication components, interface of user-defined functions for message auto-handling, cluster provision, and job orchestration.
-
-![MARO Key Components](./docs/source/images/maro_overview.svg)
-=======
-such as container inventory management in logistics, bike repositioning in transportation,
-VM provisioning in data center, assets management in finance, etc.
-MARO has complete support on data processing, simulator building, RL algorithms selection, distributed training.
->>>>>>> 7eee7bab
-
-Key Components of MARO:
-
-- Simulation toolkit: it provides some predefined scenarios, and the reusable wheels for building new scenarios.
-- RL toolkit: it provides a full-stack abstraction for RL, such as agent manager, agent, RL algorithms, learner, actor, and various shapers.
-- Distributed toolkit: it provides distributed communication components, User-Defined Functions (UDF) interface for message auto-handling, cluster provision, and job orchestration.
-
-![MARO Key Components](./docs/source/images/maro_overall.svg)
-
-## Contents
-
-| File/folder | Description                                                                                       |
-| ----------- | ------------------------------------------------------------------------------------------------- |
-| `maro`      | MARO source code.                                                                                 |
-| `docs`      | MARO docs, it is host on [readthedocs](https://maro.readthedocs.io/en/latest/index.html#).        |
-| `examples`  | Showcase of MARO.                                                                                 |
-| `notebooks` | MARO quick-start notebooks.                                                                       |
-<!-- 
-## Key Components
-
-
-
-- Simulation toolkit: it provides some predefined scenarios, and the reusable wheels for building new scenarios.
-- RL toolkit: it provides a full-stack abstraction for RL, such as agent manager, agent, RL algorithms, learner, actor, and various shapers.
-- Distributed toolkit: it provides distributed communication components, User-Defined Functions (UDF) interface for message auto-handling, cluster provision, and job orchestration. -->
-
-## Prerequisites
-
-- [Python == 3.6/3.7](https://www.python.org/downloads/)
-
-## Install MARO from PyPI
-
-```sh
-pip install maro
-```
-
-## Install MARO from Source ([editable mode](https://pip.pypa.io/en/stable/reference/pip_install/#editable-installs))
-
-- Prerequisites
-  - C++ Compiler
-    - Linux or Mac OS X: `gcc`
-    - Windows: [Build Tools for Visual Studio 2017](https://visualstudio.microsoft.com/thank-you-downloading-visual-studio/?sku=BuildTools&rel=15) 
-
-- Enable Virtual Environment
-  - Mac OS / Linux
-
-    ```sh
-    # If your environment is not clean, create a virtual environment firstly.
-    python -m venv maro_venv
-    source ./maro_venv/bin/activate
-    ```
-
-  - Windows
-
-    ```ps
-    # If your environment is not clean, create a virtual environment firstly.
-    python -m venv maro_venv
-    .\maro_venv\Scripts\activate
-    ```
-
-- Install MARO
-
-  - Mac OS / Linux
-
-    ```sh
-    # Install MARO from source.
-    bash scripts/install_maro.sh
-    ```
-
-  - Windows
-
-    ```ps
-    # Install MARO from source.
-    .\scripts\install_maro.bat
-    ```
-
-## Quick Example
-
-```python
-from maro.simulator import Env
-
-env = Env(scenario="ecr", topology="toy.5p_ssddd_l0.0", start_tick=0, durations=100)
-
-metrics, decision_event, is_done = env.step(None)
-
-while not is_done:
-    metrics, decision_event, is_done = env.step(None)
-
-print(f"environment metrics: {env.metrics}")
-
-```
-
-## Run Playground
-
-```sh
-# Build playground image
-docker build -f ./docker_files/cpu.play.df . -t maro/playground:cpu
-
-# Run playground container
-# Redis commander (GUI for redis) -> http://127.0.0.1:40009
-# Local host docs -> http://127.0.0.1:40010
-# Jupyter lab with maro -> http://127.0.0.1:40011
-docker run -p 40009:40009 -p 40010:40010 -p 40011:40011 maro/playground:cpu
-```
-
-## Contributing
-
-This project welcomes contributions and suggestions.  Most contributions require you to agree to a
-Contributor License Agreement (CLA) declaring that you have the right to, and actually do, grant us
-the rights to use your contribution. For details, visit https://cla.opensource.microsoft.com.
-
-When you submit a pull request, a CLA bot will automatically determine whether you need to provide
-a CLA and decorate the PR appropriately (e.g., status check, comment). Simply follow the instructions
-provided by the bot. You will only need to do this once across all repos using our CLA.
-
-This project has adopted the [Microsoft Open Source Code of Conduct](https://opensource.microsoft.com/codeofconduct/).
-For more information see the [Code of Conduct FAQ](https://opensource.microsoft.com/codeofconduct/faq/) or
-contact [opencode@microsoft.com](mailto:opencode@microsoft.com) with any additional questions or comments.
-
-## License
-
-Copyright (c) Microsoft Corporation. All rights reserved.
-
+![MARO LOGO](./docs/source/images/logo.svg)
+
+Multi-Agent Resource Optimization (MARO) platform is an instance of Reinforcement learning as a Service (RaaS) for real-world resource optimization.
+It can be applied to many important industrial domains,
+such as container inventory management in logistics, bike repositioning in
+transportation, virtual machine provisioning in data centers, and asset
+management in finance. Besides RL, it also supports other planning/decision mechanisms, such as
+[Operations Research](https://en.wikipedia.org/wiki/Operations_research).
+
+Key Components of MARO:
+
+- Simulation toolkit: it provides some predefined scenarios, and the reusable wheels for building new scenarios.
+- RL toolkit: it provides a full-stack abstraction for RL, such as agent manager, agent, RL algorithms, learner, actor, and various shapers.
+- Distributed toolkit: it provides distributed communication components, interface of user-defined functions for message auto-handling, cluster provision, and job orchestration.
+
+![MARO Key Components](./docs/source/images/maro_overview.svg)
+
+Key Components of MARO:
+
+- Simulation toolkit: it provides some predefined scenarios, and the reusable wheels for building new scenarios.
+- RL toolkit: it provides a full-stack abstraction for RL, such as agent manager, agent, RL algorithms, learner, actor, and various shapers.
+- Distributed toolkit: it provides distributed communication components, User-Defined Functions (UDF) interface for message auto-handling, cluster provision, and job orchestration.
+
+![MARO Key Components](./docs/source/images/maro_overall.svg)
+
+## Contents
+
+| File/folder | Description                                                                                       |
+| ----------- | ------------------------------------------------------------------------------------------------- |
+| `maro`      | MARO source code.                                                                                 |
+| `docs`      | MARO docs, it is host on [readthedocs](https://maro.readthedocs.io/en/latest/index.html#).        |
+| `examples`  | Showcase of MARO.                                                                                 |
+| `notebooks` | MARO quick-start notebooks.                                                                       |
+<!-- 
+## Key Components
+
+
+
+- Simulation toolkit: it provides some predefined scenarios, and the reusable wheels for building new scenarios.
+- RL toolkit: it provides a full-stack abstraction for RL, such as agent manager, agent, RL algorithms, learner, actor, and various shapers.
+- Distributed toolkit: it provides distributed communication components, User-Defined Functions (UDF) interface for message auto-handling, cluster provision, and job orchestration. -->
+
+## Prerequisites
+
+- [Python == 3.6/3.7](https://www.python.org/downloads/)
+
+## Install MARO from PyPI
+
+```sh
+pip install maro
+```
+
+## Install MARO from Source ([editable mode](https://pip.pypa.io/en/stable/reference/pip_install/#editable-installs))
+
+- Prerequisites
+  - C++ Compiler
+    - Linux or Mac OS X: `gcc`
+    - Windows: [Build Tools for Visual Studio 2017](https://visualstudio.microsoft.com/thank-you-downloading-visual-studio/?sku=BuildTools&rel=15) 
+
+- Enable Virtual Environment
+  - Mac OS / Linux
+
+    ```sh
+    # If your environment is not clean, create a virtual environment firstly.
+    python -m venv maro_venv
+    source ./maro_venv/bin/activate
+    ```
+
+  - Windows
+
+    ```ps
+    # If your environment is not clean, create a virtual environment firstly.
+    python -m venv maro_venv
+    .\maro_venv\Scripts\activate
+    ```
+
+- Install MARO
+
+  - Mac OS / Linux
+
+    ```sh
+    # Install MARO from source.
+    bash scripts/install_maro.sh
+    ```
+
+  - Windows
+
+    ```ps
+    # Install MARO from source.
+    .\scripts\install_maro.bat
+    ```
+
+## Quick Example
+
+```python
+from maro.simulator import Env
+
+env = Env(scenario="ecr", topology="toy.5p_ssddd_l0.0", start_tick=0, durations=100)
+
+metrics, decision_event, is_done = env.step(None)
+
+while not is_done:
+    metrics, decision_event, is_done = env.step(None)
+
+print(f"environment metrics: {env.metrics}")
+
+```
+
+## Run Playground
+
+```sh
+# Build playground image
+docker build -f ./docker_files/cpu.play.df . -t maro/playground:cpu
+
+# Run playground container
+# Redis commander (GUI for redis) -> http://127.0.0.1:40009
+# Local host docs -> http://127.0.0.1:40010
+# Jupyter lab with maro -> http://127.0.0.1:40011
+docker run -p 40009:40009 -p 40010:40010 -p 40011:40011 maro/playground:cpu
+```
+
+## Contributing
+
+This project welcomes contributions and suggestions.  Most contributions require you to agree to a
+Contributor License Agreement (CLA) declaring that you have the right to, and actually do, grant us
+the rights to use your contribution. For details, visit https://cla.opensource.microsoft.com.
+
+When you submit a pull request, a CLA bot will automatically determine whether you need to provide
+a CLA and decorate the PR appropriately (e.g., status check, comment). Simply follow the instructions
+provided by the bot. You will only need to do this once across all repos using our CLA.
+
+This project has adopted the [Microsoft Open Source Code of Conduct](https://opensource.microsoft.com/codeofconduct/).
+For more information see the [Code of Conduct FAQ](https://opensource.microsoft.com/codeofconduct/faq/) or
+contact [opencode@microsoft.com](mailto:opencode@microsoft.com) with any additional questions or comments.
+
+## License
+
+Copyright (c) Microsoft Corporation. All rights reserved.
+
 Licensed under the [MIT](./LICENSE) License.