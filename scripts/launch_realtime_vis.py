<<<<<<< HEAD
=======
# Copyright (c) Microsoft Corporation.
# Licensed under the MIT license.

>>>>>>> 278a8810
"""
This script is used to launch data and vis services, and the start the experiment script.

It accept a path to experiment launch file:


python launch_realtime_vis.py D:\projects\python\maro\examples\hello_world\cim\hello.py


maro vis service start/stop

maro start path/exp


steps:

1. launch the servcies' docker-compose.yml if services not started.

2. lauch the experiment file


"""<|MERGE_RESOLUTION|>--- conflicted
+++ resolved
@@ -1,9 +1,6 @@
-<<<<<<< HEAD
-=======
 # Copyright (c) Microsoft Corporation.
 # Licensed under the MIT license.
 
->>>>>>> 278a8810
 """
 This script is used to launch data and vis services, and the start the experiment script.
 
