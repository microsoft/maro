#!/bin/bash

BASEDIR=$(dirname "$0")

# script to kill a previously launched training job.
docker-compose -f $BASEDIR/docker-compose.yml down
<<<<<<< HEAD
=======

>>>>>>> 8ec0282b
rm $BASEDIR/docker-compose.yml<|MERGE_RESOLUTION|>--- conflicted
+++ resolved
@@ -4,8 +4,5 @@
 
 # script to kill a previously launched training job.
 docker-compose -f $BASEDIR/docker-compose.yml down
-<<<<<<< HEAD
-=======
 
->>>>>>> 8ec0282b
 rm $BASEDIR/docker-compose.yml