--- conflicted
+++ resolved
@@ -3,7 +3,7 @@
 
 from functools import partial
 
-from maro.simulator.scenarios.supply_chain import ConsumerUnit, ManufactureUnit, ProductUnit
+from maro.simulator.scenarios.supply_chain import ConsumerUnit, ManufactureUnit, ProductUnit, SellerUnit
 from maro.simulator.scenarios.supply_chain.world import SupplyChainEntity
 from .algorithms.rule_based import or_policy_creator
 from .config import rl_algorithm, NUM_CONSUMER_ACTIONS
@@ -11,7 +11,6 @@
 from .state_template import STATE_DIM
 
 
-<<<<<<< HEAD
 def get_policy_name(entity: SupplyChainEntity) -> str:
     if entity.skus is None:
         return "facility_policy"
@@ -21,18 +20,9 @@
         return "product_policy"
     elif issubclass(entity.class_type, ConsumerUnit):
         return "consumer_policy"
+    elif issubclass(entity.class_type, SellerUnit):
+        return "seller_policy"
     raise TypeError(f"Unrecognized entity class type: {entity.class_type}")
-=======
-def get_policy_name(entity_: SupplyChainEntity) -> str:
-    if entity_.is_facility:
-        return "facility_policy"
-    elif entity_.class_type == ManufactureUnit:
-        return "manufacturer_policy"
-    elif entity_.class_type == ProductUnit:
-        return "product_policy"
-    elif entity_.class_type == ConsumerUnit:
-        return f"dqn_{entity_.id}.policy"
->>>>>>> 236a75ac
 
 
 agent2policy = {id_: get_policy_name(entity) for id_, entity in entity_dict.items()}
