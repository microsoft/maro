--- conflicted
+++ resolved
@@ -1,4 +1,3 @@
-<<<<<<< HEAD
 # Copyright (c) Microsoft Corporation.
 # Licensed under the MIT license.
 
@@ -6,14 +5,4 @@
 from .env_sampler import get_env_sampler
 from .policies import policy_func_dict
 
-__all__ = ["post_collect", "post_evaluate", "get_env_sampler", "policy_func_dict"]
-=======
-# Copyright (c) Microsoft Corporation.
-# Licensed under the MIT license.
-
-from .callbacks import post_collect, post_evaluate
-from .env_sampler import get_env_sampler
-from .policies import policy_func_dict
-
-__all__ = ["post_collect", "post_evaluate", "get_env_sampler", "policy_func_dict"]
->>>>>>> bc348d70
+__all__ = ["post_collect", "post_evaluate", "get_env_sampler", "policy_func_dict"]