# Copyright (c) Microsoft Corporation.
# Licensed under the MIT license.

import argparse
import yaml
from copy import deepcopy
from os.path import dirname, join, realpath


if __name__ == "__main__":
    parser = argparse.ArgumentParser()
    parser.add_argument('--namespace', help="job namespace", default="maro")
    args = parser.parse_args()

    namespace = args.namespace
    docker_script_dir = dirname(realpath(__file__))
    rl_example_dir = dirname(dirname(docker_script_dir))
    root_dir = dirname(dirname(rl_example_dir))
    workflow_dir = join(rl_example_dir, "workflows")
    maro_rl_dir = join(root_dir, "maro", "rl")

    with open(join(workflow_dir, "config.yml"), "r") as fp:
        config = yaml.safe_load(fp)

    common_spec = {
        "build": {"context": root_dir, "dockerfile": join(root_dir, "docker_files", "dev.df")},
        "image": "marorl",
        "volumes": [
            f"{rl_example_dir}:/maro/rl_examples",
            f"{maro_rl_dir}:/maro/maro/rl"
        ]
    }

    if config["mode"] == "single":
        docker_compose_manifest = {"services": {
            "main": {
                **common_spec, 
                **{
                    "container_name": f"{namespace}.main",
                    "command": "python3 /maro/rl_examples/workflows/learning_loop.py",
                    "environment": [
                        f"JOB={config['job']}",
                        f"SCENARIO={config['scenario']}",
                        f"MODE=single",
                        f"NUMEPISODES={config['num_episodes']}",
                        f"NUMSTEPS={config['num_steps']}",
                        f"EVALSCH={config['eval_schedule']}",
                    ]
                }
            }
        }}
    else:
        redis_host = config["redis"]["host"]
        docker_compose_manifest = {
            "version": "3.9",
            "services": {"redis": {"image": "redis:6", "container_name": f"{namespace}.{redis_host}"}}
        }

<<<<<<< HEAD
    common_env.append(f"NUMROLLOUTS={num_rollouts}")
    common_env.append(f"DATAPARALLEL={config['data_parallel']['enable']}")
    common_env.append(f"DISTRIBUTED={config['policy_manager']['type'] == 'distributed'}")
    if config["data_parallel"]["enable"]:
        common_env.append(f"NUMGRADWORKERS={config['data_parallel']['num_workers']}")
        common_env.append(f"ALLOCATIONMODE={config['data_parallel']['allocation_mode']}")
    if config["policy_manager"]["type"] == "distributed":
        common_env.append(f"LEARNGROUP={config['policy_manager']['distributed']['group']}")
        common_env.append(f"NUMHOSTS={config['policy_manager']['distributed']['num_hosts']}")

    # grad worker config
    if config["data_parallel"]["enable"]:
        for worker_id in range(config['data_parallel']['num_workers']):
            str_id = f"grad_worker.{worker_id}"
            grad_worker_spec = deepcopy(common_spec)
            del grad_worker_spec["build"]
            grad_worker_spec["command"] = "python3 /maro/rl_examples/workflows/grad_worker.py"
            grad_worker_spec["container_name"] = f"{namespace}.{str_id}"
            grad_worker_spec["environment"] = [f"WORKERID={worker_id}"] + common_env
            docker_compose_manifest["services"][str_id] = grad_worker_spec

    # policy host spec
    if config["policy_manager"]["type"] == "distributed":
        for host_id in range(config["policy_manager"]["distributed"]["num_hosts"]):
            str_id = f"policy_host.{host_id}"
            host_spec = deepcopy(common_spec)
            del host_spec["build"]
            host_spec["command"] = "python3 /maro/rl_examples/workflows/policy_host.py"
            host_spec["container_name"] = f"{namespace}.{str_id}"
            host_spec["environment"] = [f"HOSTID={host_id}"] + common_env
            docker_compose_manifest["services"][str_id] = host_spec
=======
        common_env = [
            f"REDISHOST={namespace}.{redis_host}",
            f"REDISPORT={config['redis']['port']}",
            f"JOB={config['job']}",
            f"SCENARIO={config['scenario']}",
            f"MODE={config['mode']}",
            f"POLICYMANAGERTYPE={config['policy_manager']['type']}"
        ]

        common_env.append(f"NUMROLLOUTS={config[config['mode']]['num_rollouts']}")
        # host spec
        if config["policy_manager"]["type"] == "distributed":
            common_env.append(f"LEARNGROUP={config['policy_manager']['distributed']['group']}")
            common_env.append(f"NUMHOSTS={config['policy_manager']['distributed']['num_hosts']}")
            for host_id in range(config["policy_manager"]["distributed"]["num_hosts"]):
                str_id = f"policy_host.{host_id}"
                host_spec = deepcopy(common_spec)
                del host_spec["build"]
                host_spec["command"] = "python3 /maro/rl_examples/workflows/policy_host.py"
                host_spec["container_name"] = f"{namespace}.{str_id}"
                host_spec["environment"] = [f"HOSTID={host_id}"] + common_env
                docker_compose_manifest["services"][str_id] = host_spec
>>>>>>> 3738bd1f

        mode = config["mode"]
        if mode == "sync":
            # main process spec
            docker_compose_manifest["services"]["main"] = {
                **common_spec, 
                **{
                    "container_name": f"{namespace}.main",
                    "command": "python3 /maro/rl_examples/workflows/learning_loop.py",
                    "environment": [
                        f"ROLLOUTTYPE={config['sync']['rollout_type']}",
                        f"NUMEPISODES={config['num_episodes']}",
                        f"NUMSTEPS={config['num_steps']}",
                        f"EVALSCH={config['eval_schedule']}",
                        f"PARALLEL={'1' if config['policy_manager']['simple']['parallel'] else '0'}",
                        f"NUMEVALROLLOUTS={config[config['mode']]['num_eval_rollouts']}",
                        f"ROLLOUTGROUP={config['sync']['distributed']['group']}",
                        f"MAXLAG={config['max_lag']}",
                        f"MINFINISH={config['sync']['distributed']['min_finished_workers']}",
                        f"MAXEXRECV={config['sync']['distributed']['max_extra_recv_tries']}",
                        f"MAXRECVTIMEO={config['sync']['distributed']['extra_recv_timeout']}",
                    ] + common_env
                }
            }
            # rollout worker spec
            if config["sync"]["rollout_type"] == "distributed":
                for worker_id in range(config["sync"]["num_rollouts"]):
                    str_id = f"rollout_worker.{worker_id}"
                    worker_spec = deepcopy(common_spec)
                    del worker_spec["build"]
                    worker_spec["command"] = "python3 /maro/rl_examples/workflows/rollout.py"
                    worker_spec["container_name"] = f"{namespace}.{str_id}"
                    worker_spec["environment"] = [
                        f"WORKERID={worker_id}",
                        f"ROLLOUTGROUP={config['sync']['distributed']['group']}"
                    ] + common_env
                    docker_compose_manifest["services"][str_id] = worker_spec
        elif mode == "async":
            # policy server spec
            docker_compose_manifest["services"]["policy_server"] = {
                **common_spec, 
                **{
                    "container_name": f"{namespace}.policy_server",
                    "command": "python3 /maro/rl_examples/workflows/policy_manager.py",
                    "environment": [
                        f"GROUP={config['async']['group']}",
                        f"MAXLAG={config['max_lag']}"
                    ] + common_env
                }
            }
            # actor spec
            for actor_id in range(config["async"]["num_actors"]):
                str_id = f"actor.{actor_id}"
                actor_spec = deepcopy(common_spec)
                del actor_spec["build"]
                actor_spec["command"] = "python3 /maro/rl_examples/workflows/rollout.py"
                actor_spec["container_name"] = f"{namespace}.{str_id}"
                actor_spec["environment"] = [
                    f"ACTORID={actor_id}",
                    f"GROUP={config['async']['group']}",
                    f"NUMEPISODES={config['num_episodes']}",
                    f"NUMSTEPS={config['num_steps']}"
                ] + common_env
                docker_compose_manifest["services"][str_id] = actor_spec
        else: 
            raise ValueError(f"mode must be 'sync' or 'async', got {mode}")

    with open(join(docker_script_dir, "yq.yml"), "w") as fp:
        yaml.safe_dump(docker_compose_manifest, fp)<|MERGE_RESOLUTION|>--- conflicted
+++ resolved
@@ -56,39 +56,6 @@
             "services": {"redis": {"image": "redis:6", "container_name": f"{namespace}.{redis_host}"}}
         }
 
-<<<<<<< HEAD
-    common_env.append(f"NUMROLLOUTS={num_rollouts}")
-    common_env.append(f"DATAPARALLEL={config['data_parallel']['enable']}")
-    common_env.append(f"DISTRIBUTED={config['policy_manager']['type'] == 'distributed'}")
-    if config["data_parallel"]["enable"]:
-        common_env.append(f"NUMGRADWORKERS={config['data_parallel']['num_workers']}")
-        common_env.append(f"ALLOCATIONMODE={config['data_parallel']['allocation_mode']}")
-    if config["policy_manager"]["type"] == "distributed":
-        common_env.append(f"LEARNGROUP={config['policy_manager']['distributed']['group']}")
-        common_env.append(f"NUMHOSTS={config['policy_manager']['distributed']['num_hosts']}")
-
-    # grad worker config
-    if config["data_parallel"]["enable"]:
-        for worker_id in range(config['data_parallel']['num_workers']):
-            str_id = f"grad_worker.{worker_id}"
-            grad_worker_spec = deepcopy(common_spec)
-            del grad_worker_spec["build"]
-            grad_worker_spec["command"] = "python3 /maro/rl_examples/workflows/grad_worker.py"
-            grad_worker_spec["container_name"] = f"{namespace}.{str_id}"
-            grad_worker_spec["environment"] = [f"WORKERID={worker_id}"] + common_env
-            docker_compose_manifest["services"][str_id] = grad_worker_spec
-
-    # policy host spec
-    if config["policy_manager"]["type"] == "distributed":
-        for host_id in range(config["policy_manager"]["distributed"]["num_hosts"]):
-            str_id = f"policy_host.{host_id}"
-            host_spec = deepcopy(common_spec)
-            del host_spec["build"]
-            host_spec["command"] = "python3 /maro/rl_examples/workflows/policy_host.py"
-            host_spec["container_name"] = f"{namespace}.{str_id}"
-            host_spec["environment"] = [f"HOSTID={host_id}"] + common_env
-            docker_compose_manifest["services"][str_id] = host_spec
-=======
         common_env = [
             f"REDISHOST={namespace}.{redis_host}",
             f"REDISPORT={config['redis']['port']}",
@@ -99,10 +66,28 @@
         ]
 
         common_env.append(f"NUMROLLOUTS={config[config['mode']]['num_rollouts']}")
-        # host spec
+        common_env.append(f"DATAPARALLEL={config['data_parallel']['enable']}")
+        common_env.append(f"DISTRIBUTED={config['policy_manager']['type'] == 'distributed'}")
+        if config["data_parallel"]["enable"]:
+            common_env.append(f"NUMGRADWORKERS={config['data_parallel']['num_workers']}")
+            common_env.append(f"ALLOCATIONMODE={config['data_parallel']['allocation_mode']}")
         if config["policy_manager"]["type"] == "distributed":
             common_env.append(f"LEARNGROUP={config['policy_manager']['distributed']['group']}")
             common_env.append(f"NUMHOSTS={config['policy_manager']['distributed']['num_hosts']}")
+
+        # grad worker config
+        if config["data_parallel"]["enable"]:
+            for worker_id in range(config['data_parallel']['num_workers']):
+                str_id = f"grad_worker.{worker_id}"
+                grad_worker_spec = deepcopy(common_spec)
+                del grad_worker_spec["build"]
+                grad_worker_spec["command"] = "python3 /maro/rl_examples/workflows/grad_worker.py"
+                grad_worker_spec["container_name"] = f"{namespace}.{str_id}"
+                grad_worker_spec["environment"] = [f"WORKERID={worker_id}"] + common_env
+                docker_compose_manifest["services"][str_id] = grad_worker_spec
+
+        # host spec
+        if config["policy_manager"]["type"] == "distributed":
             for host_id in range(config["policy_manager"]["distributed"]["num_hosts"]):
                 str_id = f"policy_host.{host_id}"
                 host_spec = deepcopy(common_spec)
@@ -111,7 +96,6 @@
                 host_spec["container_name"] = f"{namespace}.{str_id}"
                 host_spec["environment"] = [f"HOSTID={host_id}"] + common_env
                 docker_compose_manifest["services"][str_id] = host_spec
->>>>>>> 3738bd1f
 
         mode = config["mode"]
         if mode == "sync":
