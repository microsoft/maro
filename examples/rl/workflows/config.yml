--- conflicted
+++ resolved
@@ -1,19 +1,11 @@
 # Copyright (c) Microsoft Corporation.
 # Licensed under the MIT license.
 
-<<<<<<< HEAD
 job: supply_chain
 scenario: supply_chain
-mode: sync
+mode: sync  # single, sync, async
 num_episodes: 3
 eval_schedule: 3
-=======
-job: cim
-scenario: cim
-mode: sync  # single, sync, async
-num_episodes: 5
-eval_schedule: 5
->>>>>>> 9030200a
 num_steps: -1
 max_lag: 0
 sync:
@@ -22,11 +14,6 @@
   rollout_type: distributed   # multi-process, distributed
   distributed:
     group: rollout
-<<<<<<< HEAD
-    num_workers: 2
-    num_eval_workers: 1
-=======
->>>>>>> 9030200a
     min_finished_workers: 2
     max_extra_recv_tries: 1
     extra_recv_timeout: 200
