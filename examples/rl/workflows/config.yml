# Copyright (c) Microsoft Corporation.
# Licensed under the MIT license.

job: cim
scenario: cim
mode: sync
num_episodes: 5
eval_schedule: 5
num_steps: -1
max_lag: 0
# If true, the roll-out experiences will be distributed amongst roll-out workers / actors
# in round-robin fashion based on agent index. Otherwise, every roll-out worker / actor will
# store the roll-out experiences for all agents whose experiences need to be stored.
rollout_experience_distribution: false
sync:
  rollout_group: rollout
  rollout_mode: multi-node # single-process, multi-process, multi-node
  num_rollout_workers: 3
  min_finished_workers: 2
  max_extra_recv_tries: 2
  extra_recv_timeout: 200
async:
  group: async
  num_actors: 3
policy_manager:
<<<<<<< HEAD
  train_group: policy-manager
  train_mode: multi-node # single-process, multi-process, multi-node
  num_trainers: 2
  allocation_mode: by-policy # by-policy, by-agent, by-experience
=======
  type: simple # simple, distributed
  simple:
    parallel: false
  distributed:
    learn_group: policy-manager
    num_hosts: 2
>>>>>>> 5f6c47c5
redis:
  host: maro-redis
  port: 6379<|MERGE_RESOLUTION|>--- conflicted
+++ resolved
@@ -23,19 +23,13 @@
   group: async
   num_actors: 3
 policy_manager:
-<<<<<<< HEAD
-  train_group: policy-manager
-  train_mode: multi-node # single-process, multi-process, multi-node
-  num_trainers: 2
-  allocation_mode: by-policy # by-policy, by-agent, by-experience
-=======
   type: simple # simple, distributed
   simple:
     parallel: false
   distributed:
     learn_group: policy-manager
     num_hosts: 2
->>>>>>> 5f6c47c5
+    allocation_mode: by-policy # by-policy, by-agent, by-experience
 redis:
   host: maro-redis
   port: 6379