# Copyright (c) Microsoft Corporation.
# Licensed under the MIT license.

import importlib
import sys
from os import getenv
from os.path import dirname, join, realpath

workflow_dir = dirname(realpath(__file__))
rl_example_dir = dirname(workflow_dir)

if rl_example_dir not in sys.path:
    sys.path.insert(0, rl_example_dir)

<<<<<<< HEAD
log_dir = join(rl_example_dir, "log", getenv("JOB", default="sc"))
=======
log_dir = join(rl_example_dir, "log", getenv("JOB", ""))
>>>>>>> fde78955

module = importlib.import_module(f"{getenv('SCENARIO')}")

get_env_sampler = getattr(module, "get_env_sampler")
policy_func_dict = getattr(module, "policy_func_dict")
# rl_agents = [agent_id for agent_id, policy_id in agent2policy.items() if policy_id in rl_policy_func_index]
post_collect = getattr(module, "post_collect", None)
post_evaluate = getattr(module, "post_evaluate", None)

# roll-out experience distribution amongst workers
num_rollouts = int(getenv("NUMROLLOUTS"))
# exp_dist = int(getenv("EXPDIST", default=0))
# if exp_dist:
#     replay_agents = [[] for _ in range(num_rollouts)]
#     for i, agent in enumerate(rl_agents):
#         replay_agents[i % num_rollouts].append(agent)
# else:
#     replay_agents = [rl_agents] * num_rollouts<|MERGE_RESOLUTION|>--- conflicted
+++ resolved
@@ -12,11 +12,7 @@
 if rl_example_dir not in sys.path:
     sys.path.insert(0, rl_example_dir)
 
-<<<<<<< HEAD
-log_dir = join(rl_example_dir, "log", getenv("JOB", default="sc"))
-=======
-log_dir = join(rl_example_dir, "log", getenv("JOB", ""))
->>>>>>> fde78955
+log_dir = join(rl_example_dir, "log", getenv("JOB", "myjob"))
 
 module = importlib.import_module(f"{getenv('SCENARIO')}")
 
