# Copyright (c) Microsoft Corporation.
# Licensed under the MIT license.

import sys
from os import getenv
from os.path import dirname, realpath

<<<<<<< HEAD
from maro.rl.policy import (LocalPolicyManager, MultiNodeDistPolicyManager,
                            MultiNodePolicyManager, MultiProcessPolicyManager, TrainerAllocator)
=======
from maro.rl.learning import DistributedPolicyManager, SimplePolicyManager
>>>>>>> 5f6c47c5

workflow_dir = dirname(dirname(realpath(__file__)))  # template directory
if workflow_dir not in sys.path:
    sys.path.insert(0, workflow_dir)

<<<<<<< HEAD
from general import agent2policy, log_dir, rl_policy_func_index, update_option


def get_policy_manager():
    train_mode = getenv("TRAINMODE", default="single-process")
    allocation_mode = getenv("ALLOCATIONMODE", default="by-policy")
    policy_dict = {name: func(rollout_only=False) for name, func in rl_policy_func_index.items()}
    if train_mode == "single-process":
        return LocalPolicyManager(policy_dict, update_option, log_dir=log_dir)
=======
from general import log_dir, rl_policy_func_index

def get_policy_manager():
    manager_type = getenv("POLICYMANAGERTYPE", default="simple")
    parallel = getenv("PARALLEL", default=False)
    print("parallel: ", parallel)
    if manager_type == "simple":
        return SimplePolicyManager(rl_policy_func_index, parallel=parallel, log_dir=log_dir)
>>>>>>> 5f6c47c5

    num_hosts = int(getenv("NUMHOSTS", default=5))
    if manager_type == "distributed":
        return DistributedPolicyManager(
            list(rl_policy_func_index.keys()),
            getenv("NODEGROUP", default="TRAIN"),
            num_hosts,
            proxy_kwargs={
                "redis_address": (getenv("REDISHOST", default="maro-redis"), int(getenv("REDISPORT", default=6379))),
                "max_peer_discovery_retries": 50
            },
            log_dir=log_dir
        )
    if train_mode == "multi-node-dist":
        allocator = TrainerAllocator(allocation_mode, num_trainers, list(policy_dict.keys()), agent2policy)
        return MultiNodeDistPolicyManager(
            policy_dict,
            update_option,
            getenv("TRAINGROUP", default="TRAIN"),
            num_trainers,
            proxy_kwargs={
                "redis_address": (getenv("REDISHOST", default="maro-redis"), int(getenv("REDISPORT", default=6379))),
                "max_peer_discovery_retries": 50
            },
            trainer_allocator=allocator,
            log_dir=log_dir
        )

    raise ValueError(f"Unsupported policy manager type: {manager_type}. Supported modes: simple, distributed")<|MERGE_RESOLUTION|>--- conflicted
+++ resolved
@@ -5,28 +5,12 @@
 from os import getenv
 from os.path import dirname, realpath
 
-<<<<<<< HEAD
-from maro.rl.policy import (LocalPolicyManager, MultiNodeDistPolicyManager,
-                            MultiNodePolicyManager, MultiProcessPolicyManager, TrainerAllocator)
-=======
 from maro.rl.learning import DistributedPolicyManager, SimplePolicyManager
->>>>>>> 5f6c47c5
 
 workflow_dir = dirname(dirname(realpath(__file__)))  # template directory
 if workflow_dir not in sys.path:
     sys.path.insert(0, workflow_dir)
 
-<<<<<<< HEAD
-from general import agent2policy, log_dir, rl_policy_func_index, update_option
-
-
-def get_policy_manager():
-    train_mode = getenv("TRAINMODE", default="single-process")
-    allocation_mode = getenv("ALLOCATIONMODE", default="by-policy")
-    policy_dict = {name: func(rollout_only=False) for name, func in rl_policy_func_index.items()}
-    if train_mode == "single-process":
-        return LocalPolicyManager(policy_dict, update_option, log_dir=log_dir)
-=======
 from general import log_dir, rl_policy_func_index
 
 def get_policy_manager():
@@ -35,7 +19,6 @@
     print("parallel: ", parallel)
     if manager_type == "simple":
         return SimplePolicyManager(rl_policy_func_index, parallel=parallel, log_dir=log_dir)
->>>>>>> 5f6c47c5
 
     num_hosts = int(getenv("NUMHOSTS", default=5))
     if manager_type == "distributed":
