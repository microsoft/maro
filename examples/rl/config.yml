--- conflicted
+++ resolved
@@ -1,16 +1,6 @@
 # Copyright (c) Microsoft Corporation.
 # Licensed under the MIT license.
 
-<<<<<<< HEAD
-job: cim
-scenario_dir: "/home/yaqiu/maro/examples/rl/cim"
-#load_policy_dir: "/home/yaqiu/maro/examples/rl/checkpoints/cim"
-checkpoint_dir: "/home/yaqiu/maro/examples/rl/checkpoints/cim"
-log_dir: "/home/yaqiu/maro/examples/rl/logs"
-mode: async  # single, sync, async
-num_episodes: 2
-# eval_schedule: 2
-=======
 job: cim_v2
 scenario_dir: "/maro/examples/cim"
 load_policy_dir: "/maro/examples/checkpoints/cim_v2"
@@ -19,7 +9,6 @@
 mode: sync  # single, sync, async
 num_episodes: 5
 eval_schedule: 5
->>>>>>> 9838a27e
 sync:
   num_rollouts: 3
   num_eval_rollouts: 1
