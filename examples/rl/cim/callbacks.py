# Copyright (c) Microsoft Corporation.
# Licensed under the MIT license.


def post_collect(info_list: list, ep: int, segment: int) -> None:
    # print the env metric from each rollout worker
    for info in info_list:
<<<<<<< HEAD
=======
        print(info)
>>>>>>> 2966a5bf
        print(f"env summary (episode {ep}, segment {segment}): {info['env_metric']}")

    # print the average env metric
    if len(info_list) > 1:
<<<<<<< HEAD
        metric_keys, num_info_list = info_list[0]["env_metric"].keys(), len(info_list)
        avg_metric = {key: sum(tr["env_metric"][key] for tr in info_list) / num_info_list for key in metric_keys}
=======
        metric_keys, num_envs = info_list[0]["env_metric"].keys(), len(info_list)
        avg_metric = {key: sum(info["env_metric"][key] for info in info_list) / num_envs for key in metric_keys}
>>>>>>> 2966a5bf
        print(f"average env summary (episode {ep}, segment {segment}): {avg_metric}")


def post_evaluate(info_list: list, ep: int) -> None:
    # print the env metric from each rollout worker
    for info in info_list:
        print(f"env summary (episode {ep}): {info['env_metric']}")

    # print the average env metric
    if len(info_list) > 1:
<<<<<<< HEAD
        metric_keys, num_info_list = info_list[0]["env_metric"].keys(), len(info_list)
        avg_metric = {key: sum(tr["env_metric"][key] for tr in info_list) / num_info_list for key in metric_keys}
=======
        metric_keys, num_envs = info_list[0]["env_metric"].keys(), len(info_list)
        avg_metric = {key: sum(info["env_metric"][key] for info in info_list) / num_envs for key in metric_keys}
>>>>>>> 2966a5bf
        print(f"average env summary (episode {ep}): {avg_metric}")<|MERGE_RESOLUTION|>--- conflicted
+++ resolved
@@ -5,21 +5,12 @@
 def post_collect(info_list: list, ep: int, segment: int) -> None:
     # print the env metric from each rollout worker
     for info in info_list:
-<<<<<<< HEAD
-=======
-        print(info)
->>>>>>> 2966a5bf
         print(f"env summary (episode {ep}, segment {segment}): {info['env_metric']}")
 
     # print the average env metric
     if len(info_list) > 1:
-<<<<<<< HEAD
-        metric_keys, num_info_list = info_list[0]["env_metric"].keys(), len(info_list)
-        avg_metric = {key: sum(tr["env_metric"][key] for tr in info_list) / num_info_list for key in metric_keys}
-=======
         metric_keys, num_envs = info_list[0]["env_metric"].keys(), len(info_list)
         avg_metric = {key: sum(info["env_metric"][key] for info in info_list) / num_envs for key in metric_keys}
->>>>>>> 2966a5bf
         print(f"average env summary (episode {ep}, segment {segment}): {avg_metric}")
 
 
@@ -30,11 +21,6 @@
 
     # print the average env metric
     if len(info_list) > 1:
-<<<<<<< HEAD
-        metric_keys, num_info_list = info_list[0]["env_metric"].keys(), len(info_list)
-        avg_metric = {key: sum(tr["env_metric"][key] for tr in info_list) / num_info_list for key in metric_keys}
-=======
         metric_keys, num_envs = info_list[0]["env_metric"].keys(), len(info_list)
         avg_metric = {key: sum(info["env_metric"][key] for info in info_list) / num_envs for key in metric_keys}
->>>>>>> 2966a5bf
         print(f"average env summary (episode {ep}): {avg_metric}")