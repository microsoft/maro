--- conflicted
+++ resolved
@@ -8,12 +8,8 @@
 from maro.utils import LoggerV2
 
 # config variables
-<<<<<<< HEAD
-SCENARIO_PATH = "cim"
-=======
 SCENARIO_NAME = "cim"
 SCENARIO_PATH = os.path.join("examples", SCENARIO_NAME, "rl")
->>>>>>> bb9b2678
 NUM_EPISODES = 50
 NUM_STEPS = None
 CHECKPOINT_PATH = os.path.join(os.getcwd(), "checkpoints")
