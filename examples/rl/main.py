# Copyright (c) Microsoft Corporation.
# Licensed under the MIT license.

import os

from maro.rl.training import TrainingManager
from maro.rl.workflows.scenario import Scenario
from maro.utils import LoggerV2

# config variables
<<<<<<< HEAD
SCENARIO_PATH = "cim"
NUM_EPISODES = 100
NUM_STEPS = None
CHECKPOINT_PATH = os.path.join(os.getcwd(), "checkpoints")
CHECKPOINT_INTERVAL = 20
EVAL_SCHEDULE = [50, 100]
LOG_PATH = os.path.join(os.getcwd(), "logs", SCENARIO_PATH)
=======
SCENARIO_NAME = "cim"
SCENARIO_PATH = os.path.join("examples", SCENARIO_NAME, "rl")
NUM_EPISODES = 50
NUM_STEPS = None
CHECKPOINT_PATH = os.path.join(os.getcwd(), "checkpoints")
CHECKPOINT_INTERVAL = 5
EVAL_SCHEDULE = [10, 20, 30, 40, 50]
LOG_PATH = os.path.join(os.getcwd(), "logs", SCENARIO_NAME)
>>>>>>> bb9b2678


if __name__ == "__main__":
    scenario = Scenario(SCENARIO_PATH)
    logger = LoggerV2("MAIN", dump_path=LOG_PATH)

    agent2policy = scenario.agent2policy
    policy_creator = scenario.policy_creator
    policy_dict = {name: get_policy_func(name) for name, get_policy_func in policy_creator.items()}
    policy_creator = {name: lambda name: policy_dict[name] for name in policy_dict}
    trainer_creator = scenario.trainer_creator

    # evaluation schedule
    logger.info(f"Policy will be evaluated at the end of episodes {EVAL_SCHEDULE}")
    eval_point_index = 0

    if scenario.trainable_policies is None:
        trainable_policies = set(policy_creator.keys())
    else:
        trainable_policies = set(scenario.trainable_policies)

    env_sampler = scenario.env_sampler_creator(policy_creator, agent2policy, trainable_policies)
    training_manager = TrainingManager(
        {name: func for name, func in policy_creator.items() if name in trainable_policies},
        trainer_creator,
        {id_: name for id_, name in agent2policy.items() if name in trainable_policies},
        logger=logger
    )

    # main loop
    for ep in range(1, NUM_EPISODES + 1):
        collect_time = training_time = 0
        segment, end_of_episode = 1, False
        while not end_of_episode:
            # experience collection
            result = env_sampler.sample(num_steps=NUM_STEPS)
            experiences = result["experiences"]
            end_of_episode = result["end_of_episode"]

            if scenario.post_collect:
                scenario.post_collect(result["info"], ep, segment)

            logger.info(f"Roll-out completed for episode {ep}. Training started...")
            training_manager.record_experiences(experiences)
            training_manager.train_step()
            if CHECKPOINT_PATH and ep % CHECKPOINT_INTERVAL == 0:
                pth = os.path.join(CHECKPOINT_PATH, str(ep))
                training_manager.save(pth)
                logger.info(f"All trainer states saved under {pth}")
            segment += 1

        # performance details
        if ep == EVAL_SCHEDULE[eval_point_index]:
            eval_point_index += 1
            result = env_sampler.eval()
            if scenario.post_evaluate:
                scenario.post_evaluate(result["info"], ep)<|MERGE_RESOLUTION|>--- conflicted
+++ resolved
@@ -1,31 +1,22 @@
 # Copyright (c) Microsoft Corporation.
 # Licensed under the MIT license.
 
-import os
+from os import getcwd
+from os.path import dirname, join, realpath 
 
 from maro.rl.training import TrainingManager
 from maro.rl.workflows.scenario import Scenario
 from maro.utils import LoggerV2
 
 # config variables
-<<<<<<< HEAD
-SCENARIO_PATH = "cim"
-NUM_EPISODES = 100
-NUM_STEPS = None
-CHECKPOINT_PATH = os.path.join(os.getcwd(), "checkpoints")
-CHECKPOINT_INTERVAL = 20
-EVAL_SCHEDULE = [50, 100]
-LOG_PATH = os.path.join(os.getcwd(), "logs", SCENARIO_PATH)
-=======
 SCENARIO_NAME = "cim"
-SCENARIO_PATH = os.path.join("examples", SCENARIO_NAME, "rl")
+SCENARIO_PATH = join(dirname(dirname(realpath(__file__))), SCENARIO_NAME)
 NUM_EPISODES = 50
 NUM_STEPS = None
-CHECKPOINT_PATH = os.path.join(os.getcwd(), "checkpoints")
+CHECKPOINT_PATH = join(getcwd(), "checkpoints")
 CHECKPOINT_INTERVAL = 5
 EVAL_SCHEDULE = [10, 20, 30, 40, 50]
-LOG_PATH = os.path.join(os.getcwd(), "logs", SCENARIO_NAME)
->>>>>>> bb9b2678
+LOG_PATH = join(getcwd(), "logs", f"{SCENARIO_NAME}.log")
 
 
 if __name__ == "__main__":
@@ -72,7 +63,7 @@
             training_manager.record_experiences(experiences)
             training_manager.train_step()
             if CHECKPOINT_PATH and ep % CHECKPOINT_INTERVAL == 0:
-                pth = os.path.join(CHECKPOINT_PATH, str(ep))
+                pth = join(CHECKPOINT_PATH, str(ep))
                 training_manager.save(pth)
                 logger.info(f"All trainer states saved under {pth}")
             segment += 1
