--- conflicted
+++ resolved
@@ -1,19 +1,11 @@
 # Reinforcement Learning (RL) Examples
 
-<<<<<<< HEAD
-This folder contains scenarios that employ reinforcement learning. MARO's RL toolkit makes it possible to use a common workflow on different scenarios, so long as the necessary scenario-related components are provided. General scenario-independent settings can be found in ``config.yml``.
-=======
 This folder contains scenarios that employ reinforcement learning. MARO's RL toolkit provides scenario-agnostic workflows to run a variety of scenarios in single-thread, multi-process or distributed modes.
->>>>>>> 2966a5bf
 
 ## How to Run
 
 The ``main.py`` script can be used to run the scenarios under ``examples/rl`` or any user-defined scenario that provides the necessary components (see the section below for details) . To choose a scenario, edit ``SCENARIO_PATH`` in the script to point to the desired scenario folder. You may also edit the rest of the config variables to your own preference. Note that this script runs in single-thread mode only.
-<<<<<<< HEAD
-To run a scenario in multi-process mode on a local machine, you will need to use the CLI tool (which requires MARO installation from the source). Start by creating a configuration file (.yml)that follows the template ``maro/maro/rl/workflows/config/template.yml`` to specify the scenario-independent settings. Then use the command ``maro local run [-c] path/to/your/config`` to run in containerized (with ``-c``) or non-containerized (with "-c") environments.
-=======
 To run a scenario in multi-process mode on a local machine, you will need to use the CLI tool (which requires MARO [installation from the source](https://github.com/microsoft/maro#install-maro-from-pypi)). Start by creating a configuration file (.yml) that follows the template ``maro/maro/rl/workflows/config/template.yml`` to specify the scenario-independent settings. Then use the command ``maro local run [-c] path/to/your/config`` to run in containerized (with ``-c``) or non-containerized (without ``-c``) environments.
->>>>>>> 2966a5bf
 
 ## Create Your Own Scenarios
 
