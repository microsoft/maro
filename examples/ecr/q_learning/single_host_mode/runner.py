# Copyright (c) Microsoft Corporation.
# Licensed under the MIT license.


import io
import os
import random
import numpy as np
import torch
import yaml
import time

import maro.simulator.utils.random as sim_random
from tqdm import tqdm
from collections import OrderedDict
from datetime import datetime
from maro.simulator import Env
from maro.utils import SimpleExperiencePool, Logger, LogFormat, convert_dottable

from examples.ecr.q_learning.common.agent import Agent
from examples.ecr.q_learning.common.dqn import QNet, DQN
from examples.ecr.q_learning.common.reward_shaping import TruncateReward, GoldenFingerReward
from examples.ecr.q_learning.common.state_shaping import StateShaping
from examples.ecr.q_learning.common.action_shaping import DiscreteActionShaping
from examples.ecr.q_learning.common.ecr_dashboard import DashboardECR, RanklistColumns
from maro.simulator.scenarios.ecr.common import EcrEventType


####################################################### START OF INITIAL_PARAMETERS #######################################################

CONFIG_PATH = os.environ.get('CONFIG') or 'config.yml'

with io.open(CONFIG_PATH, 'r') as in_file:
    raw_config = yaml.safe_load(in_file)
    config = convert_dottable(raw_config)

LOG_FOLDER = os.path.join(os.getcwd(), 'log', f"{datetime.now().strftime('%Y%m%d')}", config.experiment_name)
if not os.path.exists(LOG_FOLDER):
    os.makedirs(LOG_FOLDER)

with io.open(os.path.join(LOG_FOLDER, 'config.yml'), 'w', encoding='utf8') as out_file:
    yaml.safe_dump(raw_config, out_file)

EXPERIMENT_NAME = config.experiment_name
SCENARIO = config.env.scenario
TOPOLOGY = config.env.topology
MAX_TICK = config.env.max_tick
MAX_TRAIN_EP = config.train.max_ep
MAX_TEST_EP = config.test.max_ep
MAX_EPS = config.train.exploration.max_eps
PHASE_SPLIT_POINT = config.train.exploration.phase_split_point  # exploration two phase split point
FIRST_PHASE_REDUCE_PROPORTION = config.train.exploration.first_phase_reduce_proportion  # first phase reduce proportion of max_eps
TARGET_UPDATE_FREQ = config.train.dqn.target_update_frequency
LEARNING_RATE = config.train.dqn.lr
DROPOUT_P = config.train.dqn.dropout_p
GAMMA = config.train.dqn.gamma  # Reward decay
TAU = config.train.dqn.tau  # Soft update
BATCH_NUM = config.train.batch_num
BATCH_SIZE = config.train.batch_size
MIN_TRAIN_EXP_NUM = config.train.min_train_experience_num  # when experience num is less than this num, agent will not train model
TRAIN_SEED = config.train.seed
TEST_SEED = config.test.seed
QNET_SEED = config.qnet.seed
RUNNER_LOG_ENABLE = config.log.runner.enable
AGENT_LOG_ENABLE = config.log.agent.enable
DQN_LOG_ENABLE = config.log.dqn.enable
DQN_LOG_DROPOUT_P = config.log.dqn.dropout_p
QNET_LOG_ENABLE = config.log.qnet.enable

if config.train.reward_shaping not in {'gf', 'tc'}:
    raise ValueError('Unsupported reward shaping. Currently supported reward shaping types: "gf", "tc"')

REWARD_SHAPING = config.train.reward_shaping

# Config for dashboard
DASHBOARD_ENABLE = config.dashboard.enable
DASHBOARD_LOG_ENABLE = config.log.dashboard.enable
DASHBOARD_HOST = config.dashboard.influxdb.host
DASHBOARD_PORT = config.dashboard.influxdb.port
DASHBOARD_USE_UDP = config.dashboard.influxdb.use_udp
DASHBOARD_UDP_PORT = config.dashboard.influxdb.udp_port
RANKLIST_ENABLE = config.dashboard.ranklist.enable
AUTHOR = config.dashboard.ranklist.author
COMMIT = config.dashboard.ranklist.commit


####################################################### END OF INITIAL_PARAMETERS #######################################################


class Runner:
    def __init__(self, scenario: str, topology: str, max_tick: int, max_train_ep: int, max_test_ep: int,
<<<<<<< HEAD
                 eps_list: [float], log_enable: bool = True):
=======
                 eps_list: [float], log_enable: bool = True, dashboard_enable: bool = True):
        self._set_seed(TRAIN_SEED)
        self._env = Env(scenario, topology, max_tick)
        self.dashboard = None

        if dashboard_enable:
            self.dashboard = DashboardECR(config.experiment_name, LOG_FOLDER)
            self.dashboard.setup_connection(host=DASHBOARD_HOST, port=DASHBOARD_PORT,
                                            use_udp=DASHBOARD_USE_UDP, udp_port=DASHBOARD_UDP_PORT)
>>>>>>> c4b598b6

        # Init for dashboard
        self._scenario = scenario
        self._topology = topology
        self._max_train_ep = max_train_ep
        self._max_test_ep = max_test_ep
        self._max_tick = max_tick
        self._eps_list = eps_list
        self._log_enable = log_enable
        self._set_seed(TRAIN_SEED)
        self._env = Env(scenario, topology, max_tick)
        self._port_idx2name = self._env.node_name_mapping['static']
        self._vessel_idx2name = self._env.node_name_mapping['dynamic']
        self._agent_dict = self._load_agent(self._env.agent_idx_list)
        self._port_name2idx = {}
        for idx in self._port_idx2name.keys():
            self._port_name2idx[self._port_idx2name[idx]] = idx
        self._time_cost = OrderedDict()
        if log_enable:
            self._logger = Logger(tag='runner', format_=LogFormat.simple,
                                  dump_folder=LOG_FOLDER, dump_mode='w', auto_timestamp=False)
            self._performance_logger = Logger(tag=f'runner.performance', format_=LogFormat.none,
                                              dump_folder=LOG_FOLDER, dump_mode='w', extension_name='csv',
                                              auto_timestamp=False)
            self._performance_logger.debug(
                f"episode,epsilon,{','.join([port_name + '_booking' for port_name in self._port_idx2name.values()])},"
                f"total_booking,{','.join([port_name + '_shortage' for port_name in self._port_idx2name.values()])},"
                f"total_shortage")

    def _load_agent(self, agent_idx_list: [int]):
        if DASHBOARD_ENABLE:
            self._dashboard = DashboardECR(EXPERIMENT_NAME, LOG_FOLDER if DASHBOARD_LOG_ENABLE else None,
                                            host=DASHBOARD_HOST,
                                            port=DASHBOARD_PORT,
                                            use_udp=DASHBOARD_USE_UDP,
                                            udp_port=DASHBOARD_UDP_PORT)
            self._ranklist_enable = RANKLIST_ENABLE
            self._dashboard.update_ranklist_info(
                info={
                    RanklistColumns.experiment.value: self._dashboard.experiment,
                    RanklistColumns.author.value: AUTHOR,
                    RanklistColumns.commit.value: COMMIT,
                    RanklistColumns.initial_lr.value: LEARNING_RATE,
                    RanklistColumns.train_ep.value: self._max_train_ep,
                    'scenario': self._scenario,
                    'topology': self._topology,
                    'max_tick': self._max_tick
                })
            self._dashboard.update_static_info(
                info={
                'scenario': self._scenario,
                'topology': self._topology,
                'max_tick': self._max_tick,
                'max_train_ep': self._max_train_ep,
                'max_test_ep': self._max_test_ep,
                'author': AUTHOR,
                'commit': COMMIT,
                'initial_lr': LEARNING_RATE
            })

        else:
            self._dashboard = None
        self._set_seed(QNET_SEED)
        agent_dict = {}
        state_shaping = StateShaping(env=self._env,
                                     relative_tick_list=[-1, -2, -3, -4, -5, -6, -7],
                                     port_downstream_max_number=2,
                                     port_attribute_list=['empty', 'full', 'on_shipper', 'on_consignee', 'booking',
                                                          'shortage', 'fulfillment'],
                                     vessel_attribute_list=['empty', 'full', 'remaining_space'])
        action_space = [round(i * 0.1, 1) for i in range(-10, 11)]
        action_shaping = DiscreteActionShaping(action_space=action_space)
        if REWARD_SHAPING == 'gf':
            reward_shaping = GoldenFingerReward(env=self._env, topology=self._topology, action_space=action_space,
                                                log_folder=LOG_FOLDER)
        elif REWARD_SHAPING == 'tc':
            reward_shaping = TruncateReward(env=self._env, agent_idx_list=agent_idx_list, log_folder=LOG_FOLDER)
        else:
            raise ValueError('Unsupported Reward Shaping')

        for agent_idx in agent_idx_list:
            experience_pool = SimpleExperiencePool()
            policy_net = QNet(name=f'{self._port_idx2name[agent_idx]}.policy', input_dim=state_shaping.dim,
                              hidden_dims=[
                                  256, 128, 64], output_dim=len(action_space), dropout_p=DROPOUT_P,
                              log_folder=LOG_FOLDER if QNET_LOG_ENABLE else None)
            target_net = QNet(name=f'{self._port_idx2name[agent_idx]}.target', input_dim=state_shaping.dim,
                              hidden_dims=[
                                  256, 128, 64], output_dim=len(action_space), dropout_p=DROPOUT_P,
                              log_folder=LOG_FOLDER if QNET_LOG_ENABLE else None)
            target_net.load_state_dict(policy_net.state_dict())
            dqn = DQN(policy_net=policy_net, target_net=target_net,
                      gamma=GAMMA, tau=TAU, target_update_frequency=TARGET_UPDATE_FREQ, lr=LEARNING_RATE,
                      log_folder=LOG_FOLDER if DQN_LOG_ENABLE else None, log_dropout_p=DQN_LOG_DROPOUT_P,
                      dashboard=self._dashboard)
            agent_dict[agent_idx] = Agent(agent_name=self._port_idx2name[agent_idx],
                                          algorithm=dqn, experience_pool=experience_pool,
                                          state_shaping=state_shaping,
                                          action_shaping=action_shaping,
                                          reward_shaping=reward_shaping,
                                          batch_num=BATCH_NUM, batch_size=BATCH_SIZE,
                                          min_train_experience_num=MIN_TRAIN_EXP_NUM,
<<<<<<< HEAD
                                          agent_idx_list=agent_idx_list,
                                          log_folder=LOG_FOLDER if AGENT_LOG_ENABLE else None,
                                          dashboard=self._dashboard)
=======
                                          log_enable=AGENT_LOG_ENABLE, log_folder=LOG_FOLDER,
                                          dashboard_enable=DASHBOARD_ENABLE, dashboard=self.dashboard)
>>>>>>> c4b598b6

        return agent_dict

    def start(self):
        pbar = tqdm(range(self._max_train_ep))

        for ep in pbar:
            time_dict = OrderedDict()
            ep_start = time.time()
            if self._dashboard is not None:
                # set testing progress
                if ep == 0:
                    self._dashboard.update_dynamic_info(info={'is_train': False, 'current_ep': 0, 'ep_progress': f'{0}/{self._max_test_ep}'})
                # set training progress
                self._dashboard.update_dynamic_info(info={'is_train': True, 'current_ep': ep, 'ep_progress': f'{ep+1}/{self._max_train_ep}'})
            self._set_seed(TRAIN_SEED + ep)
            pbar.set_description('train episode')
            env_start = time.time()
            _, decision_event, is_done = self._env.step(None)

            while not is_done:
                action = self._agent_dict[decision_event.port_idx].choose_action(
                    decision_event=decision_event, eps=self._eps_list[ep], current_ep=ep)
                _, decision_event, is_done = self._env.step(action)
            time_dict['env_time'] = time.time() - env_start
            time_dict['train_time'] = 0
            for agent in self._agent_dict.values():
<<<<<<< HEAD
                agent.calculate_offline_rewards(snapshot_list=self._env.snapshot_list, current_ep=ep)
                agent.store_experience()
                train_start = time.time()
=======
                agent.store_experience(current_ep=ep)
>>>>>>> c4b598b6
                agent.train(current_ep=ep)
                time_dict[agent._agent_name] = time.time() - train_start
                time_dict['train_time'] += time_dict[agent._agent_name]

            if self._log_enable:
                self._print_summary(ep=ep, is_train=True)

            self._env.reset()

            time_dict['ep_time'] = time.time() - ep_start
            time_dict['other_time'] = time_dict['ep_time'] - time_dict['train_time'] - time_dict['env_time']
            self._time_cost[ep] = time_dict

            if self._dashboard is not None:
                self._dashboard.upload_exp_data(fields=self._time_cost[ep], ep=ep, tick=None, measurement='time_cost')
        self._test()

    def _test(self):
        pbar = tqdm(range(self._max_test_ep))
        for ep in pbar:
            time_dict = OrderedDict()
            ep_start = time.time()
            if self._dashboard is not None:
                self._dashboard.update_dynamic_info(info={'is_train': False, 'current_ep': ep, 'ep_progress': f'{ep+1}/{self._max_test_ep}'})
            self._set_seed(TEST_SEED)
            pbar.set_description('test episode')
            env_start = time.time()
            _, decision_event, is_done = self._env.step(None)
            while not is_done:
                action = self._agent_dict[decision_event.port_idx].choose_action(
                    decision_event=decision_event, eps=0, current_ep=ep)
                _, decision_event, is_done = self._env.step(action)
            time_dict['env_time'] = time.time() - env_start
            if self._log_enable:
                self._print_summary(ep=ep, is_train=False)

            self._env.reset()

            time_dict['ep_time'] = time.time() - ep_start
            time_dict['other_time'] = time_dict['ep_time'] - time_dict['env_time']
            self._time_cost[ep + self._max_train_ep] = time_dict

            if self._dashboard is not None:
                self._dashboard.upload_exp_data(fields=time_dict, ep=ep + self._max_train_ep, tick=None, measurement='time_cost')

    def _print_summary(self, ep, is_train: bool = True):
        shortage_list = self._env.snapshot_list.static_nodes[
                        self._env.tick: self._env.agent_idx_list: ('acc_shortage', 0)]
        pretty_shortage_dict = OrderedDict()
        tot_shortage = 0
        for i, shortage in enumerate(shortage_list):
            pretty_shortage_dict[self._port_idx2name[i]] = shortage
            tot_shortage += shortage
        pretty_shortage_dict['total_shortage'] = tot_shortage

        booking_list = self._env.snapshot_list.static_nodes[
                       self._env.tick: self._env.agent_idx_list: ('acc_booking', 0)]
        pretty_booking_dict = OrderedDict()
        tot_booking = 0
        for i, booking in enumerate(booking_list):
            pretty_booking_dict[self._port_idx2name[i]] = booking
            tot_booking += booking
        pretty_booking_dict['total_booking'] = tot_booking


        if is_train:
            self._performance_logger.debug(
                f"{ep},{self._eps_list[ep]},{','.join([str(value) for value in pretty_booking_dict.values()])},{','.join([str(value) for value in pretty_shortage_dict.values()])}")
            self._logger.critical(
                f'{self._env.name} | train | [{ep + 1}/{self._max_train_ep}] total tick: {self._max_tick}, total booking: {pretty_booking_dict}, total shortage: {pretty_shortage_dict}')
        else:
            self._logger.critical(
                f'{self._env.name} | test | [{ep + 1}/{self._max_test_ep}] total tick: {self._max_tick}, total booking: {pretty_booking_dict}, total shortage: {pretty_shortage_dict}')

        if self._dashboard is not None:
            self._send_to_dashboard(ep, pretty_shortage_dict, pretty_booking_dict, is_train)

    def _send_to_dashboard(self,
                           ep,
                           pretty_shortage_dict,
                           pretty_booking_dict,
                           is_train: bool = True):
        # Test ep follows Train ep
        dashboard_ep = ep
        if not is_train:
            dashboard_ep = ep + self._max_train_ep

        # Upload data for experiment info

        if dashboard_ep == 0:
            self._dashboard.upload_exp_data(fields=DashboardECR.static_info, ep=None, tick=None, measurement='static_info')
        self._dashboard.upload_exp_data(fields=DashboardECR.dynamic_info, ep=dashboard_ep, tick=None, measurement='dynamic_info')

        # Upload data for ep shortage and ep booking
        self._dashboard.upload_exp_data(fields=pretty_booking_dict, ep=dashboard_ep, tick=None, measurement='booking')
        self._dashboard.upload_exp_data(fields=pretty_shortage_dict, ep=dashboard_ep, tick=None, measurement='shortage')

        pretty_fulfill_dict = OrderedDict()
        for i in range(len(self._port_idx2name)):
            if pretty_booking_dict[self._port_idx2name[i]] > 0:
                pretty_fulfill_dict[self._port_idx2name[i]] = (pretty_booking_dict[self._port_idx2name[i]] - pretty_shortage_dict[self._port_idx2name[i]]) / pretty_booking_dict[self._port_idx2name[i]] * 100
        if pretty_booking_dict['total_booking'] > 0:
            pretty_fulfill_dict['total_fulfill'] = (pretty_booking_dict['total_booking'] - pretty_shortage_dict['total_shortage']) / pretty_booking_dict['total_booking'] * 100
        self._dashboard.upload_exp_data(fields=pretty_fulfill_dict, ep=dashboard_ep, tick=None, measurement='fulfill')

        # Pick and upload data for rank list
        if not is_train:
            if ep == self._max_test_ep - 1 and self._ranklist_enable:
                model_size = 0
                experience_qty = 0
                for agent in self._agent_dict.values():
                    model_size += agent.model_size
                    experience_qty += agent.experience_quantity
                self._dashboard.upload_to_ranklist(
                    ranklist='experiment_ranklist',
                    fields={
                        RanklistColumns.shortage.value:
                        pretty_shortage_dict['total_shortage'],
                        RanklistColumns.experience_quantity.value:
                        experience_qty,
                        RanklistColumns.model_size.value:
                        model_size,
                    })

        # Pick and upload data for epsilon
        if is_train:
            pretty_epsilon_dict = OrderedDict()
            for i, _ in enumerate(self._port_idx2name):
                pretty_epsilon_dict[self._port_idx2name[i]] = self._eps_list[ep]
            self._dashboard.upload_exp_data(fields=pretty_epsilon_dict, ep=dashboard_ep, tick=None, measurement='epsilon')

        # Prepare usage and delayed laden data cache
        usage_list = self._env.snapshot_list.dynamic_nodes[::(['remaining_space', 'empty', 'full'], 0)]
        pretty_usage_list = usage_list.reshape(self._max_tick, len(self._vessel_idx2name) * 3)

        delayed_laden_list = self._env.snapshot_list.matrix[[x for x in range(0, self._max_tick)]:"full_on_ports"]
        pretty_delayed_laden_list = delayed_laden_list.reshape(self._max_tick, len(self._port_idx2name), len(self._port_idx2name))

        from_to_executed = {}
        from_to_planed = {}
        pretty_early_discharge_dict = {}
        pretty_delayed_laden_dict = {}
        pretty_tml_cost_dict = {}

        # Check events and pick data for usage, delayed laden, laden planed, laden executed, early discharge, actual_action, tml cost
        events = self._env.get_finished_events()
        for event in events:
            # Pick data for ep laden executed
            if event.event_type == EcrEventType.DISCHARGE_FULL:
                if event.payload.from_port_idx not in from_to_executed:
                    from_to_executed[event.payload.from_port_idx] = {}
                if event.payload.port_idx not in from_to_executed[event.payload.from_port_idx]:
                    from_to_executed[event.payload.from_port_idx][event.payload.port_idx] = 0
                from_to_executed[event.payload.from_port_idx][event.payload.port_idx] += event.payload.quantity
            # Pick data for ep laden planed
            elif event.event_type == EcrEventType.ORDER:
                if event.payload.src_port_idx not in from_to_planed:
                    from_to_planed[event.payload.src_port_idx] = {}
                if event.payload.dest_port_idx not in from_to_planed[event.payload.src_port_idx]:
                    from_to_planed[event.payload.src_port_idx][event.payload.dest_port_idx] = 0
                from_to_planed[event.payload.src_port_idx][event.payload.dest_port_idx] += event.payload.quantity
            # Pick and upload data for event early discharge, actual_action, tml cost
            elif event.event_type == EcrEventType.PENDING_DECISION:
                port_name = self._port_idx2name[event.payload.port_idx]
                pretty_early_discharge_dict[port_name] = pretty_early_discharge_dict.get(port_name, 0) + event.payload.early_discharge
                self._dashboard.upload_exp_data(fields={port_name: event.payload.early_discharge}, ep=dashboard_ep, tick=event.tick, measurement='event_early_discharge')
                event_tml_cost = event.payload.early_discharge
                for action in event.immediate_event_list:
                    for action_payload in action.payload:
                        event_tml_cost += abs(action_payload.quantity)
                    vessel_name = self._vessel_idx2name[action_payload.vessel_idx]
                    route_name = self._env.configs['vessels'][vessel_name]['route']['route_name']
                    self._dashboard.upload_exp_data(fields={f'actual_action_of_{port_name}_on_{route_name}':action_payload.quantity}, ep=dashboard_ep, tick=event.tick, measurement='actual_action')
                pretty_tml_cost_dict[port_name] = pretty_tml_cost_dict.get(port_name, 0) + event_tml_cost
                self._dashboard.upload_exp_data(fields={port_name: event_tml_cost}, ep=dashboard_ep, tick=event.tick, measurement='event_tml_cost')

            elif event.event_type == EcrEventType.VESSEL_ARRIVAL:
                cur_tick = event.tick
                # Pick and upload data for event vessel usage
                vessel_idx = event.payload.vessel_idx
                column = vessel_idx * 3
                cur_usage = {
                    'vessel': self._vessel_idx2name[vessel_idx],
                    'remaining_space': pretty_usage_list[cur_tick][column],
                    'empty': pretty_usage_list[cur_tick][column + 1],
                    'full': pretty_usage_list[cur_tick][column + 2]
                }
                self._dashboard.upload_exp_data(fields=cur_usage, ep=dashboard_ep, tick=cur_tick, measurement='vessel_usage')
                # Pick and upload data for event delayed laden
                port_idx = event.payload.port_idx
                port_name = self._port_idx2name[port_idx]
                if not port_name in pretty_delayed_laden_dict:
                    pretty_delayed_laden_dict[port_name] = 0
                cur_route = self._env.configs['routes'][self._env.configs['vessels'][self._vessel_idx2name[vessel_idx]]['route']['route_name']]
                cur_delayed_laden = 0
                for route_port in cur_route:
                    route_port_id = self._port_name2idx[route_port['port_name']]
                    pretty_delayed_laden_dict[port_name] += pretty_delayed_laden_list[cur_tick][port_idx][route_port_id]
                    cur_delayed_laden += pretty_delayed_laden_list[cur_tick][port_idx][route_port_id]
                self._dashboard.upload_exp_data(fields={port_name: cur_delayed_laden}, ep=dashboard_ep, tick=cur_tick, measurement='event_delayed_laden')

        # Upload data for ep laden_planed and ep laden_executed
        for laden_source in from_to_executed.keys():
            for laden_dest in from_to_executed[laden_source].keys():
                self._dashboard.upload_exp_data(
                    fields={
                        'from': self._port_idx2name[laden_source],
                        'to': self._port_idx2name[laden_dest],
                        'quantity': from_to_executed[laden_source][laden_dest]
                    }, 
                    ep=dashboard_ep, tick=None, measurement='laden_executed')

        for laden_source in from_to_planed.keys():
            for laden_dest in from_to_planed[laden_source].keys():
                self._dashboard.upload_exp_data(
                    fields={
                        'from': self._port_idx2name[laden_source],
                        'to': self._port_idx2name[laden_dest],
                        'quantity': from_to_planed[laden_source][laden_dest]
                    }, 
                    ep=dashboard_ep, tick=None, measurement='laden_planed')
        # Upload data for ep early discharge
        total_early_discharge = 0
        for early_discharge in pretty_early_discharge_dict.values():
            total_early_discharge += early_discharge
        pretty_early_discharge_dict['total'] = total_early_discharge
        self._dashboard.upload_exp_data(fields=pretty_early_discharge_dict, ep=dashboard_ep, tick=None, measurement='early_discharge')
        # Upload data for ep delayed laden
        total_delayed_laden = 0
        for delayed_laden in pretty_delayed_laden_dict.values():
            total_delayed_laden += delayed_laden
        pretty_delayed_laden_dict['total'] = total_delayed_laden

        self._dashboard.upload_exp_data(fields=pretty_delayed_laden_dict, ep=dashboard_ep, tick=None, measurement='delayed_laden')

        # Upload data for ep tml cost
        total_tml_cost = 0
        for tml_cost in pretty_tml_cost_dict.values():
            total_tml_cost += tml_cost
        pretty_tml_cost_dict['total'] = total_tml_cost

        self._dashboard.upload_exp_data(fields=pretty_tml_cost_dict, ep=dashboard_ep, tick=None, measurement='tml_cost')

        # Pick and upload data for event shortage
        ep_shortage_list = self._env.snapshot_list.static_nodes[:self._env.agent_idx_list:('shortage',0)]
        pretty_ep_shortage_list = ep_shortage_list.reshape(self._max_tick, len(self._port_idx2name))
        for i in range(self._max_tick):
            need_upload = False
            pretty_ep_shortage_dict = OrderedDict()
            for j in range(len(self._port_idx2name)):
                pretty_ep_shortage_dict[self._port_idx2name[j]] = pretty_ep_shortage_list[i][j]
                if pretty_ep_shortage_list[i][j] > 0:
                    need_upload = True
            if need_upload:
                self._dashboard.upload_exp_data(fields=pretty_ep_shortage_dict, ep=dashboard_ep, tick=i, measurement='event_shortage')

    def _set_seed(self, seed):
        torch.manual_seed(seed)
        if torch.cuda.is_available():
            torch.cuda.manual_seed_all(seed)
        np.random.seed(seed)
        random.seed(seed)
        sim_random.seed(seed)


if __name__ == '__main__':
    phase_split_point = PHASE_SPLIT_POINT
    first_phase_eps_delta = MAX_EPS * FIRST_PHASE_REDUCE_PROPORTION
    first_phase_total_ep = MAX_TRAIN_EP * phase_split_point
    second_phase_eps_delta = MAX_EPS * (1 - FIRST_PHASE_REDUCE_PROPORTION)
    second_phase_total_ep = MAX_TRAIN_EP * (1 - phase_split_point)

    first_phase_eps_step = first_phase_eps_delta / (first_phase_total_ep + 1e-10)
    second_phase_eps_step = second_phase_eps_delta / (second_phase_total_ep - 1 + 1e-10)

    eps_list = []
    for i in range(MAX_TRAIN_EP):
        if i < first_phase_total_ep:
            eps_list.append(MAX_EPS - i * first_phase_eps_step)
        else:
            eps_list.append(MAX_EPS - first_phase_eps_delta - (i - first_phase_total_ep) * second_phase_eps_step)

    eps_list[-1] = 0.0

    runner = Runner(scenario=SCENARIO, topology=TOPOLOGY,
                    max_tick=MAX_TICK, max_train_ep=MAX_TRAIN_EP,
                    max_test_ep=MAX_TEST_EP, eps_list=eps_list,
                    log_enable=RUNNER_LOG_ENABLE)

    runner.start()<|MERGE_RESOLUTION|>--- conflicted
+++ resolved
@@ -89,19 +89,7 @@
 
 class Runner:
     def __init__(self, scenario: str, topology: str, max_tick: int, max_train_ep: int, max_test_ep: int,
-<<<<<<< HEAD
                  eps_list: [float], log_enable: bool = True):
-=======
-                 eps_list: [float], log_enable: bool = True, dashboard_enable: bool = True):
-        self._set_seed(TRAIN_SEED)
-        self._env = Env(scenario, topology, max_tick)
-        self.dashboard = None
-
-        if dashboard_enable:
-            self.dashboard = DashboardECR(config.experiment_name, LOG_FOLDER)
-            self.dashboard.setup_connection(host=DASHBOARD_HOST, port=DASHBOARD_PORT,
-                                            use_udp=DASHBOARD_USE_UDP, udp_port=DASHBOARD_UDP_PORT)
->>>>>>> c4b598b6
 
         # Init for dashboard
         self._scenario = scenario
@@ -204,14 +192,8 @@
                                           reward_shaping=reward_shaping,
                                           batch_num=BATCH_NUM, batch_size=BATCH_SIZE,
                                           min_train_experience_num=MIN_TRAIN_EXP_NUM,
-<<<<<<< HEAD
-                                          agent_idx_list=agent_idx_list,
                                           log_folder=LOG_FOLDER if AGENT_LOG_ENABLE else None,
                                           dashboard=self._dashboard)
-=======
-                                          log_enable=AGENT_LOG_ENABLE, log_folder=LOG_FOLDER,
-                                          dashboard_enable=DASHBOARD_ENABLE, dashboard=self.dashboard)
->>>>>>> c4b598b6
 
         return agent_dict
 
@@ -239,13 +221,9 @@
             time_dict['env_time'] = time.time() - env_start
             time_dict['train_time'] = 0
             for agent in self._agent_dict.values():
-<<<<<<< HEAD
-                agent.calculate_offline_rewards(snapshot_list=self._env.snapshot_list, current_ep=ep)
-                agent.store_experience()
                 train_start = time.time()
-=======
                 agent.store_experience(current_ep=ep)
->>>>>>> c4b598b6
+                train_start = time.time()
                 agent.train(current_ep=ep)
                 time_dict[agent._agent_name] = time.time() - train_start
                 time_dict['train_time'] += time_dict[agent._agent_name]
