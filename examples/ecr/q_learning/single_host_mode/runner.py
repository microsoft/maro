--- conflicted
+++ resolved
@@ -90,14 +90,9 @@
         self.dashboard = None
 
         if dashboard_enable:
-<<<<<<< HEAD
             self.dashboard = DashboardECR(experiment_name, LOG_FOLDER)
-            self.dashboard.setup_connection(host = DASHBOARD_HOST, port = DASHBOARD_PORT, use_udp = DASHBOARD_USE_UDP, udp_port = DASHBOARD_UDP_PORT)
-=======
-            self.dashboard = DashboardECR(config.experiment_name, LOG_FOLDER)
-            self.dashboard.setup_connection(host=DASHBOARD_HOST, port=DASHBOARD_PORT,
-                                            use_udp=DASHBOARD_USE_UDP, udp_port=DASHBOARD_UDP_PORT)
->>>>>>> feef4955
+            self.dashboard.setup_connection(host = DASHBOARD_HOST, port = DASHBOARD_PORT, 
+                                            use_udp = DASHBOARD_USE_UDP, udp_port = DASHBOARD_UDP_PORT)
 
         self._experiment_name = experiment_name
         self._scenario = scenario
