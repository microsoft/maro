experiment_name: "TRAIN_MAXTIC5000_TRIP1_0.3_LR0.00005_COST0.5"
env:
  scenario: "bike"
  topology: "train"
<<<<<<< HEAD
  max_tick: 5000 # stop until the data steam end # 525600 tick per year
=======
  start_tick: 0 
  max_tick: 2000 # stop until the data steam end # 525600 tick per year
>>>>>>> 90780f92
train:
  max_ep: 300 # max episode
  batch_num: 2
  batch_size: 512
  min_train_experience_num: 256 # when experience number is less than it, will not trigger train
  reward_shaping: 'tc'
  dqn:
    target_update_frequency: 5 # target network update frequency
    dropout_p: 0.0 # dropout parameter
    gamma: 0.0 # reward decay
    tau: 0.1 # soft update
    lr: 0.00005 # learning rate
  exploration:
    max_eps: 0.4 # max epsilon
    phase_split_point: 0.5 # exploration two phase split point
    first_phase_reduce_proportion: 0.8 # first phase reduce proportion of max_eps
  reward:
    shortage_factor: 1
    cost_factor: 0.5
  seed: 1024
test:
  max_ep: 5 # max episode
  seed: 2048
  topology: "train"
  start_tick: 480960 # 2019-12-01
  max_tick: 482960 # 480960 + 2000
qnet:
  seed: 0
log:
  runner:
    enable: true
  agent:
    enable: false
  dqn:
    enable: false
    dropout_p: 0.95
  qnet:
    enable: false
  dashboard:
    enable: false
dashboard:
  enable: false
  influxdb:
    host: localhost
    port: 50301
    use_udp: true
    udp_port: 50304
  ranklist:
    enable: false
    author: your_name
    commit: your_commit<|MERGE_RESOLUTION|>--- conflicted
+++ resolved
@@ -2,12 +2,8 @@
 env:
   scenario: "bike"
   topology: "train"
-<<<<<<< HEAD
-  max_tick: 5000 # stop until the data steam end # 525600 tick per year
-=======
   start_tick: 0 
   max_tick: 2000 # stop until the data steam end # 525600 tick per year
->>>>>>> 90780f92
 train:
   max_ep: 300 # max episode
   batch_num: 2
