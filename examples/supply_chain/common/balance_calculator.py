--- conflicted
+++ resolved
@@ -264,14 +264,6 @@
 #             for product_id, sub_storage_idx in zip(product_id_list, product_storage_index_list):
 #                 storage_capacity_dict[node_index][product_id] = storage_capacity_list[sub_storage_idx]
 
-<<<<<<< HEAD
-
-    def _calc_storage(self, tick: int) -> List[Dict[int, float]]:
-        storage_product_step_cost: List[Dict[int, float]] = None
-        return storage_product_step_cost
-
-=======
->>>>>>> 232815b2
     def _calc_product_distribution(self, tick: int) -> Tuple[np.ndarray, np.ndarray]:
         # product distribution profit = check order * price
         product_distribution_step_profit = (
@@ -293,7 +285,6 @@
         manufacture_step_cost: np.ndarray,
         seller_step_profit: np.ndarray,
         seller_step_cost: np.ndarray,
-        storage_product_step_cost: List[Dict[int, float]],
         product_distribution_step_profit: np.ndarray,
         product_distribution_step_cost: np.ndarray,
         tick: int,
@@ -462,7 +453,6 @@
         consumer_ids, consumer_step_cost = self._calc_consumer(tick)
         seller_step_profit, seller_step_cost = self._calc_seller(tick)
         manufacture_ids, manufacture_step_cost = self._calc_manufacture(tick)
-        storage_product_step_cost = self._calc_storage(tick)
         product_distribution_step_profit, product_distribution_step_cost = self._calc_product_distribution(tick)
 
         # Product: profit, cost & balance
@@ -471,7 +461,6 @@
             manufacture_step_cost,
             seller_step_profit,
             seller_step_cost,
-            storage_product_step_cost,
             product_distribution_step_profit,
             product_distribution_step_cost,
             tick
