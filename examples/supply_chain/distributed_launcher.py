# Copyright (c) Microsoft Corporation.
# Licensed under the MIT license.
import os
import argparse
import sys
from multiprocessing import Process
from os import getenv, makedirs
from os.path import dirname, join, realpath

from maro.rl import Actor, ActorManager
from maro.simulator import Env
from maro.utils import set_seeds

sc_code_dir = dirname(realpath(__file__))
sys.path.insert(0, sc_code_dir)
from config import config
from env_wrapper import SCEnvWrapper
from exploration import exploration_dict, agent2exploration
from learner import SCLearner
<<<<<<< HEAD
# from policies import policy_dict, agent_to_policy
from or_policies import policy_dict, agent_to_policy
from render_tools import SimulationTracker
=======
from policies import agent2policy, policy_dict, policy_update_schedule
>>>>>>> 0a4552c0


# for distributed / multi-process training
GROUP = getenv("GROUP", default=config["distributed"]["group"])
REDIS_HOST = config["distributed"]["redis_host"]
REDIS_PORT = config["distributed"]["redis_port"]
NUM_ACTORS = config["distributed"]["num_actors"]

log_dir = join(sc_code_dir, "logs", GROUP)
makedirs(log_dir, exist_ok=True)


def sc_learner():
    # create an actor manager to collect simulation data from multiple actors
    actor_manager = ActorManager(
        NUM_ACTORS, GROUP, 
        redis_address=(REDIS_HOST, REDIS_PORT),
        log_enable=False,
        log_dir=log_dir
    )

    # create a learner to start training
    learner = SCLearner(
        policy_dict, agent2policy, config["num_episodes"], policy_update_schedule,
        actor_manager=actor_manager,
        experience_update_interval=config["experience_update_interval"],
        eval_schedule=config["eval_schedule"],
        log_env_metrics=config["log_env_metrics"],
        log_dir=log_dir
    )
    # learner.run()

    env = SCEnvWrapper(Env(**config["env"]))
    tracker = SimulationTracker(60, 1, env, learner)
    loc_path = '/maro/supply_chain/output/'
    facility_types = [5]
    os.system(f"rm {loc_path}/*")
    tracker.run_and_render(loc_path, facility_types)


def sc_actor(name: str):
    # create an actor that collects simulation data for the learner.
    actor = Actor(
        SCEnvWrapper(Env(**config["env"])), policy_dict, agent2policy, GROUP,
        exploration_dict=exploration_dict,
        agent2exploration=agent2exploration,
        component_name=name,
        redis_address=(REDIS_HOST, REDIS_PORT),
        log_dir=log_dir
    )

    actor.run()


if __name__ == "__main__":
    parser = argparse.ArgumentParser()
    parser.add_argument(
        "-w", "--whoami", type=int, choices=[0, 1, 2], default=0,
        help="Identity of this process: 0 - multi-process mode, 1 - learner, 2 - actor"
    )

    args = parser.parse_args()
    if args.whoami == 0:
        actor_processes = [Process(target=sc_actor, args=(f"actor_{i + 1}",)) for i in range(NUM_ACTORS)]
        learner_process = Process(target=sc_learner)

        for i, actor_process in enumerate(actor_processes):
            set_seeds(i)  # this is to ensure that the actors explore differently.
            actor_process.start()

        learner_process.start()

        for actor_process in actor_processes:
            actor_process.join()

        learner_process.join()
    elif args.whoami == 1:
        sc_learner()
    elif args.whoami == 2:
        sc_actor(getenv("COMPONENT"))<|MERGE_RESOLUTION|>--- conflicted
+++ resolved
@@ -17,13 +17,10 @@
 from env_wrapper import SCEnvWrapper
 from exploration import exploration_dict, agent2exploration
 from learner import SCLearner
-<<<<<<< HEAD
-# from policies import policy_dict, agent_to_policy
-from or_policies import policy_dict, agent_to_policy
+from or_policies import agent2policy, policy_dict, policy_update_schedule
+# from policies import agent2policy, policy_dict, policy_update_schedule
+
 from render_tools import SimulationTracker
-=======
-from policies import agent2policy, policy_dict, policy_update_schedule
->>>>>>> 0a4552c0
 
 
 # for distributed / multi-process training
@@ -59,7 +56,7 @@
     env = SCEnvWrapper(Env(**config["env"]))
     tracker = SimulationTracker(60, 1, env, learner)
     loc_path = '/maro/supply_chain/output/'
-    facility_types = [5]
+    facility_types = ["consumer"]
     os.system(f"rm {loc_path}/*")
     tracker.run_and_render(loc_path, facility_types)
 
