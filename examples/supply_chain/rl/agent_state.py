--- conflicted
+++ resolved
@@ -231,14 +231,6 @@
 
         return
 
-<<<<<<< HEAD
-    def _init_distribution_feature(self, state: dict) -> None:
-        state['distributor_in_transit_orders'] = 0
-        state['distributor_in_transit_orders_qty'] = 0
-        return
-
-=======
->>>>>>> 9bb887c2
     def _init_consumer_feature(self, state: dict, entity: SupplyChainEntity, facility_info: FacilityInfo) -> None:
         # state['consumer_in_transit_orders'] = [0] * self._sku_number
 
@@ -299,11 +291,11 @@
         entity: SupplyChainEntity,
         cur_distribution_states: np.ndarray,
     ) -> None:
-        # distribution_info = self._facility_info_dict[entity.facility_id].distribution_info
-        # if distribution_info is not None:
-        #     dist_states = cur_distribution_states[distribution_info.node_index]
-        #     state['distributor_in_transit_orders_qty'] = dist_states[IDX_DISTRIBUTION_PENDING_PRODUCT_QUANTITY]
-        #     state['distributor_in_transit_orders'] = dist_states[IDX_DISTRIBUTION_PENDING_ORDER_NUMBER]
+        distribution_info = self._facility_info_dict[entity.facility_id].distribution_info
+        if distribution_info is not None:
+            dist_states = cur_distribution_states[distribution_info.node_index]
+            state['distributor_in_transit_orders_qty'] = dist_states[IDX_DISTRIBUTION_PENDING_PRODUCT_QUANTITY]
+            state['distributor_in_transit_orders'] = dist_states[IDX_DISTRIBUTION_PENDING_ORDER_NUMBER]
         return
 
     def _update_sale_features(
