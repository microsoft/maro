# Copyright (c) Microsoft Corporation.
# Licensed under the MIT license.

from enum import Enum
<<<<<<< HEAD
import numpy as np
=======

from maro.simulator.scenarios.supply_chain.facilities import FacilityInfo, OuterRetailerFacility
from maro.simulator.scenarios.supply_chain.objects import SupplyChainEntity
from maro.simulator.scenarios.supply_chain.units import ConsumerUnit, ManufactureUnit

>>>>>>> 4ba15118

class VehicleSelection(Enum):
    DEFAULT_ONE = "default"  # Choose the default one
    RANDOM = "random"  # Randomly choosing one for each decision
    SHORTEST_LEADING_TIME = "shortest"  # Always choosing the one with shortest leading time
    CHEAPEST_TOTAL_COST = "cheapest"  # Always choosing the one with cheapest total cost (products, order base, transportation)


distribution_features = ("pending_product_quantity", "pending_order_number")
IDX_DISTRIBUTION_PENDING_PRODUCT_QUANTITY, IDX_DISTRIBUTION_PENDING_ORDER_NUMBER = 0, 1

seller_features = ("total_demand", "sold", "demand")
IDX_SELLER_TOTAL_DEMAND, IDX_SELLER_SOLD, IDX_SELLER_DEMAND = 0, 1, 2

consumer_features = ("order_base_cost", "latest_consumptions")
IDX_CONSUMER_ORDER_BASE_COST, IDX_CONSUMER_LATEST_CONSUMPTIONS = 0, 1

product_features = ("price", )
IDX_PRODUCT_PRICE = 0


m_vlt, s_vlt, ns_vlt = 2, 2, 2
def get_vlt_buffer_factor(entity: SupplyChainEntity, facility_info: FacilityInfo) -> float:
    if issubclass(entity.class_type, ManufactureUnit):
        return m_vlt
    elif issubclass(entity.class_type, ConsumerUnit):
        if issubclass(facility_info.class_name, OuterRetailerFacility):
            return s_vlt
        else:
            return ns_vlt
    else:
        raise(f"Get entity(id: {entity.id}) neither ManufactureUnit nor ConsumerUnit")


ALGO="BSP"
assert ALGO in ["DQN", "EOQ", "PPO", "BSP"], "wrong ALGO"

TEAM_REWARD = False
SHARED_MODEL = False

OR_NUM_CONSUMER_ACTIONS = 20
NUM_CONSUMER_ACTIONS = 3
OR_MANUFACTURE_ACTIONS = 20

num_products_to_sample = 500
selection = VehicleSelection.SHORTEST_LEADING_TIME
storage_enlarged = False

# TOPOLOGY = (
#     f"SCI_{num_products_to_sample}"
#     f"_{selection.value}"
#     f"{'_storage_enlarged' if storage_enlarged else ''}"
# )
TOPOLOGY = "super_vendor"

TRAIN_STEPS = 180
EVAL_STEPS = 60

PLOT_RENDER = False

env_conf = {
    "scenario": "supply_chain",
    "topology": TOPOLOGY,
    "durations": TRAIN_STEPS,  # number of ticks per episode
}

test_env_conf = {
    "scenario": "supply_chain",
    "topology": TOPOLOGY,
    "durations": TRAIN_STEPS + EVAL_STEPS,  # number of ticks per episode
}

base_policy_conf = {
    "data_loader": "DataLoaderFromFile",
    "oracle_file": "oracle_samples.csv", # Only need in DataLoaderFromFile loader
    "history_len": 28, # E.g., mapping to np.inf in instance creation if it is static
    "future_len": 7,
    "update_frequency": 3 # E.g., mapping to np.inf in instance creation if no update
}

workflow_settings: dict = {
    "consumption_hist_len": 4,
    "sale_hist_len": 4,
    "pending_order_len": 4,
    "reward_normalization": 1.0,
    "vehicle_selection_method": VehicleSelection.CHEAPEST_TOTAL_COST,
    "log_path": "examples/supply_chain/logs/",
    "plot_render": PLOT_RENDER,
    "dump_product_metrics": True,
    "log_consumer_actions": True,
    "dump_chosen_vlt_info": True,
}

EXP_NAME = (
    f"{TOPOLOGY}"
    # f"_{test_env_conf['durations']}"
    # f"_{workflow_settings['vehicle_selection_method'].value}"
    f"_{ALGO}"
    f"{'_TR' if TEAM_REWARD else ''}"
    f"{'_SM' if SHARED_MODEL else ''}"
    # f"_vlt-{m_vlt}-{s_vlt}-{ns_vlt}"
)

workflow_settings["log_path"] = f"examples/supply_chain/logs/{EXP_NAME}/"<|MERGE_RESOLUTION|>--- conflicted
+++ resolved
@@ -2,15 +2,13 @@
 # Licensed under the MIT license.
 
 from enum import Enum
-<<<<<<< HEAD
+
 import numpy as np
-=======
 
 from maro.simulator.scenarios.supply_chain.facilities import FacilityInfo, OuterRetailerFacility
 from maro.simulator.scenarios.supply_chain.objects import SupplyChainEntity
 from maro.simulator.scenarios.supply_chain.units import ConsumerUnit, ManufactureUnit
 
->>>>>>> 4ba15118
 
 class VehicleSelection(Enum):
     DEFAULT_ONE = "default"  # Choose the default one
