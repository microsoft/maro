# Copyright (c) Microsoft Corporation.
# Licensed under the MIT license.

env_conf = {
    "scenario": "supply_chain",
<<<<<<< HEAD
    # Currently available topologies are "sample" or "random". New topologies must consist of a single folder
    # that contains a single config.yml and should be placed under /maro/simulator/scenarios/supply_chain/topologies
=======
>>>>>>> 603dd797
    "topology": "plant",
    "durations": 100,  # number of ticks per episode
}

distribution_features = ("pending_product_quantity", "pending_order_number")
IDX_DISTRIBUTION_PENDING_PRODUCT_QUANTITY, IDX_DISTRIBUTION_PENDING_ORDER_NUMBER = 0, 1

seller_features = ("total_demand", "sold", "demand")
IDX_SELLER_TOTAL_DEMAND, IDX_SELLER_SOLD, IDX_SELLER_DEMAND = 0, 1, 2

NUM_CONSUMER_ACTIONS = 10

workflow_settings: dict = {
    "consumption_hist_len": 4,
    "sale_hist_len": 4,
    "pending_order_len": 4,
    # "constraint_state_hist_len": 8,
    "reward_normalization": 1e7,
    "default_vehicle_type": "train",
}<|MERGE_RESOLUTION|>--- conflicted
+++ resolved
@@ -3,11 +3,6 @@
 
 env_conf = {
     "scenario": "supply_chain",
-<<<<<<< HEAD
-    # Currently available topologies are "sample" or "random". New topologies must consist of a single folder
-    # that contains a single config.yml and should be placed under /maro/simulator/scenarios/supply_chain/topologies
-=======
->>>>>>> 603dd797
     "topology": "plant",
     "durations": 100,  # number of ticks per episode
 }
