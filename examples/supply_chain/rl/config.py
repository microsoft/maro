--- conflicted
+++ resolved
@@ -3,15 +3,8 @@
 
 env_conf = {
     "scenario": "supply_chain",
-<<<<<<< HEAD
-    # Currently available topologies are "sample" or "random". New topologies must consist of a single folder
-    # that contains a single config.yml and should be placed under /maro/simulator/scenarios/supply_chain/topologies
     "topology": "SCI",
-    "durations": 180,  # number of ticks per episode
-=======
-    "topology": "plant",
     "durations": 100,  # number of ticks per episode
->>>>>>> b0596cc8
 }
 
 distribution_features = ("pending_product_quantity", "pending_order_number")
@@ -22,18 +15,6 @@
 
 NUM_CONSUMER_ACTIONS = 10
 
-<<<<<<< HEAD
-
-OR_NUM_CONSUMER_ACTIONS = 8
-
-ALGO = "EOQ" # PPO or DQN or EOQ
-TEAM_REWARD = True
-
-if ALGO in ["PPO"]:
-    NUM_CONSUMER_ACTIONS = 3
-else:
-    NUM_CONSUMER_ACTIONS = 8
-=======
 workflow_settings: dict = {
     "consumption_hist_len": 4,
     "sale_hist_len": 4,
@@ -41,5 +22,4 @@
     # "constraint_state_hist_len": 8,
     "reward_normalization": 1e7,
     "default_vehicle_type": "train",
-}
->>>>>>> b0596cc8
+}