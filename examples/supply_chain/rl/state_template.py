--- conflicted
+++ resolved
@@ -104,15 +104,11 @@
 
     # storage features
     state['storage_levels'] = [0] * num_skus
-<<<<<<< HEAD
-    state['storage_capacity'] = facility['storage'].config[0].capacity
-=======
 
     state['storage_capacity'] = 0
     for sub_storage in facility["storage"].config:
         state["storage_capacity"] += sub_storage.capacity
 
->>>>>>> b598a18f
     state['storage_utilization'] = 0
 
     # bom features
