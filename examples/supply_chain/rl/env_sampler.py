# Copyright (c) Microsoft Corporation.
# Licensed under the MIT license.

from collections import defaultdict
<<<<<<< HEAD
from typing import Any, Callable, Dict, List, Type
=======
from typing import Any, Callable, Dict, List, Optional, Tuple, Type
>>>>>>> 603dd797

import numpy as np
import scipy.stats as st

from maro.event_buffer import CascadeEvent
from maro.rl.policy import AbsPolicy, RLPolicy
from maro.rl.rollout import AbsAgentWrapper, AbsEnvSampler, CacheElement, SimpleAgentWrapper
from maro.simulator import Env
from maro.simulator.scenarios.supply_chain import (
    ConsumerAction, ConsumerUnit, ManufactureAction, ManufactureUnit, ProductUnit
)
from maro.simulator.scenarios.supply_chain.actions import SupplyChainAction
from maro.simulator.scenarios.supply_chain.business_engine import SupplyChainBusinessEngine
from maro.simulator.scenarios.supply_chain.facilities import FacilityInfo
<<<<<<< HEAD
from maro.simulator.scenarios.supply_chain.objects import SupplyChainEntity
=======
from maro.simulator.scenarios.supply_chain.objects import SkuInfo, SkuMeta, SupplyChainEntity, VendorLeadingTimeInfo
>>>>>>> 603dd797

from examples.supply_chain.common.balance_calculator import BalanceSheetCalculator

from .agent_state import serialize_state, SCAgentStates
from .config import (
    distribution_features, env_conf, seller_features, workflow_settings,
    IDX_DISTRIBUTION_PENDING_PRODUCT_QUANTITY, IDX_DISTRIBUTION_PENDING_ORDER_NUMBER,
    IDX_SELLER_TOTAL_DEMAND, IDX_SELLER_SOLD, IDX_SELLER_DEMAND,
)
from .policies import agent2policy, trainable_policies
<<<<<<< HEAD
from .state_template import STATE_TEMPLATE, sku_id2idx, workflow_settings, _serialize_state
=======
>>>>>>> 603dd797


class SCEnvSampler(AbsEnvSampler):
    def __init__(
        self,
        get_env: Callable[[], Env],
        policy_creator: Dict[str, Callable[[str], AbsPolicy]],
        agent2policy: Dict[Any, str],  # {agent_name: policy_name}
        trainable_policies: List[str] = None,
        agent_wrapper_cls: Type[AbsAgentWrapper] = SimpleAgentWrapper,
        reward_eval_delay: int = 0,
        get_test_env: Callable[[], Env] = None,
    ) -> None:
        super().__init__(
            get_env,
            policy_creator,
            agent2policy,
            trainable_policies=trainable_policies,
            agent_wrapper_cls=agent_wrapper_cls,
            reward_eval_delay=reward_eval_delay,
            get_test_env=get_test_env,
        )
        self._env_settings: dict = workflow_settings

        self._balance_calculator: BalanceSheetCalculator = BalanceSheetCalculator(self._learn_env)

        self._configs: dict = self._learn_env.configs

        self._entity_dict: Dict[int, SupplyChainEntity] = {
            entity.id: entity
            for entity in self._learn_env.business_engine.get_entity_list()
        }

        self._summary: dict = self._learn_env.summary['node_mapping']

        # Key: Unit id; Value: (unit.data_model_name, unit.data_model_index, unit.facility.id, SkuInfo)
        self._units_mapping: Dict[int, Tuple[str, int, int, SkuInfo]] = self._summary["unit_mapping"]

        self._sku_metas: Dict[int, SkuMeta] = self._summary["skus"]
        self._global_sku_id2idx: Dict[int, int] = {
            sku_id: idx
            for idx, sku_id in enumerate(self._sku_metas.keys())
        }
        self._sku_number: int = len(self._sku_metas)

        self._facility_info_dict: Dict[int, FacilityInfo] = self._summary["facilities"]

        self._unit2product_unit: Dict[int, int] = self._get_unit2product_unit(self._facility_info_dict)

        # Key 1: Facility id; Key 2: Product id; Value: Index in product list
        self._product_id2idx: Dict[int, Dict[int, int]] = self._get_product_id2idx(self._facility_info_dict)

        # Key: Consumer unit id; Value: corresponding product id.
        self._consumer2product_id: Dict[int, int] = self._get_consumer2product_id(self._facility_info_dict)

        self._cur_metrics: dict = self._learn_env.metrics

        # Key: facility/unit id; Value: (balance, reward)
        self._cur_balance_sheet_reward: Dict[int, Tuple[float, float]] = None

        # States of current tick, extracted from snapshot list.
        self._cur_distribution_states = None
        self._cur_consumer_states = None
        self._cur_seller_states = None

        # Key: facility id; List Index: sku idx; Value: in transition product quantity.
        self._facility_in_transit_orders: Dict[int, List[int]] = {}

        self._facility_product_utilization: Dict[int, int] = {}

        # Key: facility id
        self._storage_product_quantity: Dict[int, List[int]] = defaultdict(lambda: [0] * self._sku_number)

        # Key: service level; Value: the cached return value of Percentage Point Function.
        self._service_index_ppf_cache: Dict[float, float] = {}

        self._agent_states: SCAgentStates = SCAgentStates(
            entity_dict=self._entity_dict,
            facility_info_dict=self._facility_info_dict,
            global_sku_id2idx=self._global_sku_id2idx,
            sku_number=self._sku_number,
            max_src_per_facility=self._summary["max_sources_per_facility"],
            max_price=self._summary["max_price"],
            settings=self._env_settings,
        )

    def _get_unit2product_unit(self, facility_info_dict: Dict[int, FacilityInfo]) -> Dict[int, int]:
        unit2product: Dict[int, int] = {}
        for facility_info in facility_info_dict.values():
            for product_info in facility_info.products_info.values():
                for unit in (
                    product_info, product_info.seller_info, product_info.consumer_info, product_info.manufacture_info
                ):
                    if unit is not None:
                        unit2product[unit.id] = product_info.id
        return unit2product

    def _get_product_id2idx(self, facility_info_dict: Dict[int, FacilityInfo]) -> Dict[int, Dict[int, int]]:
        # Key 1: facility id; Key 2: product id; Value: index in product list.
        product_id2idx: Dict[int, Dict[int, int]] = defaultdict(dict)

        for facility_id, facility_info in facility_info_dict.items():
            if facility_info.storage_info is not None:
                for i, pid in enumerate(facility_info.storage_info.product_list):
                    product_id2idx[facility_id][pid] = i

        return product_id2idx

    def _get_consumer2product_id(self, facility_info_dict: Dict[int, FacilityInfo]) -> Dict[int, int]:
        consumer2product_id: Dict[int, int] = {}

        for facility_info in facility_info_dict.values():
            for product_id, product in facility_info.products_info.items():
                if product.consumer_info:
                    consumer2product_id[product.consumer_info.id] = product_id

        return consumer2product_id

    def _get_reward_for_entity(self, entity: SupplyChainEntity, bwt: Tuple[float, float]) -> float:
        if entity.class_type == ConsumerUnit:
            return np.float32(bwt[1]) / np.float32(self._env_settings["reward_normalization"])
        else:
            return .0

    def get_or_policy_state(self, entity: SupplyChainEntity) -> np.ndarray:
        # TODO: check the correctness of the implementation
        if entity.skus is None:
            return np.array([1])

        np_state, offsets = [0], [1]

        def extend_state(value: list) -> None:
            np_state.extend(value)
            offsets.append(len(np_state))

        product_unit_id = entity.id if entity.class_type == ProductUnit else entity.parent_id

        product_index = self._balance_calculator.product_id2idx.get(product_unit_id, None)
        unit_storage_cost = self._balance_calculator.products[product_index][4] if product_index is not None else 0

        product_metrics = self._cur_metrics["products"].get(product_unit_id, None)
        extend_state([product_metrics["sale_mean"] if product_metrics else 0])
        extend_state([product_metrics["sale_std"] if product_metrics else 0])

        extend_state([unit_storage_cost])
        extend_state([1])
        facility_info = self._facility_info_dict[entity.facility_id]
        product_info = facility_info.products_info[entity.skus.id]
        if product_info.consumer_info is not None:
            idx = product_info.consumer_info.node_index
            np_state[-1] = self._learn_env.snapshot_list["consumer"][
                self._learn_env.tick:idx:"order_cost"
            ].flatten()[0]

        be = self._env.business_engine
        assert isinstance(be, SupplyChainBusinessEngine)
        extend_state([facility_info.storage_info.config[0].capacity])
        extend_state(self._storage_product_quantity[entity.facility_id])
        extend_state(self._facility_in_transit_orders[entity.facility_id])
<<<<<<< HEAD
        extend_state([self._storage_info["storage_product_indexes"][entity.facility_id][entity.skus.id] + 1])
        extend_state([self._env.business_engine.world.get_facility_by_id(entity.facility_id).get_max_vlt(entity.skus.id)])
=======
        extend_state([self._product_id2idx[entity.facility_id][entity.skus.id] + 1])  # TODO: check +1 or not
        extend_state([be.world.get_facility_by_id(entity.facility_id).get_max_vlt(entity.skus.id)])
>>>>>>> 603dd797
        extend_state([entity.skus.service_level])
        return np.array(np_state + offsets)

    def get_rl_policy_state(self, entity_id: int, entity: SupplyChainEntity) -> np.ndarray:
        state = self._agent_states.templates[entity_id]

        self._update_global_features(state)
        self._update_facility_features(state, entity)
        self._update_storage_features(state, entity)
        self._update_sale_features(state, entity)
        self._update_distribution_features(state, entity)
        self._update_consumer_features(state, entity)

        np_state = serialize_state(state)
        return np_state

    def _get_entity_state(self, entity_id: int) -> np.ndarray:
        entity = self._entity_dict[entity_id]

        if isinstance(self._policy_dict[self._agent2policy[entity_id]], RLPolicy):
            return self.get_rl_policy_state(entity_id, entity)
        else:
            return self.get_or_policy_state(entity)

    def _get_global_and_agent_state(self, event: CascadeEvent, tick: int = None) -> tuple:
        """Update the status variables first, then call the state shaper for each agent."""
        if tick is None:
            tick = self._learn_env.tick
        else:
            # To make sure the usage of metrics is correct, the tick should be same to the current env tick.
            assert tick == self._learn_env.tick

        self._cur_metrics = self._learn_env.metrics

        # Get balance info of current tick from balance calculator.
        self._cur_balance_sheet_reward = self._balance_calculator.calc_and_update_balance_sheet(tick=tick)

        # Get distribution features of current tick from snapshot list.
        self._cur_distribution_states = self._learn_env.snapshot_list["distribution"][
            tick::distribution_features
        ].flatten().reshape(-1, len(distribution_features)).astype(np.int)

        # Get consumer features of specific ticks from snapshot list.
        consumption_hist_ticks = [tick - i for i in range(self._env_settings['consumption_hist_len'] - 1, -1, -1)]
        self._cur_consumer_states = self._learn_env.snapshot_list["consumer"][
            consumption_hist_ticks::"latest_consumptions"
        ].flatten().reshape(-1, len(self._learn_env.snapshot_list["consumer"]))

        # Get seller features of specific ticks from snapshot list.
        sale_hist_ticks = [tick - i for i in range(self._env_settings['sale_hist_len'] - 1, -1, -1)]
        self._cur_seller_states = self._learn_env.snapshot_list["seller"][
            sale_hist_ticks::seller_features
        ].astype(np.int)

        # 1. Update storage product quantity info.
        # 2. Update facility product utilization info.
        # 3. Update facility in transition order quantity info.
        for facility_id, facility_info in self._facility_info_dict.items():
            # Reset for each step
            self._facility_product_utilization[facility_id] = 0
            self._facility_in_transit_orders[facility_id] = [0] * self._sku_number

<<<<<<< HEAD
            for sku_id, number in in_transit_orders.items():
                self._facility_in_transit_orders[facility_id][sku_id2idx[sku_id]] = number

        # calculate storage info first, then use it later to speed up.
        for facility_id, storage_index in self._storage_info["facility2storage"].items():
=======
>>>>>>> 603dd797
            product_quantities = self._learn_env.snapshot_list["storage"][
                tick:facility_info.storage_info.node_index:"product_quantity"
            ].flatten().astype(np.int)

            for pid, index in self._product_id2idx[facility_id].items():
                product_quantity = product_quantities[index]

<<<<<<< HEAD
                self._storage_info["storage_product_num"][facility_id][sku_id2idx[pid]] = product_quantity
                self._storage_info["facility_product_utilization"][facility_id] += product_quantity
=======
                self._storage_product_quantity[facility_id][self._global_sku_id2idx[pid]] = product_quantity
                self._facility_product_utilization[facility_id] += product_quantity

            for sku_id, quantity in self._cur_metrics['facilities'][facility_id]["in_transit_orders"].items():
                self._facility_in_transit_orders[facility_id][self._global_sku_id2idx[sku_id]] = quantity
>>>>>>> 603dd797

        state = {
            id_: self._get_entity_state(id_)
            for id_ in self._agent2policy.keys()
        }
        return None, state

    def _get_reward(self, env_action_dict: Dict[Any, object], event: object, tick: int) -> Dict[Any, float]:
        # get related product, seller, consumer, manufacture unit id
        # NOTE: this mapping does not contain facility id, so if id is not exist, then means it is a facility
        self._cur_balance_sheet_reward = self._balance_calculator.calc_and_update_balance_sheet(tick=tick)

        return {
            unit_id: self._get_reward_for_entity(self._entity_dict[unit_id], bwt)
            for unit_id, bwt in self._cur_balance_sheet_reward.items()
            if unit_id in self._agent2policy
        }

    def _translate_to_env_action(self, action_dict: Dict[Any, np.ndarray], event: object) -> Dict[Any, object]:
        env_action_dict: Dict[int, SupplyChainAction] = {}

        for agent_id, action in action_dict.items():
            entity_id = agent_id
            env_action: Optional[SupplyChainAction] = None

            # Consumer action
            if issubclass(self._entity_dict[agent_id].class_type, ConsumerUnit):
                product_id: int = self._consumer2product_id.get(entity_id, 0)
                product_unit_id: int = self._unit2product_unit[entity_id]

                # TODO: vehicle type selection and source selection
                facility_info: FacilityInfo = self._facility_info_dict[self._entity_dict[entity_id].facility_id]
                vlt_info_cadidates: List[VendorLeadingTimeInfo] = [
                    vlt_info
                    for vlt_info in facility_info.upstream_vlt_infos[product_id]
                    if any([
                        self._env_settings["default_vehicle_type"] == None,
                        vlt_info.vehicle_type == self._env_settings["default_vehicle_type"],
                    ])
                ]

                if len(vlt_info_cadidates):
                    src_f_id = vlt_info_cadidates[0].src_facility.id
                    vehicle_type = vlt_info_cadidates[0].vehicle_type

                    try:
                        action_quantity = int(int(action) * self._cur_metrics["products"][product_unit_id]["sale_mean"])
                    except ValueError:
<<<<<<< HEAD
                        action_number = 0

                    # ignore 0 quantity to reduce action number
                    if action_number:
                        sku = self._units_mapping[unit_id][3]
                        env_action_dict[agent_id] = ConsumerAction(
                            unit_id, product_id, source_id, action_number, "train",  # TODO: add logic for vehicle type selection
                        )
                        self._consumer_orders[product_unit_id] = action_number
                        self._orders_from_downstreams[
                            self._storage_info["facility_levels"][source_id][product_id]["skuproduct"].id
                        ] = action_number
            # manufacturer action
=======
                        action_quantity = 0

                    # Ignore 0 quantity to reduce action number
                    if action_quantity:
                        env_action = ConsumerAction(entity_id, product_id, src_f_id, action_quantity, vehicle_type)

            # Manufacture action
>>>>>>> 603dd797
            elif issubclass(self._entity_dict[agent_id].class_type, ManufactureUnit):
                sku = self._units_mapping[entity_id][3]
                if sku.production_rate:
                    env_action = ManufactureAction(id=entity_id, production_rate=int(sku.production_rate))

            if env_action:
                env_action_dict[agent_id] = env_action

        return env_action_dict

    def _update_facility_features(self, state: dict, entity: SupplyChainEntity) -> None:
        state['is_positive_balance'] = 1 if self._balance_calculator.accumulated_balance_sheet[entity.id] > 0 else 0

    def _update_storage_features(self, state: dict, entity: SupplyChainEntity) -> None:
        state['storage_levels'] = self._storage_product_quantity[entity.facility_id]
        state['storage_utilization'] = self._facility_product_utilization[entity.facility_id]

    def _update_sale_features(self, state: dict, entity: SupplyChainEntity) -> None:
        if entity.class_type not in {ConsumerUnit, ProductUnit}:
            return

        # Get product unit id for current agent.
        product_unit_id = entity.id if entity.class_type == ProductUnit else entity.parent_id
        product_metrics = self._cur_metrics["products"][product_unit_id]

        state['sale_mean'] = product_metrics["sale_mean"]
        state['sale_std'] = product_metrics["sale_std"]

        product_info = self._facility_info_dict[entity.facility_id].products_info[entity.skus.id]

        if product_info.seller_info is not None:
            seller_states = self._cur_seller_states[:, product_info.seller_info.node_index, :]

            # For total demand, we need latest one.
            state['total_backlog_demand'] = seller_states[:, IDX_SELLER_TOTAL_DEMAND][-1][0]
            state['sale_hist'] = list(seller_states[:, IDX_SELLER_SOLD].flatten())
            state['backlog_demand_hist'] = list(seller_states[:, IDX_SELLER_DEMAND])

        else:
            state['sale_gamma'] = state['sale_mean']

        if product_info.consumer_info is not None:
            state['consumption_hist'] = list(self._cur_consumer_states[:, product_info.consumer_info.node_index])
            state['pending_order'] = list(product_metrics["pending_order_daily"])

    def _update_distribution_features(self, state: dict, entity: SupplyChainEntity) -> None:
        distribution_info = self._facility_info_dict[entity.facility_id].distribution_info
        if distribution_info is not None:
            dist_states = self._cur_distribution_states[distribution_info.node_index]
            state['distributor_in_transit_orders_qty'] = dist_states[IDX_DISTRIBUTION_PENDING_PRODUCT_QUANTITY]
            state['distributor_in_transit_orders'] = dist_states[IDX_DISTRIBUTION_PENDING_ORDER_NUMBER]

    def _update_consumer_features(self, state: dict, entity: SupplyChainEntity) -> None:
        if entity.skus is None:
            return

        state['consumer_in_transit_orders'] = self._facility_in_transit_orders[entity.facility_id]

<<<<<<< HEAD
        # FIX: we need plus 1 to this, as it is 0 based index, but we already aligned with 1 more
        # slot to use sku id as index ( 1 based).
        product_index = self._storage_info["storage_product_indexes"][entity.facility_id][entity.skus.id] + 1
        state['inventory_in_stock'] = self._storage_info["storage_product_num"][entity.facility_id][product_index]
        state['inventory_in_transit'] = state['consumer_in_transit_orders'][sku_id2idx[entity.skus.id]]
=======
        # entity.skus.id -> SkuInfo.id -> unit.product_id
        state['inventory_in_stock'] = self._storage_product_quantity[entity.facility_id][self._global_sku_id2idx[entity.skus.id]]
        state['inventory_in_transit'] = state['consumer_in_transit_orders'][self._global_sku_id2idx[entity.skus.id]]
>>>>>>> 603dd797

        pending_order = self._cur_metrics["facilities"][entity.facility_id]["pending_order"]

        if pending_order is not None:
            state['inventory_in_distribution'] = pending_order[entity.skus.id]

        state['inventory_estimated'] = (
            state['inventory_in_stock'] + state['inventory_in_transit'] - state['inventory_in_distribution']
        )

        if state['inventory_estimated'] >= 0.5 * state['storage_capacity']:
            state['is_over_stock'] = 1

        if state['inventory_estimated'] <= 0:
            state['is_out_of_stock'] = 1

        service_index = state['service_level']

        if service_index not in self._service_index_ppf_cache:
            self._service_index_ppf_cache[service_index] = st.norm.ppf(service_index)

        ppf = self._service_index_ppf_cache[service_index]

        state['inventory_rop'] = (
            state['max_vlt'] * state['sale_mean'] + np.sqrt(state['max_vlt']) * state['sale_std'] * ppf
        )

        if state['inventory_estimated'] < state['inventory_rop']:
            state['is_below_rop'] = 1

    def _update_global_features(self, state) -> None:
        state["global_time"] = self._learn_env.tick

    def _post_step(self, cache_element: CacheElement, reward: Dict[Any, float]) -> None:
        tick = cache_element.tick
        total_sold = self._learn_env.snapshot_list["seller"][tick::"total_sold"].reshape(-1)
        total_demand = self._learn_env.snapshot_list["seller"][tick::"total_demand"].reshape(-1)
        self._info["sold"] = total_sold
        self._info["demand"] = total_demand
        self._info["sold/demand"] = self._info["sold"] / self._info["demand"]

    def _post_eval_step(self, cache_element: CacheElement, reward: Dict[Any, float]) -> None:
        self._post_step(cache_element, reward)


def env_sampler_creator(policy_creator) -> SCEnvSampler:
    return SCEnvSampler(
        get_env=lambda: Env(**env_conf),
        policy_creator=policy_creator,
        agent2policy=agent2policy,
        trainable_policies=trainable_policies,
    )<|MERGE_RESOLUTION|>--- conflicted
+++ resolved
@@ -2,11 +2,7 @@
 # Licensed under the MIT license.
 
 from collections import defaultdict
-<<<<<<< HEAD
-from typing import Any, Callable, Dict, List, Type
-=======
 from typing import Any, Callable, Dict, List, Optional, Tuple, Type
->>>>>>> 603dd797
 
 import numpy as np
 import scipy.stats as st
@@ -21,11 +17,7 @@
 from maro.simulator.scenarios.supply_chain.actions import SupplyChainAction
 from maro.simulator.scenarios.supply_chain.business_engine import SupplyChainBusinessEngine
 from maro.simulator.scenarios.supply_chain.facilities import FacilityInfo
-<<<<<<< HEAD
-from maro.simulator.scenarios.supply_chain.objects import SupplyChainEntity
-=======
 from maro.simulator.scenarios.supply_chain.objects import SkuInfo, SkuMeta, SupplyChainEntity, VendorLeadingTimeInfo
->>>>>>> 603dd797
 
 from examples.supply_chain.common.balance_calculator import BalanceSheetCalculator
 
@@ -36,10 +28,6 @@
     IDX_SELLER_TOTAL_DEMAND, IDX_SELLER_SOLD, IDX_SELLER_DEMAND,
 )
 from .policies import agent2policy, trainable_policies
-<<<<<<< HEAD
-from .state_template import STATE_TEMPLATE, sku_id2idx, workflow_settings, _serialize_state
-=======
->>>>>>> 603dd797
 
 
 class SCEnvSampler(AbsEnvSampler):
@@ -199,13 +187,8 @@
         extend_state([facility_info.storage_info.config[0].capacity])
         extend_state(self._storage_product_quantity[entity.facility_id])
         extend_state(self._facility_in_transit_orders[entity.facility_id])
-<<<<<<< HEAD
-        extend_state([self._storage_info["storage_product_indexes"][entity.facility_id][entity.skus.id] + 1])
-        extend_state([self._env.business_engine.world.get_facility_by_id(entity.facility_id).get_max_vlt(entity.skus.id)])
-=======
         extend_state([self._product_id2idx[entity.facility_id][entity.skus.id] + 1])  # TODO: check +1 or not
         extend_state([be.world.get_facility_by_id(entity.facility_id).get_max_vlt(entity.skus.id)])
->>>>>>> 603dd797
         extend_state([entity.skus.service_level])
         return np.array(np_state + offsets)
 
@@ -268,14 +251,6 @@
             self._facility_product_utilization[facility_id] = 0
             self._facility_in_transit_orders[facility_id] = [0] * self._sku_number
 
-<<<<<<< HEAD
-            for sku_id, number in in_transit_orders.items():
-                self._facility_in_transit_orders[facility_id][sku_id2idx[sku_id]] = number
-
-        # calculate storage info first, then use it later to speed up.
-        for facility_id, storage_index in self._storage_info["facility2storage"].items():
-=======
->>>>>>> 603dd797
             product_quantities = self._learn_env.snapshot_list["storage"][
                 tick:facility_info.storage_info.node_index:"product_quantity"
             ].flatten().astype(np.int)
@@ -283,16 +258,11 @@
             for pid, index in self._product_id2idx[facility_id].items():
                 product_quantity = product_quantities[index]
 
-<<<<<<< HEAD
-                self._storage_info["storage_product_num"][facility_id][sku_id2idx[pid]] = product_quantity
-                self._storage_info["facility_product_utilization"][facility_id] += product_quantity
-=======
                 self._storage_product_quantity[facility_id][self._global_sku_id2idx[pid]] = product_quantity
                 self._facility_product_utilization[facility_id] += product_quantity
 
             for sku_id, quantity in self._cur_metrics['facilities'][facility_id]["in_transit_orders"].items():
                 self._facility_in_transit_orders[facility_id][self._global_sku_id2idx[sku_id]] = quantity
->>>>>>> 603dd797
 
         state = {
             id_: self._get_entity_state(id_)
@@ -341,21 +311,6 @@
                     try:
                         action_quantity = int(int(action) * self._cur_metrics["products"][product_unit_id]["sale_mean"])
                     except ValueError:
-<<<<<<< HEAD
-                        action_number = 0
-
-                    # ignore 0 quantity to reduce action number
-                    if action_number:
-                        sku = self._units_mapping[unit_id][3]
-                        env_action_dict[agent_id] = ConsumerAction(
-                            unit_id, product_id, source_id, action_number, "train",  # TODO: add logic for vehicle type selection
-                        )
-                        self._consumer_orders[product_unit_id] = action_number
-                        self._orders_from_downstreams[
-                            self._storage_info["facility_levels"][source_id][product_id]["skuproduct"].id
-                        ] = action_number
-            # manufacturer action
-=======
                         action_quantity = 0
 
                     # Ignore 0 quantity to reduce action number
@@ -363,7 +318,6 @@
                         env_action = ConsumerAction(entity_id, product_id, src_f_id, action_quantity, vehicle_type)
 
             # Manufacture action
->>>>>>> 603dd797
             elif issubclass(self._entity_dict[agent_id].class_type, ManufactureUnit):
                 sku = self._units_mapping[entity_id][3]
                 if sku.production_rate:
@@ -422,17 +376,9 @@
 
         state['consumer_in_transit_orders'] = self._facility_in_transit_orders[entity.facility_id]
 
-<<<<<<< HEAD
-        # FIX: we need plus 1 to this, as it is 0 based index, but we already aligned with 1 more
-        # slot to use sku id as index ( 1 based).
-        product_index = self._storage_info["storage_product_indexes"][entity.facility_id][entity.skus.id] + 1
-        state['inventory_in_stock'] = self._storage_info["storage_product_num"][entity.facility_id][product_index]
-        state['inventory_in_transit'] = state['consumer_in_transit_orders'][sku_id2idx[entity.skus.id]]
-=======
         # entity.skus.id -> SkuInfo.id -> unit.product_id
         state['inventory_in_stock'] = self._storage_product_quantity[entity.facility_id][self._global_sku_id2idx[entity.skus.id]]
         state['inventory_in_transit'] = state['consumer_in_transit_orders'][self._global_sku_id2idx[entity.skus.id]]
->>>>>>> 603dd797
 
         pending_order = self._cur_metrics["facilities"][entity.facility_id]["pending_order"]
 
