--- conflicted
+++ resolved
@@ -92,6 +92,7 @@
 
         self.baseline_policy = ConsumerBaselinePolicy('baseline_eoq')
         self._max_eval_reward = np.float("-inf")
+        self._eval_reward_list = []
 
         self._env_settings: dict = workflow_settings
 
@@ -228,7 +229,7 @@
         return storage_capacity_dict
 
     def _get_reward_for_entity(self, entity: SupplyChainEntity, bwt: Tuple[float, float]) -> float:
-        if entity.class_type == ConsumerUnit:
+        if issubclass(entity.class_type, ConsumerUnit):
             return np.float32(bwt[1]) / np.float32(self._env_settings["reward_normalization"])
         else:
             return .0
@@ -365,11 +366,14 @@
         self._cur_balance_sheet_reward = self._balance_calculator.calc_and_update_balance_sheet(tick=tick)
         self._reward_status = {f_id: np.float32(reward[1]) for f_id, reward in self._cur_balance_sheet_reward.items()}
         self._balance_status = {f_id: np.float32(reward[0]) for f_id, reward in self._cur_balance_sheet_reward.items()}
-        return {
+        rewards =  {
             unit_id: self._get_reward_for_entity(self._entity_dict[unit_id], bwt)
             for unit_id, bwt in self._cur_balance_sheet_reward.items()
             if unit_id in self._agent2policy
         }
+        reward_val_list = [r for r in rewards.values()]
+        reward_mean, reward_std = np.mean(reward_val_list), np.std(reward_val_list)
+        return {unit_id: (r-reward_mean)/(reward_std+1e-8) for unit_id, r in rewards.items()}
 
     def _translate_to_env_action(
         self, action_dict: Dict[Any, Union[np.ndarray, List[object]]], event: object,
@@ -391,7 +395,6 @@
                 vlt_info_candidates: List[VendorLeadingTimeInfo] = []
                 facility_info: FacilityInfo = self._facility_info_dict[self._entity_dict[entity_id].facility_id]
                 info_by_fid = facility_info.upstream_vlt_infos[product_id]
-<<<<<<< HEAD
                 
                 product_name = self._entity_dict[self._entity_dict[entity_id].parent_id].skus.name
                 facility_name = facility_info.name
@@ -412,19 +415,6 @@
                     info_by_type[default_vehicle_type]
                     for info_by_type in info_by_fid.values() if default_vehicle_type in info_by_type 
                 ]
-=======
-                if self._env_settings["default_vehicle_type"] is None:
-                    vlt_info_candidates = [
-                        info
-                        for info_by_type in info_by_fid.values()
-                        for info in info_by_type.values()
-                    ]
-                else:
-                    vlt_info_candidates = [
-                        info_by_type[self._env_settings["default_vehicle_type"]]
-                        for info_by_type in info_by_fid.values()
-                    ]
->>>>>>> 232815b2
 
                 if len(vlt_info_candidates):
                     src_f_id = vlt_info_candidates[0].src_facility.id
@@ -503,7 +493,7 @@
             )
             _, self._event, is_done = self._env.step(list(env_action_dict.values()))
             reward = self._get_reward(env_action_dict, exp_element.event, exp_element.tick)
-            eval_reward = max(eval_reward, np.sum([reward[entity_id] for entity_id in self._entity_dict.keys() if isinstance(self._policy_dict[self._agent2policy[entity_id]], RLPolicy)]))
+            eval_reward = max(eval_reward, np.sum([self._reward_status[entity_id] for entity_id in self._entity_dict.keys() if isinstance(self._policy_dict[self._agent2policy[entity_id]], RLPolicy)]))
             consumer_action_dict = {}
             for entity_id, entity in self._entity_dict.items():
                 mean_reward[entity_id] = mean_reward.get(entity_id, 0.0) + self._reward_status.get(entity_id, 0)
@@ -540,6 +530,7 @@
             self._info["demand"] = 1
             self._info["sold/demand"] = self._info["sold"] / self._info["demand"]
         
+        self._eval_reward_list.append(eval_reward)
         if eval_reward > self._max_eval_reward:
             tracker.render(tracker.loc_path, 'a_plot_balance.png', tracker.step_balances, ["OuterRetailerFacility"])
             tracker.render(tracker.loc_path, 'a_plot_reward.png', tracker.step_rewards, ["OuterRetailerFacility"])
@@ -549,7 +540,7 @@
             df_product = df_product.groupby(['tick', 'id']).first().reset_index()
             df_product.to_csv(f'{tracker.loc_path}/output_product_metrics.csv', index=False)
             self._max_eval_reward = eval_reward
-        
+        print(self._max_eval_reward, self._eval_reward_list)
         mean_reward = {entity_id: val / step_idx for entity_id, val in mean_reward.items()}
         return {"info": [self._info], "mean_reward": mean_reward}
 
