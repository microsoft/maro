# Copyright (c) Microsoft Corporation.
# Licensed under the MIT license.

from collections import defaultdict
from typing import Any, Callable, Dict, List, Optional, Tuple, Type

import numpy as np

from maro.event_buffer import CascadeEvent
from maro.rl.policy import AbsPolicy, RLPolicy
from maro.rl.rollout import AbsAgentWrapper, AbsEnvSampler, CacheElement, SimpleAgentWrapper
from maro.simulator import Env
from maro.simulator.scenarios.supply_chain import (
    ConsumerAction, ConsumerUnit, ManufactureAction, ManufactureUnit, ProductUnit
)
from maro.simulator.scenarios.supply_chain.actions import SupplyChainAction
from maro.simulator.scenarios.supply_chain.business_engine import SupplyChainBusinessEngine
from maro.simulator.scenarios.supply_chain.facilities import FacilityInfo
from maro.simulator.scenarios.supply_chain.objects import SkuInfo, SkuMeta, SupplyChainEntity, VendorLeadingTimeInfo

from examples.supply_chain.common.balance_calculator import BalanceSheetCalculator
from examples.supply_chain.rl.algorithms.rule_based import ConsumerEOQPolicy as ConsumerBaselinePolicy

from .agent_state import serialize_state, SCAgentStates
from .config import (
<<<<<<< HEAD
    distribution_features, env_conf, seller_features, workflow_settings, ALGO, TEAM_REWARD
)
from .policies import agent2policy, trainable_policies

from .render_tools import SimulationTracker
=======
    distribution_features, env_conf, seller_features, workflow_settings,
)
from .policies import agent2policy, trainable_policies


def get_unit2product_unit(facility_info_dict: Dict[int, FacilityInfo]) -> Dict[int, int]:
    unit2product: Dict[int, int] = {}
    for facility_info in facility_info_dict.values():
        for product_info in facility_info.products_info.values():
            for unit in (
                product_info, product_info.seller_info, product_info.consumer_info, product_info.manufacture_info
            ):
                if unit is not None:
                    unit2product[unit.id] = product_info.id
    return unit2product

def get_product_id2idx(facility_info_dict: Dict[int, FacilityInfo]) -> Dict[int, Dict[int, int]]:
    # Key 1: facility id; Key 2: product id; Value: index in product list.
    product_id2idx: Dict[int, Dict[int, int]] = defaultdict(dict)

    for facility_id, facility_info in facility_info_dict.items():
        if facility_info.storage_info is not None:
            for i, pid in enumerate(facility_info.storage_info.product_list):
                product_id2idx[facility_id][pid] = i

    return product_id2idx

def get_consumer2product_id(facility_info_dict: Dict[int, FacilityInfo]) -> Dict[int, int]:
    consumer2product_id: Dict[int, int] = {}

    for facility_info in facility_info_dict.values():
        for product_id, product in facility_info.products_info.items():
            if product.consumer_info:
                consumer2product_id[product.consumer_info.id] = product_id

    return consumer2product_id
>>>>>>> 2bed72d6


class SCEnvSampler(AbsEnvSampler):
    def __init__(
        self,
        get_env: Callable[[], Env],
        policy_creator: Dict[str, Callable[[str], AbsPolicy]],
        agent2policy: Dict[Any, str],  # {agent_name: policy_name}
        trainable_policies: List[str] = None,
        agent_wrapper_cls: Type[AbsAgentWrapper] = SimpleAgentWrapper,
        reward_eval_delay: int = 0,
        get_test_env: Callable[[], Env] = None,
    ) -> None:
        super().__init__(
            get_env,
            policy_creator,
            agent2policy,
            trainable_policies=trainable_policies,
            agent_wrapper_cls=agent_wrapper_cls,
            reward_eval_delay=reward_eval_delay,
            get_test_env=get_test_env,
        )
<<<<<<< HEAD
        self.baseline_policy = ConsumerBaselinePolicy('baseline_eoq')

        self._env_settings: dict = workflow_settings

        self._balance_calculator: BalanceSheetCalculator = BalanceSheetCalculator(self._learn_env, TEAM_REWARD)

        self._configs: dict = self._learn_env.configs

        self._entity_dict: Dict[int, SupplyChainEntity] = {
            entity.id: entity
            for entity in self._learn_env.business_engine.get_entity_list()
        }

        self._summary: dict = self._learn_env.summary['node_mapping']

=======
        self._env_settings: dict = workflow_settings

        self._balance_calculator: BalanceSheetCalculator = BalanceSheetCalculator(self._learn_env)

        self._configs: dict = self._learn_env.configs

        self._entity_dict: Dict[int, SupplyChainEntity] = {
            entity.id: entity
            for entity in self._learn_env.business_engine.get_entity_list()
        }

        self._summary: dict = self._learn_env.summary['node_mapping']

>>>>>>> 2bed72d6
        # Key: Unit id; Value: (unit.data_model_name, unit.data_model_index, unit.facility.id, SkuInfo)
        self._units_mapping: Dict[int, Tuple[str, int, int, SkuInfo]] = self._summary["unit_mapping"]

        self._sku_metas: Dict[int, SkuMeta] = self._summary["skus"]
        self._global_sku_id2idx: Dict[int, int] = {
            sku_id: idx
            for idx, sku_id in enumerate(self._sku_metas.keys())
        }
        self._sku_number: int = len(self._sku_metas)

        self._facility_info_dict: Dict[int, FacilityInfo] = self._summary["facilities"]

<<<<<<< HEAD
        self._unit2product_unit: Dict[int, int] = self._get_unit2product_unit(self._facility_info_dict)

        # Key 1: Facility id; Key 2: Product id; Value: Index in product list
        self._product_id2idx: Dict[int, Dict[int, int]] = self._get_product_id2idx(self._facility_info_dict)

        # Key: Consumer unit id; Value: corresponding product id.
        self._consumer2product_id: Dict[int, int] = self._get_consumer2product_id(self._facility_info_dict)
=======
        self._unit2product_unit: Dict[int, int] = get_unit2product_unit(self._facility_info_dict)

        # Key 1: Facility id; Key 2: Product id; Value: Index in product list
        self._product_id2idx: Dict[int, Dict[int, int]] = get_product_id2idx(self._facility_info_dict)

        # Key: Consumer unit id; Value: corresponding product id.
        self._consumer2product_id: Dict[int, int] = get_consumer2product_id(self._facility_info_dict)
>>>>>>> 2bed72d6

        self._cur_metrics: dict = self._learn_env.metrics

        # Key: facility/unit id; Value: (balance, reward)
        self._cur_balance_sheet_reward: Dict[int, Tuple[float, float]] = {}

        # States of current tick, extracted from snapshot list.
        self._cur_distribution_states: Optional[np.ndarray] = None
        self._cur_consumer_states: Optional[np.ndarray] = None
        self._cur_seller_states: Optional[np.ndarray] = None

        # Key: facility id; List Index: sku idx; Value: in transition product quantity.
        self._facility_in_transit_orders: Dict[int, List[int]] = {}
<<<<<<< HEAD
        self._facility_to_distribute_orders: Dict[int, List[int]] = {}
=======
>>>>>>> 2bed72d6

        self._facility_product_utilization: Dict[int, int] = {}

        # Key: facility id
        self._storage_product_quantity: Dict[int, List[int]] = defaultdict(lambda: [0] * self._sku_number)

        self._agent_states: SCAgentStates = SCAgentStates(
            entity_dict=self._entity_dict,
            facility_info_dict=self._facility_info_dict,
            global_sku_id2idx=self._global_sku_id2idx,
            sku_number=self._sku_number,
            max_src_per_facility=self._summary["max_sources_per_facility"],
            max_price=self._summary["max_price"],
            settings=self._env_settings,
        )
<<<<<<< HEAD
        self._stock_status = {}
        self._demand_status = {}
        # key: product unit id, value: number
        # self._orders_from_downstreams = {}
        # self._consumer_orders = {}
        self._order_in_transit_status = {}
        self._order_to_distribute_status = {}
        self._sold_status = {}
        self._reward_status = {}
        self._balance_status = {}

    def _get_unit2product_unit(self, facility_info_dict: Dict[int, FacilityInfo]) -> Dict[int, int]:
        unit2product: Dict[int, int] = {}
        for facility_info in facility_info_dict.values():
            for product_info in facility_info.products_info.values():
                for unit in (
                    product_info, product_info.seller_info, product_info.consumer_info, product_info.manufacture_info
                ):
                    if unit is not None:
                        unit2product[unit.id] = product_info.id
        return unit2product

    def _get_product_id2idx(self, facility_info_dict: Dict[int, FacilityInfo]) -> Dict[int, Dict[int, int]]:
        # Key 1: facility id; Key 2: product id; Value: index in product list.
        product_id2idx: Dict[int, Dict[int, int]] = defaultdict(dict)

        for facility_id, facility_info in facility_info_dict.items():
            if facility_info.storage_info is not None:
                for i, pid in enumerate(facility_info.storage_info.product_list):
                    product_id2idx[facility_id][pid] = i

        return product_id2idx

    def _get_consumer2product_id(self, facility_info_dict: Dict[int, FacilityInfo]) -> Dict[int, int]:
        consumer2product_id: Dict[int, int] = {}

        for facility_info in facility_info_dict.values():
            for product_id, product in facility_info.products_info.items():
                if product.consumer_info:
                    consumer2product_id[product.consumer_info.id] = product_id

        return consumer2product_id
=======
>>>>>>> 2bed72d6

    def _get_reward_for_entity(self, entity: SupplyChainEntity, bwt: Tuple[float, float]) -> float:
        if entity.class_type == ConsumerUnit:
            return np.float32(bwt[1]) / np.float32(self._env_settings["reward_normalization"])
        else:
            return .0

    def get_or_policy_state(self, entity: SupplyChainEntity) -> np.ndarray:
        # TODO: check the correctness of the implementation
        if entity.skus is None:
            return np.array([1])

        np_state, offsets = [0], [1]

        def extend_state(value: list) -> None:
            np_state.extend(value)
            offsets.append(len(np_state))

        product_unit_id = entity.id if issubclass(entity.class_type, ProductUnit) else entity.parent_id

        product_index = self._balance_calculator.product_id2idx.get(product_unit_id, None)
        unit_storage_cost = self._balance_calculator.products[product_index][4] if product_index is not None else 0

        product_metrics = self._cur_metrics["products"].get(product_unit_id, None)
        extend_state([product_metrics["sale_mean"] if product_metrics else 0])
        extend_state([product_metrics["sale_std"] if product_metrics else 0])

        extend_state([unit_storage_cost])
<<<<<<< HEAD
        extend_state([1]) # order_cost
=======
        extend_state([1])
>>>>>>> 2bed72d6
        facility_info = self._facility_info_dict[entity.facility_id]
        product_info = facility_info.products_info[entity.skus.id]
        if product_info.consumer_info is not None:
            idx = product_info.consumer_info.node_index
            np_state[-1] = self._learn_env.snapshot_list["consumer"][
                self._learn_env.tick:idx:"order_cost"
            ].flatten()[0]

        be = self._env.business_engine
        assert isinstance(be, SupplyChainBusinessEngine)
        extend_state([facility_info.storage_info.config[0].capacity])
        extend_state(self._storage_product_quantity[entity.facility_id])
        extend_state(self._facility_in_transit_orders[entity.facility_id])
<<<<<<< HEAD
        extend_state(self._facility_to_distribute_orders[entity.facility_id])

        # extend_state([self._product_id2idx[entity.facility_id][entity.skus.id] + 1])  # TODO: check +1 or not
        extend_state([self._global_sku_id2idx[entity.skus.id]])
=======
        extend_state([self._product_id2idx[entity.facility_id][entity.skus.id] + 1])  # TODO: check +1 or not
>>>>>>> 2bed72d6
        extend_state([be.world.get_facility_by_id(entity.facility_id).get_max_vlt(entity.skus.id)])
        extend_state([entity.skus.service_level])
        return np.array(np_state + offsets)

    def get_rl_policy_state(self, entity_id: int, entity: SupplyChainEntity) -> np.ndarray:
        state = self._agent_states.update_entity_state(
            entity_id=entity_id,
            tick=self._learn_env.tick,
            cur_metrics=self._cur_metrics,
            cur_distribution_states=self._cur_distribution_states,
            cur_seller_states=self._cur_seller_states,
            cur_consumer_states=self._cur_consumer_states,
            accumulated_balance=self._balance_calculator.accumulated_balance_sheet[entity_id],
            storage_product_quantity=self._storage_product_quantity,
            facility_product_utilization=self._facility_product_utilization,
            facility_in_transit_orders=self._facility_in_transit_orders,
        )
<<<<<<< HEAD
        
        baseline_action = 0
        if issubclass(entity.class_type, ConsumerUnit):
            bs_state = self.get_or_policy_state(entity)
            bs_state = np.reshape(bs_state, (1, -1))
            baseline_action = self.baseline_policy.get_actions(bs_state)[0]
        state['baseline_action'] = baseline_action

        self._stock_status[entity.id] = state['inventory_in_stock']
        facility = self._facility_info_dict[entity.facility_id]
        if issubclass(entity.class_type, ProductUnit) and (facility.products_info[entity.skus.id].seller_info is not None):        
            self._demand_status[entity.id] = state['demand_hist'][-1]
            self._sold_status[entity.id] = state['sale_hist'][-1]
        else:
            self._demand_status[entity.id] = state['sale_mean']
            self._sold_status[entity.id] = state['sale_mean']

        self._order_in_transit_status[entity.id] = state['inventory_in_transit']
        self._order_to_distribute_status[entity.id] = state['inventory_in_distribution']

=======
>>>>>>> 2bed72d6
        np_state = serialize_state(state)
        return np_state

    def _get_entity_state(self, entity_id: int) -> np.ndarray:
        entity = self._entity_dict[entity_id]

        if isinstance(self._policy_dict[self._agent2policy[entity_id]], RLPolicy):
            return self.get_rl_policy_state(entity_id, entity)
        else:
            return self.get_or_policy_state(entity)

    def _get_global_and_agent_state(self, event: CascadeEvent, tick: int = None) -> tuple:
        """Update the status variables first, then call the state shaper for each agent."""
        if tick is None:
            tick = self._learn_env.tick
        else:
            # To make sure the usage of metrics is correct, the tick should be same to the current env tick.
            assert tick == self._learn_env.tick

        self._cur_metrics = self._learn_env.metrics

        # Get balance info of current tick from balance calculator.
        self._cur_balance_sheet_reward = self._balance_calculator.calc_and_update_balance_sheet(tick=tick)

        # Get distribution features of current tick from snapshot list.
        self._cur_distribution_states = self._learn_env.snapshot_list["distribution"][
            tick::distribution_features
        ].flatten().reshape(-1, len(distribution_features)).astype(np.int)

        # Get consumer features of specific ticks from snapshot list.
        consumption_hist_ticks = [tick - i for i in range(self._env_settings['consumption_hist_len'] - 1, -1, -1)]
        self._cur_consumer_states = self._learn_env.snapshot_list["consumer"][
            consumption_hist_ticks::"latest_consumptions"
        ].flatten().reshape(-1, len(self._learn_env.snapshot_list["consumer"]))

        # Get seller features of specific ticks from snapshot list.
        sale_hist_ticks = [tick - i for i in range(self._env_settings['sale_hist_len'] - 1, -1, -1)]
        self._cur_seller_states = self._learn_env.snapshot_list["seller"][
            sale_hist_ticks::seller_features
        ].astype(np.int)

        # 1. Update storage product quantity info.
        # 2. Update facility product utilization info.
        # 3. Update facility in transition order quantity info.
        for facility_id, facility_info in self._facility_info_dict.items():
            # Reset for each step
            self._facility_product_utilization[facility_id] = 0
            self._facility_in_transit_orders[facility_id] = [0] * self._sku_number
            self._facility_to_distribute_orders[facility_id] = [0] * self._sku_number

            product_quantities = self._learn_env.snapshot_list["storage"][
                tick:facility_info.storage_info.node_index:"product_quantity"
            ].flatten().astype(np.int)

            for pid, index in self._product_id2idx[facility_id].items():
                product_quantity = product_quantities[index]

                self._storage_product_quantity[facility_id][self._global_sku_id2idx[pid]] = product_quantity
                self._facility_product_utilization[facility_id] += product_quantity

            for sku_id, quantity in self._cur_metrics['facilities'][facility_id]["in_transit_orders"].items():
                self._facility_in_transit_orders[facility_id][self._global_sku_id2idx[sku_id]] = quantity
<<<<<<< HEAD
            if self._cur_metrics['facilities'][facility_id]["pending_order"]:
                for sku_id, quantity in self._cur_metrics['facilities'][facility_id]["pending_order"].items():
                    self._facility_to_distribute_orders[facility_id][self._global_sku_id2idx[sku_id]] = quantity

        # to keep track infor
        for id_, entity in self._entity_dict.items():
            self.get_rl_policy_state(id_, entity)
=======
>>>>>>> 2bed72d6

        state = {
            id_: self._get_entity_state(id_)
            for id_ in self._agent2policy.keys()
        }
        return None, state

    def _get_reward(self, env_action_dict: Dict[Any, object], event: object, tick: int) -> Dict[Any, float]:
        # get related product, seller, consumer, manufacture unit id
        # NOTE: this mapping does not contain facility id, so if id is not exist, then means it is a facility
        self._cur_balance_sheet_reward = self._balance_calculator.calc_and_update_balance_sheet(tick=tick)
<<<<<<< HEAD
        self._reward_status = {f_id: np.float32(reward[1]) for f_id, reward in self._cur_balance_sheet_reward.items()}
        self._balance_status = {f_id: np.float32(reward[0]) for f_id, reward in self._cur_balance_sheet_reward.items()}
=======

>>>>>>> 2bed72d6
        return {
            unit_id: self._get_reward_for_entity(self._entity_dict[unit_id], bwt)
            for unit_id, bwt in self._cur_balance_sheet_reward.items()
            if unit_id in self._agent2policy
        }

    def _translate_to_env_action(self, action_dict: Dict[Any, np.ndarray], event: object) -> Dict[Any, object]:
        env_action_dict: Dict[int, SupplyChainAction] = {}
<<<<<<< HEAD

        for agent_id, action in action_dict.items():
            entity_id = agent_id
            env_action: Optional[SupplyChainAction] = None
            if np.isscalar(action):
                action = [action]
            
=======

        for agent_id, action in action_dict.items():
            entity_id = agent_id
            env_action: Optional[SupplyChainAction] = None

>>>>>>> 2bed72d6
            # Consumer action
            if issubclass(self._entity_dict[agent_id].class_type, ConsumerUnit):
                product_id: int = self._consumer2product_id.get(entity_id, 0)
                product_unit_id: int = self._unit2product_unit[entity_id]
<<<<<<< HEAD
                # TODO: vehicle type selection and source selection
                facility_info: FacilityInfo = self._facility_info_dict[self._entity_dict[entity_id].facility_id]
                vlt_info_cadidates: List[VendorLeadingTimeInfo] = [
                    vlt_info
                    for vlt_info in facility_info.upstream_vlt_infos[product_id]
                    if any([
                        self._env_settings["default_vehicle_type"] == None,
=======

                # TODO: vehicle type selection and source selection
                facility_info: FacilityInfo = self._facility_info_dict[self._entity_dict[entity_id].facility_id]
                vlt_info_candidates: List[VendorLeadingTimeInfo] = [
                    vlt_info
                    for vlt_info in facility_info.upstream_vlt_infos[product_id]
                    if any([
                        self._env_settings["default_vehicle_type"] is None,
>>>>>>> 2bed72d6
                        vlt_info.vehicle_type == self._env_settings["default_vehicle_type"],
                    ])
                ]

<<<<<<< HEAD
                if len(vlt_info_cadidates):
                    src_f_id = vlt_info_cadidates[0].src_facility.id
                    vehicle_type = vlt_info_cadidates[0].vehicle_type
                    
                    if (ALGO == "PPO" and isinstance(self._policy_dict[self._agent2policy[agent_id]], RLPolicy)):
                        or_action = self._agent_state_dict[agent_id][-1]
                        action_idx = max(0, int(action[0] - 1 + or_action))
                    else:
                        action_idx = action[0]
                    action_quantity = int(int(action_idx) * self._cur_metrics["products"][product_unit_id]["sale_mean"])
=======
                if len(vlt_info_candidates):
                    src_f_id = vlt_info_candidates[0].src_facility.id
                    vehicle_type = vlt_info_candidates[0].vehicle_type

                    try:
                        action_quantity = int(int(action) * self._cur_metrics["products"][product_unit_id]["sale_mean"])
                    except ValueError:
                        action_quantity = 0
>>>>>>> 2bed72d6

                    # Ignore 0 quantity to reduce action number
                    if action_quantity:
                        env_action = ConsumerAction(entity_id, product_id, src_f_id, action_quantity, vehicle_type)

            # Manufacture action
            elif issubclass(self._entity_dict[agent_id].class_type, ManufactureUnit):
<<<<<<< HEAD
                product_unit_id: int = self._unit2product_unit[entity_id]
                # sku = self._units_mapping[entity_id][3]
                # if sku.production_rate:
                #     env_action = ManufactureAction(id=entity_id, production_rate=int(sku.production_rate))
                action_quantity = int(action[0] * self._cur_metrics["products"][product_unit_id]["sale_mean"])
                env_action = ManufactureAction(id=entity_id, production_rate=action_quantity)
=======
                sku = self._units_mapping[entity_id][3]
                if sku.production_rate:
                    env_action = ManufactureAction(id=entity_id, production_rate=int(sku.production_rate))

>>>>>>> 2bed72d6
            if env_action:
                env_action_dict[agent_id] = env_action

        return env_action_dict

    def _post_step(self, cache_element: CacheElement, reward: Dict[Any, float]) -> None:
        tick = cache_element.tick
        total_sold = self._learn_env.snapshot_list["seller"][tick::"total_sold"].reshape(-1)
        total_demand = self._learn_env.snapshot_list["seller"][tick::"total_demand"].reshape(-1)
        self._info["sold"] = total_sold
        self._info["demand"] = total_demand
        self._info["sold/demand"] = self._info["sold"] / self._info["demand"]

    def _post_eval_step(self, cache_element: CacheElement, reward: Dict[Any, float]) -> None:
        self._post_step(cache_element, reward)

    def reset(self):
        # super().reset()
        self._balance_calculator.reset()
        self.total_balance = 0.0

    def eval(self, policy_state: Dict[str, object] = None) -> dict:
        tracker = SimulationTracker(env_conf["durations"], 1, self, [0, env_conf["durations"]])
        step_idx = 0
        self._env = self._test_env
        if policy_state is not None:
            self.set_policy_state(policy_state)

        self._agent_wrapper.exploit()
        self.reset()
        self._env.reset()
        is_done = False
        _, self._event, _ = self._env.step(None)
        self._state, self._agent_state_dict = self._get_global_and_agent_state(self._event)
        while not is_done:
            action_dict = self._agent_wrapper.choose_actions(self._agent_state_dict)
            agent_state_dict={id_: state for id_, state in self._agent_state_dict.items() if id_ in self._trainable_agents}
            env_action_dict = self._translate_to_env_action(action_dict, self._event)
            
            # Store experiences in the cache
            cache_element = CacheElement(
                    tick=self._env.tick,
                    event=self._event,
                    state=self._state,
                    agent_state_dict=agent_state_dict,
                    action_dict={id_: action for id_, action in action_dict.items() if id_ in self._trainable_agents},
                    env_action_dict={
                        id_: env_action for id_, env_action in env_action_dict.items() if id_ in self._trainable_agents
                    },
                )
            self._trans_cache.append(cache_element)
            # Update env and get new states (global & agent)
            _, self._event, is_done = self._env.step(list(env_action_dict.values()))
            reward = self._get_reward(cache_element.env_action_dict, cache_element.event, cache_element.tick)
            # consumer_action_dict = {}
            # for entity_id, entity in self._entity_dict.items():
            #     if issubclass(entity.class_type, ConsumerUnit):
            #         action = (action_dict[entity_id] if np.isscalar(action_dict[entity_id]) else action_dict[entity_id][0])
            #         consumer_action_dict[entity_id] = (action, reward[entity_id])
            # print(step_idx, consumer_action_dict)
            print("evaluate step: ", step_idx)
            self._state, self._agent_state_dict = (None, {}) if is_done \
                else self._get_global_and_agent_state(self._event)

            step_balances = self._balance_status
            step_rewards = self._reward_status

            tracker.add_sample(0, step_idx, sum(step_balances.values()), sum(
                step_rewards.values()), step_balances, step_rewards)
            stock_status = self._stock_status
            order_in_transit_status = self._order_in_transit_status
            demand_status = self._demand_status
            sold_status = self._sold_status
            reward_status = self._reward_status

            balance_status = self._balance_status
            order_to_distribute_status = self._order_to_distribute_status

            tracker.add_sku_status(0, step_idx, stock_status,
                                   order_in_transit_status, demand_status, sold_status,
                                   reward_status, balance_status,
                                   order_to_distribute_status)
            step_idx += 1
            self._info["sold"] = 0
            self._info["demand"] = 1
            self._info["sold/demand"] = self._info["sold"] / self._info["demand"]
        return {"info": [self._info], "tracker": tracker}


def env_sampler_creator(policy_creator) -> SCEnvSampler:
    return SCEnvSampler(
        get_env=lambda: Env(**env_conf),
        policy_creator=policy_creator,
        agent2policy=agent2policy,
        trainable_policies=trainable_policies,
    )<|MERGE_RESOLUTION|>--- conflicted
+++ resolved
@@ -23,16 +23,10 @@
 
 from .agent_state import serialize_state, SCAgentStates
 from .config import (
-<<<<<<< HEAD
-    distribution_features, env_conf, seller_features, workflow_settings, ALGO, TEAM_REWARD
+    distribution_features, env_conf, seller_features, workflow_settings, TEAM_REWARD
 )
 from .policies import agent2policy, trainable_policies
-
 from .render_tools import SimulationTracker
-=======
-    distribution_features, env_conf, seller_features, workflow_settings,
-)
-from .policies import agent2policy, trainable_policies
 
 
 def get_unit2product_unit(facility_info_dict: Dict[int, FacilityInfo]) -> Dict[int, int]:
@@ -66,7 +60,6 @@
                 consumer2product_id[product.consumer_info.id] = product_id
 
     return consumer2product_id
->>>>>>> 2bed72d6
 
 
 class SCEnvSampler(AbsEnvSampler):
@@ -89,7 +82,6 @@
             reward_eval_delay=reward_eval_delay,
             get_test_env=get_test_env,
         )
-<<<<<<< HEAD
         self.baseline_policy = ConsumerBaselinePolicy('baseline_eoq')
 
         self._env_settings: dict = workflow_settings
@@ -105,21 +97,6 @@
 
         self._summary: dict = self._learn_env.summary['node_mapping']
 
-=======
-        self._env_settings: dict = workflow_settings
-
-        self._balance_calculator: BalanceSheetCalculator = BalanceSheetCalculator(self._learn_env)
-
-        self._configs: dict = self._learn_env.configs
-
-        self._entity_dict: Dict[int, SupplyChainEntity] = {
-            entity.id: entity
-            for entity in self._learn_env.business_engine.get_entity_list()
-        }
-
-        self._summary: dict = self._learn_env.summary['node_mapping']
-
->>>>>>> 2bed72d6
         # Key: Unit id; Value: (unit.data_model_name, unit.data_model_index, unit.facility.id, SkuInfo)
         self._units_mapping: Dict[int, Tuple[str, int, int, SkuInfo]] = self._summary["unit_mapping"]
 
@@ -132,15 +109,6 @@
 
         self._facility_info_dict: Dict[int, FacilityInfo] = self._summary["facilities"]
 
-<<<<<<< HEAD
-        self._unit2product_unit: Dict[int, int] = self._get_unit2product_unit(self._facility_info_dict)
-
-        # Key 1: Facility id; Key 2: Product id; Value: Index in product list
-        self._product_id2idx: Dict[int, Dict[int, int]] = self._get_product_id2idx(self._facility_info_dict)
-
-        # Key: Consumer unit id; Value: corresponding product id.
-        self._consumer2product_id: Dict[int, int] = self._get_consumer2product_id(self._facility_info_dict)
-=======
         self._unit2product_unit: Dict[int, int] = get_unit2product_unit(self._facility_info_dict)
 
         # Key 1: Facility id; Key 2: Product id; Value: Index in product list
@@ -148,7 +116,6 @@
 
         # Key: Consumer unit id; Value: corresponding product id.
         self._consumer2product_id: Dict[int, int] = get_consumer2product_id(self._facility_info_dict)
->>>>>>> 2bed72d6
 
         self._cur_metrics: dict = self._learn_env.metrics
 
@@ -162,10 +129,6 @@
 
         # Key: facility id; List Index: sku idx; Value: in transition product quantity.
         self._facility_in_transit_orders: Dict[int, List[int]] = {}
-<<<<<<< HEAD
-        self._facility_to_distribute_orders: Dict[int, List[int]] = {}
-=======
->>>>>>> 2bed72d6
 
         self._facility_product_utilization: Dict[int, int] = {}
 
@@ -181,7 +144,6 @@
             max_price=self._summary["max_price"],
             settings=self._env_settings,
         )
-<<<<<<< HEAD
         self._stock_status = {}
         self._demand_status = {}
         # key: product unit id, value: number
@@ -193,40 +155,6 @@
         self._reward_status = {}
         self._balance_status = {}
 
-    def _get_unit2product_unit(self, facility_info_dict: Dict[int, FacilityInfo]) -> Dict[int, int]:
-        unit2product: Dict[int, int] = {}
-        for facility_info in facility_info_dict.values():
-            for product_info in facility_info.products_info.values():
-                for unit in (
-                    product_info, product_info.seller_info, product_info.consumer_info, product_info.manufacture_info
-                ):
-                    if unit is not None:
-                        unit2product[unit.id] = product_info.id
-        return unit2product
-
-    def _get_product_id2idx(self, facility_info_dict: Dict[int, FacilityInfo]) -> Dict[int, Dict[int, int]]:
-        # Key 1: facility id; Key 2: product id; Value: index in product list.
-        product_id2idx: Dict[int, Dict[int, int]] = defaultdict(dict)
-
-        for facility_id, facility_info in facility_info_dict.items():
-            if facility_info.storage_info is not None:
-                for i, pid in enumerate(facility_info.storage_info.product_list):
-                    product_id2idx[facility_id][pid] = i
-
-        return product_id2idx
-
-    def _get_consumer2product_id(self, facility_info_dict: Dict[int, FacilityInfo]) -> Dict[int, int]:
-        consumer2product_id: Dict[int, int] = {}
-
-        for facility_info in facility_info_dict.values():
-            for product_id, product in facility_info.products_info.items():
-                if product.consumer_info:
-                    consumer2product_id[product.consumer_info.id] = product_id
-
-        return consumer2product_id
-=======
->>>>>>> 2bed72d6
-
     def _get_reward_for_entity(self, entity: SupplyChainEntity, bwt: Tuple[float, float]) -> float:
         if entity.class_type == ConsumerUnit:
             return np.float32(bwt[1]) / np.float32(self._env_settings["reward_normalization"])
@@ -254,11 +182,7 @@
         extend_state([product_metrics["sale_std"] if product_metrics else 0])
 
         extend_state([unit_storage_cost])
-<<<<<<< HEAD
-        extend_state([1]) # order_cost
-=======
         extend_state([1])
->>>>>>> 2bed72d6
         facility_info = self._facility_info_dict[entity.facility_id]
         product_info = facility_info.products_info[entity.skus.id]
         if product_info.consumer_info is not None:
@@ -272,14 +196,10 @@
         extend_state([facility_info.storage_info.config[0].capacity])
         extend_state(self._storage_product_quantity[entity.facility_id])
         extend_state(self._facility_in_transit_orders[entity.facility_id])
-<<<<<<< HEAD
         extend_state(self._facility_to_distribute_orders[entity.facility_id])
 
         # extend_state([self._product_id2idx[entity.facility_id][entity.skus.id] + 1])  # TODO: check +1 or not
         extend_state([self._global_sku_id2idx[entity.skus.id]])
-=======
-        extend_state([self._product_id2idx[entity.facility_id][entity.skus.id] + 1])  # TODO: check +1 or not
->>>>>>> 2bed72d6
         extend_state([be.world.get_facility_by_id(entity.facility_id).get_max_vlt(entity.skus.id)])
         extend_state([entity.skus.service_level])
         return np.array(np_state + offsets)
@@ -297,7 +217,6 @@
             facility_product_utilization=self._facility_product_utilization,
             facility_in_transit_orders=self._facility_in_transit_orders,
         )
-<<<<<<< HEAD
         
         baseline_action = 0
         if issubclass(entity.class_type, ConsumerUnit):
@@ -318,8 +237,6 @@
         self._order_in_transit_status[entity.id] = state['inventory_in_transit']
         self._order_to_distribute_status[entity.id] = state['inventory_in_distribution']
 
-=======
->>>>>>> 2bed72d6
         np_state = serialize_state(state)
         return np_state
 
@@ -382,7 +299,6 @@
 
             for sku_id, quantity in self._cur_metrics['facilities'][facility_id]["in_transit_orders"].items():
                 self._facility_in_transit_orders[facility_id][self._global_sku_id2idx[sku_id]] = quantity
-<<<<<<< HEAD
             if self._cur_metrics['facilities'][facility_id]["pending_order"]:
                 for sku_id, quantity in self._cur_metrics['facilities'][facility_id]["pending_order"].items():
                     self._facility_to_distribute_orders[facility_id][self._global_sku_id2idx[sku_id]] = quantity
@@ -390,8 +306,6 @@
         # to keep track infor
         for id_, entity in self._entity_dict.items():
             self.get_rl_policy_state(id_, entity)
-=======
->>>>>>> 2bed72d6
 
         state = {
             id_: self._get_entity_state(id_)
@@ -403,12 +317,8 @@
         # get related product, seller, consumer, manufacture unit id
         # NOTE: this mapping does not contain facility id, so if id is not exist, then means it is a facility
         self._cur_balance_sheet_reward = self._balance_calculator.calc_and_update_balance_sheet(tick=tick)
-<<<<<<< HEAD
         self._reward_status = {f_id: np.float32(reward[1]) for f_id, reward in self._cur_balance_sheet_reward.items()}
         self._balance_status = {f_id: np.float32(reward[0]) for f_id, reward in self._cur_balance_sheet_reward.items()}
-=======
-
->>>>>>> 2bed72d6
         return {
             unit_id: self._get_reward_for_entity(self._entity_dict[unit_id], bwt)
             for unit_id, bwt in self._cur_balance_sheet_reward.items()
@@ -417,7 +327,6 @@
 
     def _translate_to_env_action(self, action_dict: Dict[Any, np.ndarray], event: object) -> Dict[Any, object]:
         env_action_dict: Dict[int, SupplyChainAction] = {}
-<<<<<<< HEAD
 
         for agent_id, action in action_dict.items():
             entity_id = agent_id
@@ -425,26 +334,10 @@
             if np.isscalar(action):
                 action = [action]
             
-=======
-
-        for agent_id, action in action_dict.items():
-            entity_id = agent_id
-            env_action: Optional[SupplyChainAction] = None
-
->>>>>>> 2bed72d6
             # Consumer action
             if issubclass(self._entity_dict[agent_id].class_type, ConsumerUnit):
                 product_id: int = self._consumer2product_id.get(entity_id, 0)
                 product_unit_id: int = self._unit2product_unit[entity_id]
-<<<<<<< HEAD
-                # TODO: vehicle type selection and source selection
-                facility_info: FacilityInfo = self._facility_info_dict[self._entity_dict[entity_id].facility_id]
-                vlt_info_cadidates: List[VendorLeadingTimeInfo] = [
-                    vlt_info
-                    for vlt_info in facility_info.upstream_vlt_infos[product_id]
-                    if any([
-                        self._env_settings["default_vehicle_type"] == None,
-=======
 
                 # TODO: vehicle type selection and source selection
                 facility_info: FacilityInfo = self._facility_info_dict[self._entity_dict[entity_id].facility_id]
@@ -453,12 +346,10 @@
                     for vlt_info in facility_info.upstream_vlt_infos[product_id]
                     if any([
                         self._env_settings["default_vehicle_type"] is None,
->>>>>>> 2bed72d6
                         vlt_info.vehicle_type == self._env_settings["default_vehicle_type"],
                     ])
                 ]
 
-<<<<<<< HEAD
                 if len(vlt_info_cadidates):
                     src_f_id = vlt_info_cadidates[0].src_facility.id
                     vehicle_type = vlt_info_cadidates[0].vehicle_type
@@ -469,16 +360,6 @@
                     else:
                         action_idx = action[0]
                     action_quantity = int(int(action_idx) * self._cur_metrics["products"][product_unit_id]["sale_mean"])
-=======
-                if len(vlt_info_candidates):
-                    src_f_id = vlt_info_candidates[0].src_facility.id
-                    vehicle_type = vlt_info_candidates[0].vehicle_type
-
-                    try:
-                        action_quantity = int(int(action) * self._cur_metrics["products"][product_unit_id]["sale_mean"])
-                    except ValueError:
-                        action_quantity = 0
->>>>>>> 2bed72d6
 
                     # Ignore 0 quantity to reduce action number
                     if action_quantity:
@@ -486,19 +367,12 @@
 
             # Manufacture action
             elif issubclass(self._entity_dict[agent_id].class_type, ManufactureUnit):
-<<<<<<< HEAD
                 product_unit_id: int = self._unit2product_unit[entity_id]
                 # sku = self._units_mapping[entity_id][3]
                 # if sku.production_rate:
                 #     env_action = ManufactureAction(id=entity_id, production_rate=int(sku.production_rate))
                 action_quantity = int(action[0] * self._cur_metrics["products"][product_unit_id]["sale_mean"])
                 env_action = ManufactureAction(id=entity_id, production_rate=action_quantity)
-=======
-                sku = self._units_mapping[entity_id][3]
-                if sku.production_rate:
-                    env_action = ManufactureAction(id=entity_id, production_rate=int(sku.production_rate))
-
->>>>>>> 2bed72d6
             if env_action:
                 env_action_dict[agent_id] = env_action
 
