--- conflicted
+++ resolved
@@ -23,12 +23,7 @@
 
 from .agent_state import serialize_state, SCAgentStates
 from .config import (
-    distribution_features, env_conf, seller_features, workflow_settings,
-<<<<<<< HEAD
-    IDX_DISTRIBUTION_PENDING_PRODUCT_QUANTITY, IDX_DISTRIBUTION_PENDING_ORDER_NUMBER,
-    IDX_SELLER_TOTAL_DEMAND, IDX_SELLER_SOLD, IDX_SELLER_DEMAND, ALGO, TEAM_REWARD
-=======
->>>>>>> 9bb887c2
+    distribution_features, env_conf, seller_features, workflow_settings, ALGO
 )
 from .policies import agent2policy, trainable_policies
 
@@ -211,37 +206,6 @@
         return np.array(np_state + offsets)
 
     def get_rl_policy_state(self, entity_id: int, entity: SupplyChainEntity) -> np.ndarray:
-<<<<<<< HEAD
-        state = self._agent_states.templates[entity_id]
-
-        self._update_global_features(state)
-        self._update_facility_features(state, entity)
-        self._update_storage_features(state, entity)
-        self._update_sale_features(state, entity)
-        self._update_distribution_features(state, entity)
-        self._update_consumer_features(state, entity)
-
-        baseline_action = 0
-        if issubclass(entity.class_type, ConsumerUnit):
-            bs_state = self.get_or_policy_state(entity)
-            bs_state = np.reshape(bs_state, (1, -1))
-            baseline_action = self.baseline_policy.get_actions(bs_state)[0]
-        state['baseline_action'] = baseline_action
-
-        self._stock_status[entity.id] = state['inventory_in_stock']
-
-        facility = self._facility_info_dict[entity.facility_id]
-        if entity.skus and (facility.products_info[entity.skus.id].seller_info is not None):        
-            self._demand_status[entity.id] = state['demand_hist'][-1]
-            self._sold_status[entity.id] = state['sale_hist'][-1]
-        else:
-            self._demand_status[entity.id] = state['sale_mean']
-            self._sold_status[entity.id] = state['sale_mean']
-
-        self._order_in_transit_status[entity.id] = state['inventory_in_transit']
-        self._order_to_distribute_status[entity.id] = state['distributor_in_transit_orders_qty']
-
-=======
         state = self._agent_states.update_entity_state(
             entity_id=entity_id,
             tick=self._learn_env.tick,
@@ -254,7 +218,27 @@
             facility_product_utilization=self._facility_product_utilization,
             facility_in_transit_orders=self._facility_in_transit_orders,
         )
->>>>>>> 9bb887c2
+        
+        baseline_action = 0
+        if issubclass(entity.class_type, ConsumerUnit):
+            bs_state = self.get_or_policy_state(entity)
+            bs_state = np.reshape(bs_state, (1, -1))
+            baseline_action = self.baseline_policy.get_actions(bs_state)[0]
+        state['baseline_action'] = baseline_action
+
+        self._stock_status[entity.id] = state['inventory_in_stock']
+
+        facility = self._facility_info_dict[entity.facility_id]
+        if entity.skus and (facility.products_info[entity.skus.id].seller_info is not None):        
+            self._demand_status[entity.id] = state['demand_hist'][-1]
+            self._sold_status[entity.id] = state['sale_hist'][-1]
+        else:
+            self._demand_status[entity.id] = state['sale_mean']
+            self._sold_status[entity.id] = state['sale_mean']
+
+        self._order_in_transit_status[entity.id] = state['inventory_in_transit']
+        self._order_to_distribute_status[entity.id] = state['distributor_in_transit_orders_qty']
+
         np_state = serialize_state(state)
         return np_state
 
@@ -394,94 +378,6 @@
 
         return env_action_dict
 
-<<<<<<< HEAD
-    def _update_facility_features(self, state: dict, entity: SupplyChainEntity) -> None:
-        state['is_positive_balance'] = 1 if self._balance_calculator.accumulated_balance_sheet[entity.id] > 0 else 0
-
-    def _update_storage_features(self, state: dict, entity: SupplyChainEntity) -> None:
-        state['storage_levels'] = self._storage_product_quantity[entity.facility_id]
-        state['storage_utilization'] = self._facility_product_utilization[entity.facility_id]
-
-    def _update_sale_features(self, state: dict, entity: SupplyChainEntity) -> None:
-        if not issubclass(entity.class_type, (ConsumerUnit, ProductUnit)):
-            return
-
-        # Get product unit id for current agent.
-        product_unit_id = entity.id if issubclass(entity.class_type, ProductUnit) else entity.parent_id
-        product_metrics = self._cur_metrics["products"][product_unit_id]
-
-        state['sale_mean'] = product_metrics["sale_mean"]
-        state['sale_std'] = product_metrics["sale_std"]
-
-        product_info = self._facility_info_dict[entity.facility_id].products_info[entity.skus.id]
-
-        if product_info.seller_info is not None:
-            seller_states = self._cur_seller_states[:, product_info.seller_info.node_index, :]
-
-            # For total demand, we need latest one.
-            state['total_backlog_demand'] = seller_states[:, IDX_SELLER_TOTAL_DEMAND][-1][0]
-            state['sale_hist'] = list(seller_states[:, IDX_SELLER_SOLD].flatten())
-            state['demand_hist'] = list(seller_states[:, IDX_SELLER_DEMAND].flatten())
-            state['backlog_demand_hist'] = list(seller_states[:, IDX_SELLER_DEMAND])
-
-        else:
-            state['sale_gamma'] = state['sale_mean']
-
-        if product_info.consumer_info is not None:
-            state['consumption_hist'] = list(self._cur_consumer_states[:, product_info.consumer_info.node_index])
-            state['pending_order'] = list(product_metrics["pending_order_daily"])
-
-    def _update_distribution_features(self, state: dict, entity: SupplyChainEntity) -> None:
-        distribution_info = self._facility_info_dict[entity.facility_id].distribution_info
-        if distribution_info is not None:
-            dist_states = self._cur_distribution_states[distribution_info.node_index]
-            state['distributor_in_transit_orders_qty'] = dist_states[IDX_DISTRIBUTION_PENDING_PRODUCT_QUANTITY]
-            state['distributor_in_transit_orders'] = dist_states[IDX_DISTRIBUTION_PENDING_ORDER_NUMBER]
-
-    def _update_consumer_features(self, state: dict, entity: SupplyChainEntity) -> None:
-        if entity.skus is None:
-            return
-
-        state['consumer_in_transit_orders'] = self._facility_in_transit_orders[entity.facility_id]
-
-        # entity.skus.id -> SkuInfo.id -> unit.product_id
-        state['inventory_in_stock'] = self._storage_product_quantity[entity.facility_id][self._global_sku_id2idx[entity.skus.id]]
-        state['inventory_in_transit'] = state['consumer_in_transit_orders'][self._global_sku_id2idx[entity.skus.id]]
-
-        pending_order = self._cur_metrics["facilities"][entity.facility_id]["pending_order"]
-
-        if pending_order is not None:
-            state['inventory_in_distribution'] = pending_order[entity.skus.id]
-
-        state['inventory_estimated'] = (
-            state['inventory_in_stock'] + state['inventory_in_transit'] - state['inventory_in_distribution']
-        )
-
-        if state['inventory_estimated'] >= 0.5 * state['storage_capacity']:
-            state['is_over_stock'] = 1
-
-        if state['inventory_estimated'] <= 0:
-            state['is_out_of_stock'] = 1
-
-        service_index = state['service_level']
-
-        if service_index not in self._service_index_ppf_cache:
-            self._service_index_ppf_cache[service_index] = st.norm.ppf(service_index)
-
-        ppf = self._service_index_ppf_cache[service_index]
-
-        state['inventory_rop'] = (
-            state['max_vlt'] * state['sale_mean'] + np.sqrt(state['max_vlt']) * state['sale_std'] * ppf
-        )
-
-        if state['inventory_estimated'] < state['inventory_rop']:
-            state['is_below_rop'] = 1
-
-    def _update_global_features(self, state) -> None:
-        state["global_time"] = self._learn_env.tick
-
-=======
->>>>>>> 9bb887c2
     def _post_step(self, cache_element: CacheElement, reward: Dict[Any, float]) -> None:
         tick = cache_element.tick
         total_sold = self._learn_env.snapshot_list["seller"][tick::"total_sold"].reshape(-1)
