# Copyright (c) Microsoft Corporation.
# Licensed under the MIT license.

from abc import abstractmethod
import math, random
from typing import List, Optional

<<<<<<< HEAD
from examples.supply_chain.rl.config import OR_NUM_CONSUMER_ACTIONS, OR_MANUFACTURE_ACTIONS
from maro.rl.policy import RuleBasedPolicy

OR_STATE_OFFSET_INDEX = {
    "is_facility": 0,
    "sale_mean": 1,
    "sale_std": 2,
    "unit_storage_cost": 3,
    "order_cost": 4,
    "storage_capacity": 5,
    "storage_levels": 6,
    "consumer_in_transit_orders": 7,
    "orders_to_distribute": 8,
    "product_idx": 9,
    "vlt": 10,
    "service_level": 11,
}


def get_element(np_state: np.ndarray, key: str) -> np.ndarray:
    offsets = np_state[0][-len(OR_STATE_OFFSET_INDEX):].astype(np.uint)
    idx = OR_STATE_OFFSET_INDEX[key]
    prev_idx = int(offsets[idx - 1]) if idx > 0 else 0
    res = np_state[:, prev_idx: offsets[idx]]
    if res.shape[0] == 1:
        return np_state[:, prev_idx: offsets[idx]].squeeze(axis=0)
    else:
        return np_state[:, prev_idx: offsets[idx]].squeeze()
=======
from examples.supply_chain.rl.config import NUM_CONSUMER_ACTIONS, workflow_settings
from maro.rl.policy import RuleBasedPolicy


VLT_BUFFER_DAYS = workflow_settings["or_policy_vlt_buffer_days"]
>>>>>>> 7e121546


class DummyPolicy(RuleBasedPolicy):
    def _rule(self, states: List[dict]) -> list:
        return [None] * len(states)


class ManufacturerBaselinePolicy(RuleBasedPolicy):
<<<<<<< HEAD
    def _rule(self, states: np.ndarray) -> np.ndarray:
        available_inventory = get_element(states, "storage_levels")
        inflight_orders = get_element(states, "consumer_in_transit_orders")
        to_distribute_orders = get_element(states, "orders_to_distribute")
        booked_table = available_inventory + inflight_orders - to_distribute_orders
        most_needed_product_id = np.expand_dims(get_element(states, "product_idx"), axis=1).astype(np.int)
        if len(booked_table.shape) < 2:
            booked_table = booked_table.reshape(1, -1)
        booked = np.squeeze(np.take_along_axis(booked_table, most_needed_product_id, axis=1), axis=1)
        sale_mean, sale_std = get_element(states, "sale_mean"), get_element(states, "sale_std")
        service_level = get_element(states, "service_level")
        vlt_buffer_days = np.where(get_element(states, "vlt")*1.3 < 2.0, 2.0, get_element(states, "vlt")*1.3)
        vlt = vlt_buffer_days + get_element(states, "vlt")
        non_facility_mask = ~(get_element(states, "is_facility").astype(np.bool))
        # stop placing orders when the facilty runs out of capacity
        # capacity_mask = np.sum(booked_table, axis=1) <= get_element(states, "storage_capacity")
        rop = vlt*sale_mean + np.sqrt(vlt.astype(float)) * sale_std * st.norm.ppf(service_level.astype(float))
        # whether replenishment point is reached
        replenishment_mask = (booked <= rop)
        replenishment_amount = ((rop - booked) / (sale_mean + 1e-8)).astype(np.int32)
        replenishment_amount = np.where(replenishment_amount >= OR_MANUFACTURE_ACTIONS, OR_MANUFACTURE_ACTIONS-1, replenishment_amount)
        return replenishment_amount * (non_facility_mask & replenishment_mask)


class ConsumerBaselinePolicy(RuleBasedPolicy):
    def _rule(self, states: np.ndarray) -> np.ndarray:
        batch_size = len(states)
        res = np.random.randint(0, high=OR_NUM_CONSUMER_ACTIONS, size=batch_size)
        # consumer_source_inventory
        available_inventory = get_element(states, "storage_levels")
        inflight_orders = get_element(states, "consumer_in_transit_orders")
        to_distribute_orders = get_element(states, "orders_to_distribute")
        booked_table = available_inventory + inflight_orders - to_distribute_orders
        most_needed_product_id = np.expand_dims(get_element(states, "product_idx"), axis=1).astype(np.int)
        if booked_table.shape[0] < 2:
            booked_table = booked_table.reshape(1, -1)
        booked = np.squeeze(np.take_along_axis(booked_table, most_needed_product_id, axis=1), axis=1)
        sale_mean, sale_std = get_element(states, "sale_mean"), get_element(states, "sale_std")
        service_level = get_element(states, "service_level")
        vlt_buffer_days = 7
        vlt = vlt_buffer_days + get_element(states, "vlt")

        non_facility_mask = ~(get_element(states, "is_facility").astype(np.bool))
        # capacity_mask = np.sum(booked_table, axis=1) <= get_element(states, "storage_capacity")
        replenishment_mask = booked <= (vlt*sale_mean + np.sqrt(vlt) * sale_std * st.norm.ppf(service_level))
        return res * (non_facility_mask & replenishment_mask)

# Q = \sqrt{2DK/h}
# Q - optimal order quantity
# D - annual demand quantity
# K - fixed cost per order, setup cost (not per unit, typically cost of ordering and shipping and handling.
#     This is not the cost of goods)
# h - annual holding cost per unit,
#     also known as carrying cost or storage cost (capital cost, warehouse space,
#     refrigeration, insurance, etc. usually not related to the unit production cost)


def _get_consumer_quantity(states: np.ndarray) -> np.ndarray:
    order_cost = get_element(states, "order_cost")
    holding_cost = get_element(states, "unit_storage_cost")
    sale_gamma = get_element(states, "sale_mean")
    consumer_quantity = np.sqrt(2 * sale_gamma * order_cost / holding_cost) / (sale_gamma + 1e-8)
    return consumer_quantity.astype(np.int32)


class ConsumerEOQPolicy(RuleBasedPolicy):
    def _rule(self, states: np.ndarray) -> np.ndarray:
        # consumer_source_inventory
        available_inventory = get_element(states, "storage_levels")
        inflight_orders = get_element(states, "consumer_in_transit_orders")
        to_distribute_orders = get_element(states, "orders_to_distribute")
        booked_table = available_inventory + inflight_orders - to_distribute_orders
        most_needed_product_id = np.expand_dims(get_element(states, "product_idx"), axis=1).astype(np.int)
        if len(booked_table.shape) < 2:
            booked_table = booked_table.reshape(1, -1)
        booked = np.squeeze(np.take_along_axis(booked_table, most_needed_product_id, axis=1), axis=1)
        sale_mean, sale_std = get_element(states, "sale_mean"), get_element(states, "sale_std")
        service_level = get_element(states, "service_level")
        vlt_buffer_days = 0 # np.where(get_element(states, "vlt")*1.3 < 2.0, 2.0, get_element(states, "vlt")*1.3)
        vlt = vlt_buffer_days + get_element(states, "vlt")
        non_facility_mask = ~(get_element(states, "is_facility").astype(np.bool))
        # stop placing orders when the facilty runs out of capacity
        # capacity_mask = np.sum(booked_table, axis=1) <= get_element(states, "storage_capacity")
        rop = vlt*sale_mean + np.sqrt(vlt.astype(float)) * sale_std * st.norm.ppf(service_level.astype(float))
        # whether replenishment point is reached
        replenishment_mask = (booked <= rop)
        replenishment_amount = ((rop - booked) / (sale_mean + 1e-8)).astype(np.int32)
        replenishment_amount = np.where(replenishment_amount >= OR_NUM_CONSUMER_ACTIONS, OR_NUM_CONSUMER_ACTIONS-1, replenishment_amount)
        return replenishment_amount * (non_facility_mask & replenishment_mask)


# parameters: (r, R), calculate according to VLT, demand variances, and service level
# replenish R - S units whenever the current stock is less than r
# S denotes the number of units in stock
class ConsumerMinMaxPolicy(RuleBasedPolicy):
    def _rule(self, states: np.ndarray) -> np.ndarray:
        # consumer_source_inventory
        available_inventory = get_element(states, "storage_levels")
        inflight_orders = get_element(states, "consumer_in_transit_orders")
        booked_table = available_inventory + inflight_orders

        # stop placing orders if no risk of out of
        most_needed_product_id = np.expand_dims(get_element(states, "product_idx"), axis=1).astype(np.int)
        booked = np.squeeze(np.take_along_axis(booked_table, most_needed_product_id, axis=1), axis=1)
        sale_mean, sale_std = get_element(states, "sale_mean"), get_element(states, "sale_std")
        service_level = get_element(states, "service_level")
        vlt_buffer_days = 10
        vlt = vlt_buffer_days + get_element(states, "vlt")
        r = vlt * sale_mean + np.sqrt(vlt) * sale_std * st.norm.ppf(service_level)

        non_facility_mask = ~(get_element(states, "is_facility").astype(np.bool))
        # stop placing orders when the facilty runs out of capacity
        capacity_mask = np.sum(booked_table, axis=1) <= get_element(states, "storage_capacity")
        sales_mask = booked <= r
        R = 3 * r
        consumer_action = (R - r) / (sale_mean + 1e-8)
        return consumer_action.astype(np.int32) * (non_facility_mask & capacity_mask & sales_mask)
=======
    def _rule(self, states: List[dict]) -> List[int]:
        return [500] * len(states)


class ConsumerBasePolicy(RuleBasedPolicy):
    def __init__(self, name: str) -> None:
        super().__init__(name)

        self._replenishment_threshold: Optional[float] = None

    def _take_action_mask(self, state: dict) -> bool:
        booked_quantity = state["product_level"] + state["in_transition_quantity"]
        storage_booked_quantity = state["storage_utilization"] + state["storage_in_transition_quantity"]

        expected_vlt = VLT_BUFFER_DAYS + state["max_vlt"]
        self._replenishment_threshold = (
            expected_vlt * state["sale_mean"]
            + math.sqrt(expected_vlt) * state["sale_std"] * state["service_level_ppf"]
        )

        capacity_mask = storage_booked_quantity <= state["storage_capacity"]
        replenishment_mask = booked_quantity <= self._replenishment_threshold

        return capacity_mask and replenishment_mask

    @abstractmethod
    def _get_action_quantity(self, state: dict) -> int:
        raise NotImplementedError

    def _rule(self, states: List[dict]) -> List[int]:
        return [
            self._take_action_mask(state) * self._get_action_quantity(state)
            for state in states
        ]


class ConsumerBaselinePolicy(ConsumerBasePolicy):
    def _get_action_quantity(self, state: dict) -> int:
        return random.randint(0, NUM_CONSUMER_ACTIONS - 1)


class ConsumerEOQPolicy(ConsumerBasePolicy):
    def _get_action_quantity(self, state: dict) -> int:
        quantity = math.sqrt(2 * state["sale_mean"] * state["unit_order_cost"] / state["unit_storage_cost"])
        quantity /= (state["sale_mean"] + 1e-8)
        return int(quantity)


class ConsumerMinMaxPolicy(ConsumerBasePolicy):
    def _get_action_quantity(self, state: dict) -> int:
        quantity = 3 * self._replenishment_threshold
        quantity /= (state["sale_mean"] + 1e-8)
        return int(quantity)
>>>>>>> 7e121546
<|MERGE_RESOLUTION|>--- conflicted
+++ resolved
@@ -5,42 +5,11 @@
 import math, random
 from typing import List, Optional
 
-<<<<<<< HEAD
-from examples.supply_chain.rl.config import OR_NUM_CONSUMER_ACTIONS, OR_MANUFACTURE_ACTIONS
-from maro.rl.policy import RuleBasedPolicy
-
-OR_STATE_OFFSET_INDEX = {
-    "is_facility": 0,
-    "sale_mean": 1,
-    "sale_std": 2,
-    "unit_storage_cost": 3,
-    "order_cost": 4,
-    "storage_capacity": 5,
-    "storage_levels": 6,
-    "consumer_in_transit_orders": 7,
-    "orders_to_distribute": 8,
-    "product_idx": 9,
-    "vlt": 10,
-    "service_level": 11,
-}
-
-
-def get_element(np_state: np.ndarray, key: str) -> np.ndarray:
-    offsets = np_state[0][-len(OR_STATE_OFFSET_INDEX):].astype(np.uint)
-    idx = OR_STATE_OFFSET_INDEX[key]
-    prev_idx = int(offsets[idx - 1]) if idx > 0 else 0
-    res = np_state[:, prev_idx: offsets[idx]]
-    if res.shape[0] == 1:
-        return np_state[:, prev_idx: offsets[idx]].squeeze(axis=0)
-    else:
-        return np_state[:, prev_idx: offsets[idx]].squeeze()
-=======
 from examples.supply_chain.rl.config import NUM_CONSUMER_ACTIONS, workflow_settings
 from maro.rl.policy import RuleBasedPolicy
 
 
 VLT_BUFFER_DAYS = workflow_settings["or_policy_vlt_buffer_days"]
->>>>>>> 7e121546
 
 
 class DummyPolicy(RuleBasedPolicy):
@@ -49,125 +18,6 @@
 
 
 class ManufacturerBaselinePolicy(RuleBasedPolicy):
-<<<<<<< HEAD
-    def _rule(self, states: np.ndarray) -> np.ndarray:
-        available_inventory = get_element(states, "storage_levels")
-        inflight_orders = get_element(states, "consumer_in_transit_orders")
-        to_distribute_orders = get_element(states, "orders_to_distribute")
-        booked_table = available_inventory + inflight_orders - to_distribute_orders
-        most_needed_product_id = np.expand_dims(get_element(states, "product_idx"), axis=1).astype(np.int)
-        if len(booked_table.shape) < 2:
-            booked_table = booked_table.reshape(1, -1)
-        booked = np.squeeze(np.take_along_axis(booked_table, most_needed_product_id, axis=1), axis=1)
-        sale_mean, sale_std = get_element(states, "sale_mean"), get_element(states, "sale_std")
-        service_level = get_element(states, "service_level")
-        vlt_buffer_days = np.where(get_element(states, "vlt")*1.3 < 2.0, 2.0, get_element(states, "vlt")*1.3)
-        vlt = vlt_buffer_days + get_element(states, "vlt")
-        non_facility_mask = ~(get_element(states, "is_facility").astype(np.bool))
-        # stop placing orders when the facilty runs out of capacity
-        # capacity_mask = np.sum(booked_table, axis=1) <= get_element(states, "storage_capacity")
-        rop = vlt*sale_mean + np.sqrt(vlt.astype(float)) * sale_std * st.norm.ppf(service_level.astype(float))
-        # whether replenishment point is reached
-        replenishment_mask = (booked <= rop)
-        replenishment_amount = ((rop - booked) / (sale_mean + 1e-8)).astype(np.int32)
-        replenishment_amount = np.where(replenishment_amount >= OR_MANUFACTURE_ACTIONS, OR_MANUFACTURE_ACTIONS-1, replenishment_amount)
-        return replenishment_amount * (non_facility_mask & replenishment_mask)
-
-
-class ConsumerBaselinePolicy(RuleBasedPolicy):
-    def _rule(self, states: np.ndarray) -> np.ndarray:
-        batch_size = len(states)
-        res = np.random.randint(0, high=OR_NUM_CONSUMER_ACTIONS, size=batch_size)
-        # consumer_source_inventory
-        available_inventory = get_element(states, "storage_levels")
-        inflight_orders = get_element(states, "consumer_in_transit_orders")
-        to_distribute_orders = get_element(states, "orders_to_distribute")
-        booked_table = available_inventory + inflight_orders - to_distribute_orders
-        most_needed_product_id = np.expand_dims(get_element(states, "product_idx"), axis=1).astype(np.int)
-        if booked_table.shape[0] < 2:
-            booked_table = booked_table.reshape(1, -1)
-        booked = np.squeeze(np.take_along_axis(booked_table, most_needed_product_id, axis=1), axis=1)
-        sale_mean, sale_std = get_element(states, "sale_mean"), get_element(states, "sale_std")
-        service_level = get_element(states, "service_level")
-        vlt_buffer_days = 7
-        vlt = vlt_buffer_days + get_element(states, "vlt")
-
-        non_facility_mask = ~(get_element(states, "is_facility").astype(np.bool))
-        # capacity_mask = np.sum(booked_table, axis=1) <= get_element(states, "storage_capacity")
-        replenishment_mask = booked <= (vlt*sale_mean + np.sqrt(vlt) * sale_std * st.norm.ppf(service_level))
-        return res * (non_facility_mask & replenishment_mask)
-
-# Q = \sqrt{2DK/h}
-# Q - optimal order quantity
-# D - annual demand quantity
-# K - fixed cost per order, setup cost (not per unit, typically cost of ordering and shipping and handling.
-#     This is not the cost of goods)
-# h - annual holding cost per unit,
-#     also known as carrying cost or storage cost (capital cost, warehouse space,
-#     refrigeration, insurance, etc. usually not related to the unit production cost)
-
-
-def _get_consumer_quantity(states: np.ndarray) -> np.ndarray:
-    order_cost = get_element(states, "order_cost")
-    holding_cost = get_element(states, "unit_storage_cost")
-    sale_gamma = get_element(states, "sale_mean")
-    consumer_quantity = np.sqrt(2 * sale_gamma * order_cost / holding_cost) / (sale_gamma + 1e-8)
-    return consumer_quantity.astype(np.int32)
-
-
-class ConsumerEOQPolicy(RuleBasedPolicy):
-    def _rule(self, states: np.ndarray) -> np.ndarray:
-        # consumer_source_inventory
-        available_inventory = get_element(states, "storage_levels")
-        inflight_orders = get_element(states, "consumer_in_transit_orders")
-        to_distribute_orders = get_element(states, "orders_to_distribute")
-        booked_table = available_inventory + inflight_orders - to_distribute_orders
-        most_needed_product_id = np.expand_dims(get_element(states, "product_idx"), axis=1).astype(np.int)
-        if len(booked_table.shape) < 2:
-            booked_table = booked_table.reshape(1, -1)
-        booked = np.squeeze(np.take_along_axis(booked_table, most_needed_product_id, axis=1), axis=1)
-        sale_mean, sale_std = get_element(states, "sale_mean"), get_element(states, "sale_std")
-        service_level = get_element(states, "service_level")
-        vlt_buffer_days = 0 # np.where(get_element(states, "vlt")*1.3 < 2.0, 2.0, get_element(states, "vlt")*1.3)
-        vlt = vlt_buffer_days + get_element(states, "vlt")
-        non_facility_mask = ~(get_element(states, "is_facility").astype(np.bool))
-        # stop placing orders when the facilty runs out of capacity
-        # capacity_mask = np.sum(booked_table, axis=1) <= get_element(states, "storage_capacity")
-        rop = vlt*sale_mean + np.sqrt(vlt.astype(float)) * sale_std * st.norm.ppf(service_level.astype(float))
-        # whether replenishment point is reached
-        replenishment_mask = (booked <= rop)
-        replenishment_amount = ((rop - booked) / (sale_mean + 1e-8)).astype(np.int32)
-        replenishment_amount = np.where(replenishment_amount >= OR_NUM_CONSUMER_ACTIONS, OR_NUM_CONSUMER_ACTIONS-1, replenishment_amount)
-        return replenishment_amount * (non_facility_mask & replenishment_mask)
-
-
-# parameters: (r, R), calculate according to VLT, demand variances, and service level
-# replenish R - S units whenever the current stock is less than r
-# S denotes the number of units in stock
-class ConsumerMinMaxPolicy(RuleBasedPolicy):
-    def _rule(self, states: np.ndarray) -> np.ndarray:
-        # consumer_source_inventory
-        available_inventory = get_element(states, "storage_levels")
-        inflight_orders = get_element(states, "consumer_in_transit_orders")
-        booked_table = available_inventory + inflight_orders
-
-        # stop placing orders if no risk of out of
-        most_needed_product_id = np.expand_dims(get_element(states, "product_idx"), axis=1).astype(np.int)
-        booked = np.squeeze(np.take_along_axis(booked_table, most_needed_product_id, axis=1), axis=1)
-        sale_mean, sale_std = get_element(states, "sale_mean"), get_element(states, "sale_std")
-        service_level = get_element(states, "service_level")
-        vlt_buffer_days = 10
-        vlt = vlt_buffer_days + get_element(states, "vlt")
-        r = vlt * sale_mean + np.sqrt(vlt) * sale_std * st.norm.ppf(service_level)
-
-        non_facility_mask = ~(get_element(states, "is_facility").astype(np.bool))
-        # stop placing orders when the facilty runs out of capacity
-        capacity_mask = np.sum(booked_table, axis=1) <= get_element(states, "storage_capacity")
-        sales_mask = booked <= r
-        R = 3 * r
-        consumer_action = (R - r) / (sale_mean + 1e-8)
-        return consumer_action.astype(np.int32) * (non_facility_mask & capacity_mask & sales_mask)
-=======
     def _rule(self, states: List[dict]) -> List[int]:
         return [500] * len(states)
 
@@ -220,5 +70,4 @@
     def _get_action_quantity(self, state: dict) -> int:
         quantity = 3 * self._replenishment_threshold
         quantity /= (state["sale_mean"] + 1e-8)
-        return int(quantity)
->>>>>>> 7e121546
+        return int(quantity)