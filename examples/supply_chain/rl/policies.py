# Copyright (c) Microsoft Corporation.
# Licensed under the MIT license.

from functools import partial
from typing import Any, Dict

from maro.simulator import Env
from maro.simulator.scenarios.supply_chain import ConsumerUnit, ManufactureUnit, ProductUnit, SellerUnit
from maro.simulator.scenarios.supply_chain.business_engine import SupplyChainBusinessEngine
from maro.simulator.scenarios.supply_chain.facilities import FacilityInfo
from maro.simulator.scenarios.supply_chain.objects import SupplyChainEntity

from .agent_state import STATE_DIM
from .algorithms.ppo import get_policy, get_ppo
<<<<<<< HEAD
from .algorithms.rule_based import DummyPolicy, ManufacturerBaselinePolicy, ConsumerEOQPolicy
from .config import NUM_CONSUMER_ACTIONS, env_conf, ALGO
=======
from .algorithms.rule_based import DummyPolicy, ManufacturerBaselinePolicy
from .config import NUM_CONSUMER_ACTIONS, env_conf


# Create an env to get entity list and env summary
env = Env(**env_conf)

facility_info_dict: Dict[int, FacilityInfo] = env.summary["node_mapping"]["facilities"]

helper_business_engine = env.business_engine
assert isinstance(helper_business_engine, SupplyChainBusinessEngine)

entity_dict: Dict[Any, SupplyChainEntity] = {
    entity.id: entity
    for entity in helper_business_engine.get_entity_list()
}
>>>>>>> 2bed72d6


# Create an env to get entity list and env summary
env = Env(**env_conf)

facility_info_dict: Dict[int, FacilityInfo] = env.summary["node_mapping"]["facilities"]

helper_business_engine = env.business_engine
assert isinstance(helper_business_engine, SupplyChainBusinessEngine)

entity_dict: Dict[Any, SupplyChainEntity] = {
    entity.id: entity
    for entity in helper_business_engine.get_entity_list()
}


if ALGO == "PPO":
    from .algorithms.ppo import get_policy, get_ppo
    trainer_creator = {
        "consumer": partial(get_ppo, STATE_DIM),
    }
else:
    from .algorithms.dqn import get_dqn, get_policy
    trainer_creator = {
        "consumer": get_dqn,
    }



def entity2policy(entity: SupplyChainEntity, baseline) -> str:
    if entity.skus is None:
        return "facility_policy"
    elif issubclass(entity.class_type, ManufactureUnit):
        return "manufacturer.policy"
    elif issubclass(entity.class_type, ProductUnit):
        return "product_policy"
    elif issubclass(entity.class_type, SellerUnit):
        return "seller_policy"
    elif issubclass(entity.class_type, ConsumerUnit):
        facility_name = facility_info_dict[entity.facility_id].name
        if "Plant" in facility_name:
            # Return the policy name if needed
            pass
        elif "Warehouse" in facility_name:
            # Return the policy name if needed
            pass
        elif "Store" in facility_name:
            # Return the policy name if needed
            pass
<<<<<<< HEAD
        return ("consumer.eoq_policy" if baseline else "consumer.policy")
=======
        return "ppo.policy"
>>>>>>> 2bed72d6
    raise TypeError(f"Unrecognized entity class type: {entity.class_type}")


policy_creator = {
    "consumer.policy": partial(get_policy, STATE_DIM, NUM_CONSUMER_ACTIONS),
    "consumer.eoq_policy": lambda name: ConsumerEOQPolicy(name),
    "manufacturer.policy": lambda name: ManufacturerBaselinePolicy(name),
    "facility_policy": lambda name: DummyPolicy(name),
    "product_policy": lambda name: DummyPolicy(name),
    "seller_policy": lambda name: DummyPolicy(name),
}

if ALGO != "EOQ":
    agent2policy = {
        id_: entity2policy(entity, False) for id_, entity in entity_dict.items()
    }
else:
    # baseline policies
    agent2policy = {
        id_: entity2policy(entity, True) for id_, entity in entity_dict.items()
    }

trainable_policies = ["consumer.policy"]

device_mapping = {"consumer.policy": "cuda"}<|MERGE_RESOLUTION|>--- conflicted
+++ resolved
@@ -12,12 +12,8 @@
 
 from .agent_state import STATE_DIM
 from .algorithms.ppo import get_policy, get_ppo
-<<<<<<< HEAD
 from .algorithms.rule_based import DummyPolicy, ManufacturerBaselinePolicy, ConsumerEOQPolicy
 from .config import NUM_CONSUMER_ACTIONS, env_conf, ALGO
-=======
-from .algorithms.rule_based import DummyPolicy, ManufacturerBaselinePolicy
-from .config import NUM_CONSUMER_ACTIONS, env_conf
 
 
 # Create an env to get entity list and env summary
@@ -32,7 +28,6 @@
     entity.id: entity
     for entity in helper_business_engine.get_entity_list()
 }
->>>>>>> 2bed72d6
 
 
 # Create an env to get entity list and env summary
@@ -82,11 +77,7 @@
         elif "Store" in facility_name:
             # Return the policy name if needed
             pass
-<<<<<<< HEAD
         return ("consumer.eoq_policy" if baseline else "consumer.policy")
-=======
-        return "ppo.policy"
->>>>>>> 2bed72d6
     raise TypeError(f"Unrecognized entity class type: {entity.class_type}")
 
 
