# Copyright (c) Microsoft Corporation.
# Licensed under the MIT license.

from functools import partial
from typing import Any, Dict, Optional

from maro.simulator import Env
from maro.simulator.scenarios.supply_chain import ConsumerUnit, ManufactureUnit
from maro.simulator.scenarios.supply_chain.business_engine import SupplyChainBusinessEngine
from maro.simulator.scenarios.supply_chain.facilities import FacilityInfo
from maro.simulator.scenarios.supply_chain.objects import SupplyChainEntity
from maro.simulator.scenarios.supply_chain.units.product import ProductUnit
from maro.simulator.scenarios.supply_chain.units.seller import SellerUnit

from .rl_agent_state import STATE_DIM
from .algorithms.ppo import get_policy, get_ppo
<<<<<<< HEAD
from .algorithms.rule_based import DummyPolicy, ManufacturerBaselinePolicy, ConsumerMinMaxPolicy
from .config import NUM_CONSUMER_ACTIONS, env_conf, ALGO, SHARED_MODEL
=======
from .algorithms.rule_based import ConsumerMinMaxPolicy
from .config import NUM_CONSUMER_ACTIONS, env_conf
>>>>>>> 808d3e76


# Create an env to get entity list and env summary
env = Env(**env_conf)

facility_info_dict: Dict[int, FacilityInfo] = env.summary["node_mapping"]["facilities"]

helper_business_engine = env.business_engine
assert isinstance(helper_business_engine, SupplyChainBusinessEngine)

entity_dict: Dict[Any, SupplyChainEntity] = {
    entity.id: entity
    for entity in helper_business_engine.get_entity_list()
}


<<<<<<< HEAD
if ALGO == "PPO":
    from .algorithms.ppo import get_policy, get_ppo
    trainer_creator = {
        "consumer": partial(get_ppo, STATE_DIM),
    }
else:
    from .algorithms.dqn import get_dqn, get_policy
    trainer_creator = {
        "consumer": get_dqn,
    }
=======
def entity2policy(entity: SupplyChainEntity) -> Optional[str]:
    if issubclass(entity.class_type, ManufactureUnit):
        return None
>>>>>>> 808d3e76



def entity2policy(entity: SupplyChainEntity, baseline) -> str:
    if entity.skus is None:
        return "facility_policy"
    elif issubclass(entity.class_type, ProductUnit):
        return "product_policy"
    elif issubclass(entity.class_type, ManufactureUnit):
        return "manufacturer_policy"
    elif issubclass(entity.class_type, SellerUnit):
        return "seller_policy"
    elif issubclass(entity.class_type, ConsumerUnit):
        facility_name = facility_info_dict[entity.facility_id].name
        if baseline:
            return "consumer_eoq_policy"
        if facility_name.startswith("CA_") or facility_name.startswith("TX_") or facility_name.startswith("WI_"):
            return ("consumer.policy" if SHARED_MODEL else f"consumer.{facility_name}.policy")
        else:
            return "consumer_eoq_policy"
    else:
        raise TypeError(f"Unrecognized entity class type: {entity.class_type}")

policy_creator = {
<<<<<<< HEAD
    "consumer.policy": partial(get_policy, STATE_DIM, NUM_CONSUMER_ACTIONS),
    "consumer_eoq_policy": lambda name: ConsumerMinMaxPolicy(name),
    "manufacturer_policy": lambda name: ManufacturerBaselinePolicy(name),
    "facility_policy": lambda name: DummyPolicy(name),
    "product_policy": lambda name: DummyPolicy(name),
    "seller_policy": lambda name: DummyPolicy(name),
=======
    "ppo.policy": partial(get_policy, STATE_DIM, NUM_CONSUMER_ACTIONS),
    "consumer_policy": lambda name: ConsumerMinMaxPolicy(name),
}

agent2policy = {
    id_: entity2policy(entity)
    for id_, entity in entity_dict.items()
    if entity2policy(entity)
>>>>>>> 808d3e76
}

trainable_policies = ["consumer.policy"]

if not SHARED_MODEL:
    for entity_id, entity in facility_info_dict.items():
        if issubclass(entity.class_type, ConsumerUnit):
            facility_name = facility_info_dict[entity.facility_id].name
            policy_key = f"consumer.{facility_name}.policy"
            if policy_key not in policy_creator:
                trainable_policies.append(policy_key)
                policy_creator[policy_key] = partial(get_policy, STATE_DIM, NUM_CONSUMER_ACTIONS)


if ALGO != "EOQ":
    agent2policy = {
        id_: entity2policy(entity, False) for id_, entity in entity_dict.items()
    }
else:
    # baseline policies
    agent2policy = {
        id_: entity2policy(entity, True) for id_, entity in entity_dict.items()
    }

device_mapping = {"consumer.policy": "cuda"}<|MERGE_RESOLUTION|>--- conflicted
+++ resolved
@@ -12,15 +12,15 @@
 from maro.simulator.scenarios.supply_chain.units.product import ProductUnit
 from maro.simulator.scenarios.supply_chain.units.seller import SellerUnit
 
+from .algorithms.ppo import get_policy as get_ppo_policy
+from .algorithms.ppo import get_ppo
+from .algorithms.dqn import get_policy as get_dqn_policy
+from .algorithms.dqn import get_dqn
+
+
 from .rl_agent_state import STATE_DIM
-from .algorithms.ppo import get_policy, get_ppo
-<<<<<<< HEAD
 from .algorithms.rule_based import DummyPolicy, ManufacturerBaselinePolicy, ConsumerMinMaxPolicy
 from .config import NUM_CONSUMER_ACTIONS, env_conf, ALGO, SHARED_MODEL
-=======
-from .algorithms.rule_based import ConsumerMinMaxPolicy
-from .config import NUM_CONSUMER_ACTIONS, env_conf
->>>>>>> 808d3e76
 
 
 # Create an env to get entity list and env summary
@@ -37,22 +37,7 @@
 }
 
 
-<<<<<<< HEAD
-if ALGO == "PPO":
-    from .algorithms.ppo import get_policy, get_ppo
-    trainer_creator = {
-        "consumer": partial(get_ppo, STATE_DIM),
-    }
-else:
-    from .algorithms.dqn import get_dqn, get_policy
-    trainer_creator = {
-        "consumer": get_dqn,
-    }
-=======
-def entity2policy(entity: SupplyChainEntity) -> Optional[str]:
-    if issubclass(entity.class_type, ManufactureUnit):
-        return None
->>>>>>> 808d3e76
+get_policy = (get_dqn_policy if ALGO == "DQN" else get_ppo_policy)
 
 
 
@@ -70,42 +55,50 @@
         if baseline:
             return "consumer_eoq_policy"
         if facility_name.startswith("CA_") or facility_name.startswith("TX_") or facility_name.startswith("WI_"):
-            return ("consumer.policy" if SHARED_MODEL else f"consumer.{facility_name}.policy")
+            return ("consumer.policy" if SHARED_MODEL else f"consumer_{facility_name}.policy")
         else:
             return "consumer_eoq_policy"
     else:
         raise TypeError(f"Unrecognized entity class type: {entity.class_type}")
 
 policy_creator = {
-<<<<<<< HEAD
-    "consumer.policy": partial(get_policy, STATE_DIM, NUM_CONSUMER_ACTIONS),
     "consumer_eoq_policy": lambda name: ConsumerMinMaxPolicy(name),
     "manufacturer_policy": lambda name: ManufacturerBaselinePolicy(name),
     "facility_policy": lambda name: DummyPolicy(name),
     "product_policy": lambda name: DummyPolicy(name),
     "seller_policy": lambda name: DummyPolicy(name),
-=======
-    "ppo.policy": partial(get_policy, STATE_DIM, NUM_CONSUMER_ACTIONS),
-    "consumer_policy": lambda name: ConsumerMinMaxPolicy(name),
 }
 
-agent2policy = {
-    id_: entity2policy(entity)
-    for id_, entity in entity_dict.items()
-    if entity2policy(entity)
->>>>>>> 808d3e76
-}
 
-trainable_policies = ["consumer.policy"]
 
 if not SHARED_MODEL:
-    for entity_id, entity in facility_info_dict.items():
+    trainer_creator = {}
+    trainable_policies = []
+    device_mapping = {}
+    for entity_id, entity in entity_dict.items():
         if issubclass(entity.class_type, ConsumerUnit):
             facility_name = facility_info_dict[entity.facility_id].name
-            policy_key = f"consumer.{facility_name}.policy"
-            if policy_key not in policy_creator:
-                trainable_policies.append(policy_key)
-                policy_creator[policy_key] = partial(get_policy, STATE_DIM, NUM_CONSUMER_ACTIONS)
+            if facility_name.startswith("CA_") or facility_name.startswith("TX_") or facility_name.startswith("WI_"):
+                policy_key = f"consumer_{facility_name}.policy"
+                if policy_key not in policy_creator.keys():
+                    trainable_policies.append(policy_key)
+                    device_mapping[policy_key] = "cuda"
+                    policy_creator[policy_key] = partial(get_policy, STATE_DIM, NUM_CONSUMER_ACTIONS)
+                trainer_key = f"consumer_{facility_name}"
+                if trainer_key not in trainer_creator.keys():
+                    trainer_creator[trainer_key] = (get_dqn if ALGO=="DQN" else get_ppo)
+else:
+    trainable_policies = ["consumer.policy"]
+    device_mapping = {"consumer.policy": "cuda"}
+    policy_creator["consumer.policy"] =  partial(get_policy, STATE_DIM, NUM_CONSUMER_ACTIONS)
+    if ALGO == "PPO":
+        trainer_creator = {
+            "consumer": partial(get_ppo, STATE_DIM),
+        }
+    else:
+        trainer_creator = {
+            "consumer": get_dqn,
+        }
 
 
 if ALGO != "EOQ":
@@ -117,5 +110,3 @@
     agent2policy = {
         id_: entity2policy(entity, True) for id_, entity in entity_dict.items()
     }
-
-device_mapping = {"consumer.policy": "cuda"}