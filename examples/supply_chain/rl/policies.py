# Copyright (c) Microsoft Corporation.
# Licensed under the MIT license.

from functools import partial

from maro.simulator.scenarios.supply_chain import ConsumerUnit, ManufactureUnit, ProductUnit, SellerUnit
from maro.simulator.scenarios.supply_chain.world import SupplyChainEntity
from .algorithms.ppo import get_policy, get_ppo
# from .algorithms.dqn import get_dqn, get_policy
from .algorithms.rule_based import DummyPolicy, ManufacturerBaselinePolicy, ConsumerEOQPolicy
from .config import NUM_CONSUMER_ACTIONS
from .env_helper import entity_dict
from .state_template import STATE_DIM


def entity2policy(entity: SupplyChainEntity, baseline) -> str:
    if entity.skus is None:
        return "facility_policy"
    elif issubclass(entity.class_type, ManufactureUnit):
        return "manufacturer_policy"
    elif issubclass(entity.class_type, ProductUnit):
        return "product_policy"
    elif issubclass(entity.class_type, SellerUnit):
        return "seller_policy"
    elif issubclass(entity.class_type, ConsumerUnit):
        return ("consumer.eoq_policy" if baseline else "consumer.policy")
    raise TypeError(f"Unrecognized entity class type: {entity.class_type}")


policy_creator = {
    "consumer.policy": partial(get_policy, STATE_DIM, NUM_CONSUMER_ACTIONS),
    "consumer.eoq_policy": lambda name: ConsumerEOQPolicy(name),
    "manufacturer_policy": lambda name: ManufacturerBaselinePolicy(name),
    "facility_policy": lambda name: DummyPolicy(name),
    "product_policy": lambda name: DummyPolicy(name),
    "seller_policy": lambda name: DummyPolicy(name),
}

agent2policy = {
    id_: entity2policy(entity, False) for id_, entity in entity_dict.items()
}

# baseline policies
# agent2policy = {
#     id_: entity2policy(entity, True) for id_, entity in entity_dict.items()
# }


trainable_policies = ["consumer.policy"]

# trainer_creator = {
#     "consumer": get_dqn,
# }

trainer_creator = {
<<<<<<< HEAD
    "consumer": partial(get_ppo, STATE_DIM),
=======
    "ppo": partial(get_ppo, STATE_DIM),
>>>>>>> b598a18f
}<|MERGE_RESOLUTION|>--- conflicted
+++ resolved
@@ -53,9 +53,5 @@
 # }
 
 trainer_creator = {
-<<<<<<< HEAD
-    "consumer": partial(get_ppo, STATE_DIM),
-=======
     "ppo": partial(get_ppo, STATE_DIM),
->>>>>>> b598a18f
 }