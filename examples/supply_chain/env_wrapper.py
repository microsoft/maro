--- conflicted
+++ resolved
@@ -4,11 +4,9 @@
 import numpy as np
 from maro.rl import AbsEnvWrapper
 from maro.simulator.scenarios.supply_chain.actions import ConsumerAction, ManufactureAction
-from reward_shaping import RewardShaping
 
 # from exploration import exploration_dict, agent2exploration
 # from learner import SCLearner
-
 
 def stock_constraint(f_state):
     return 0 < f_state['inventory_in_stock'] <= (f_state['max_vlt'] + 7) * f_state['sale_mean']
@@ -39,9 +37,10 @@
 }
 
 # State extracted.
-keys_in_state = [(None, ['is_over_stock', 'is_out_of_stock', 'is_below_rop', 'consumption_hist']),
+keys_in_state = [(None, ['is_over_stock', 'is_out_of_stock', 'is_below_rop',
+                         'constraint_idx', 'is_accepted', 'consumption_hist']),
                  ('storage_capacity', ['storage_utilization']),
-                 ('sale_mean', ['sale_std',
+                 ('sale_gamma', ['sale_std',
                                  'sale_hist',
                                  'pending_order',
                                  'inventory_in_stock',
@@ -51,7 +50,7 @@
                  ('max_price', ['sku_price', 'sku_cost'])]
 
 # Sku related agent types
-sku_agent_types = {"consumer", "consumerstore", "producer", "product", "productstore"}
+sku_agent_types = {"consumer", "producer", "product"}
 
 
 class UnitBaseInfo:
@@ -80,7 +79,7 @@
 class SCEnvWrapper(AbsEnvWrapper):
     def __init__(self, env: Env):
         super().__init__(env)
-        self.balance_cal = RewardShaping(env)
+        self.balance_cal = BalanceSheetCalculator(env)
         self.cur_balance_sheet_reward = None
         self.storage_ss = env.snapshot_list["storage"]
         self.distribution_ss = env.snapshot_list["distribution"]
@@ -191,14 +190,9 @@
         if agent_info.is_facility:
             return state
 
-<<<<<<< HEAD
         product_unit_id = agent_info.id if agent_info.agent_type == "product" else agent_info.parent_id
 
-        id, product_id, product_node_index, storage_index, unit_storage_cost, distribution_index, downstreams, consumer, seller, manufacture = \
-=======
-        product_unit_id = agent_info.id if agent_info.agent_type in ["product", "productstore"] else agent_info.parent_id
-        id, product_id, _, storage_index, unit_storage_cost, distribution_index, downstreams, consumer, seller, manufacture = \
->>>>>>> 1ded1171
+        id, product_id, storage_index, unit_storage_cost, distribution_index, downstreams, consumer, seller, manufacture = \
                         self.balance_cal.products[self.balance_cal.product_id2index_dict[product_unit_id]]
 
         product_metrics = self._cur_metrics["products"][product_unit_id]
@@ -271,6 +265,7 @@
         self._cur_seller_states = self.seller_ss[hist_ticks::seller_features]\
             .astype(np.int)
 
+
         # facility level states
         for facility_id in self._facility_product_utilization:
             # reset for each step
@@ -303,12 +298,7 @@
             storage_index = self._facility2storage_index_dict[agent_info.facility_id]
 
             np_state = self.get_rl_policy_state(state, agent_info)
-<<<<<<< HEAD
-            # np_state = self.get_or_policy_state(state, agent_info)
-=======
-            if agent_info.agent_type in ["consumer", "producer"]:
-                np_state = self.get_or_policy_state(state, agent_info)
->>>>>>> 1ded1171
+            np_state = self.get_or_policy_state(state, agent_info)
 
             # agent_info.agent_type -> policy
             final_state[f"{agent_info.agent_type}.{agent_info.id}"] = np_state
@@ -319,20 +309,10 @@
         # get related product, seller, consumer, manufacture unit id
         # NOTE: this mapping does not contain facility id, so if id is not exist, then means it is a facility
         # product_unit_id, facility_id, seller_id, consumer_id, producer_id = self._unit2product_mapping[id]
-        # return {
-        #     f"{self._agent_id2info_mapping[f_id].agent_type}.{f_id}": np.float32(bwt[1]) / np.float32(self._configs.settings["reward_normalization"])
-        #     for f_id, bwt in self.cur_balance_sheet_reward.items()
-        # }
-        self.cur_balance_sheet_reward = self.balance_cal.calc()
-        rewards = defaultdict(float)
-        for f_id, bwt in self.cur_balance_sheet_reward.items():
-            agent = self._agent_id2info_mapping[f_id]
-            if agent.agent_type == 'consumerstore':
-                rewards[f"{self._agent_id2info_mapping[f_id].agent_type}.{f_id}"] = np.float32(bwt[1]) / np.float32(self._configs.settings["reward_normalization"])
-            else:
-                rewards[f"{self._agent_id2info_mapping[f_id].agent_type}.{f_id}"] = 0
-
-        return rewards
+        return {
+            f"{self._agent_id2info_mapping[f_id].agent_type}.{f_id}": np.float32(bwt[1])
+            for f_id, bwt in self.cur_balance_sheet_reward.items()
+        }
 
     def get_action(self, action_by_agent):
         # cache the sources for each consumer if not yet cached
@@ -414,7 +394,7 @@
             return
 
         # Get product unit id for current agent.
-        product_unit_id = agent_info.id if agent_info.agent_type in ["product", "productstore"] else agent_info.parent_id
+        product_unit_id = agent_info.id if agent_info.agent_type == "product" else agent_info.parent_id
 
         product_metrics = self._cur_metrics["products"][product_unit_id]
 
@@ -513,7 +493,7 @@
                 if not isinstance(vals, list):
                     vals = [vals]
                 if norm is not None:
-                    vals = [max(0.0, min(20.0, x / (state[norm] + 0.01)))
+                    vals = [max(0.0, min(100.0, x / (state[norm] + 0.01)))
                             for x in vals]
                 result.extend(vals)
 
@@ -735,8 +715,6 @@
             self._states[agent_info.id] = state
 
 
-<<<<<<< HEAD
-=======
 class BalanceSheetCalculator:
     consumer_features = ("id", "order_quantity", "price",
                          "order_cost", "order_product_cost", "reward_discount")
@@ -759,7 +737,6 @@
         self.products = []
         self.product_id2index_dict = {}
         self.facility_levels = []
-        self.consumer_id2product = {}
 
         self.facilities = env.summary["node_mapping"]["facilities"]
 
@@ -770,8 +747,6 @@
             for product_id, product in facility["units"]["products"].items():
                 pid_list.append(product["id"])
                 consumer = product["consumer"]
-                if consumer is not None:
-                    self.consumer_id2product[consumer["id"]] = product["id"]
                 seller = product["seller"]
                 manufacture = product["manufacture"]
 
@@ -877,9 +852,8 @@
         consumer_step_balance_sheet_loss = -1 * (consumer_bs_states[:, 3] + consumer_bs_states[:, 4])
 
         # consumer step reward: balance sheet los + profile * discount
-        # consumer_step_reward = consumer_step_balance_sheet_loss + \
-        #     order_profit * consumer_bs_states[:, 5]
-        consumer_step_reward = consumer_step_balance_sheet_loss
+        consumer_step_reward = consumer_step_balance_sheet_loss + \
+            order_profit * consumer_bs_states[:, 5]
 
         # seller
         seller_bs_states = self.seller_ss[tick::self.seller_features]\
@@ -914,7 +888,7 @@
             .flatten()\
             .reshape(-1, len(self.product_features))
 
-        # product distribution loss = transportation cost + delay order penalty
+        # product distribution loss = check order + delay order penalty
         product_distribution_balance_sheet_loss = -1 * \
             (product_bs_states[:, 3] + product_bs_states[:, 4])
 
@@ -1044,10 +1018,9 @@
         consumer_step_balance_sheet = order_profit + consumer_step_balance_sheet_loss
 
         for id, bs, rw in zip(consumer_bs_states[:, 0], consumer_step_balance_sheet, consumer_step_reward):
-            # result[int(id)] = (bs, rw)
-            # let reward of a consumer equate its parent product
-            result[int(id)] = result[self.consumer_id2product[int(id)]]
-            self.total_balance_sheet[id] += result[int(id)][0]
+            result[int(id)] = (bs, rw)
+
+            self.total_balance_sheet[id] += bs
 
         # For producers.
         man_step_balance_sheet = man_balance_sheet_profit_loss
@@ -1065,7 +1038,6 @@
         return result
 
 
->>>>>>> 1ded1171
 if __name__ == "__main__":
     from time import time
     import cProfile
@@ -1076,12 +1048,20 @@
         durations=100,
         max_snapshots=10)
 
-    s = RewardShaping(env)
+    ss = SCEnvWrapper(env)
 
     env.step(None)
 
-    bsr = s.calc()
-
-    print(bsr)
-
-    print("h")+    start_time = time()
+
+    # cProfile.run("ss.get_state(None)", sort="cumtime")
+    states = ss.get_state(None)
+    print(env.agent_idx_list)
+    print(ss.cur_balance_sheet_reward)
+    print(states)
+
+    # end_time = time()
+    #
+    # print("time cost:", end_time - start_time)
+    #
+    # print("dim:", ss.dim)