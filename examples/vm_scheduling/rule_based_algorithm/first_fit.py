--- conflicted
+++ resolved
@@ -1,10 +1,3 @@
-<<<<<<< HEAD
-from rule_based_algorithm import RuleBasedAlgorithm
-
-from maro.simulator import Env
-from maro.simulator.scenarios.vm_scheduling import AllocateAction, DecisionPayload
-
-=======
 # Copyright (c) Microsoft Corporation.
 # Licensed under the MIT license.
 
@@ -13,7 +6,6 @@
 from maro.simulator import Env
 from maro.simulator.scenarios.vm_scheduling import AllocateAction, DecisionPayload
 
->>>>>>> 278a8810
 
 class FirstFit(RuleBasedAlgorithm):
     def __init__(self, **kwargs):
