import numpy as np

<<<<<<< HEAD
from maro.rl.shaping import Shaper
=======
from maro.rl import Shaper
>>>>>>> 2e27782a

from examples.cim.gnn.components.utils import compute_v2p_degree_matrix


class GNNStateShaper(Shaper):
    """State shaper to extract graph information.

    Args:
        port_code_list (list): The list of the port codes in the CIM topology.
        vessel_code_list (list): The list of the vessel code in the CIM topology.
        max_tick (int): The duration of the simulation.
        feature_config (dict): The dottable dict that stores the configuration of the observation feature.
        max_value (int): The norm scale. All the feature are simply divided by this number.
        sequence_buffer_size (int): The value n in n-step TD.
        only_demo (bool): Define if the shaper instance is used only for shape demonstration(True) or runtime
            shaping(False).
    """

    def __init__(
            self, port_code_list, vessel_code_list, max_tick, feature_config, 
            max_value=100000, sequence_buffer_size=20, only_demo=False):
        # Collect and encode all ports.
        self.port_code_list = list(port_code_list)
        self.port_cnt = len(self.port_code_list)
        self.port_code_inv_dict = {code: i for i, code in enumerate(self.port_code_list)}

        # Collect and encode all vessels.
        self.vessel_code_list = list(vessel_code_list)
        self.vessel_cnt = len(self.vessel_code_list)
        self.vessel_code_inv_dict = {code: i for i, code in enumerate(self.vessel_code_list)}

        # Collect and encode ports and vessels together.
        self.node_code_inv_dict_p = {i: i for i in self.port_code_list}
        self.node_code_inv_dict_v = {i: i + self.port_cnt for i in self.vessel_code_list}
        self.node_cnt = self.port_cnt + self.vessel_cnt

        one_hot_coding = np.identity(self.node_cnt)
        self.port_one_hot_coding = np.expand_dims(one_hot_coding[:self.port_cnt], axis=0)
        self.vessel_one_hot_coding = np.expand_dims(one_hot_coding[self.port_cnt:], axis=0)
        self.last_tick = -1

        self.port_features = [
            "empty", "full", "capacity", "on_shipper", "on_consignee", "booking", "acc_booking", "shortage",
            "acc_shortage", "fulfillment", "acc_fulfillment"]
        self.vessel_features = ["empty", "full", "capacity", "remaining_space"]

        self._max_tick = max_tick
        self._sequence_buffer_size = sequence_buffer_size
        # To identify one vessel would never arrive at the port.
        self.max_arrival_time = 99999999

        self.vedge_dim = 2
        self.pedge_dim = 1

        self._only_demo = only_demo
        self._feature_config = feature_config
        self._normalize = True
        self._norm_scale = 2.0 / max_value
        if not only_demo:
            self._state_dict = {
                # Last "tick" is used for embedding, all zero and never modified.
                "v": np.zeros((self._max_tick + 1, self.vessel_cnt, self.get_input_dim("v"))),
                "p": np.zeros((self._max_tick + 1, self.port_cnt, self.get_input_dim("p"))),
                "vo": np.zeros((self._max_tick + 1, self.vessel_cnt, self.port_cnt), dtype=np.int),
                "po": np.zeros((self._max_tick + 1, self.port_cnt, self.vessel_cnt), dtype=np.int),
                "vedge": np.zeros((self._max_tick + 1, self.vessel_cnt, self.port_cnt, self.get_input_dim("vedge"))),
                "pedge": np.zeros((self._max_tick + 1, self.port_cnt, self.vessel_cnt, self.get_input_dim("vedge"))),
                "ppedge": np.zeros((self._max_tick + 1, self.port_cnt, self.port_cnt, self.get_input_dim("pedge"))),
            }

            # Fixed order: in the order of degree.

    def compute_static_graph_structure(self, env):
        v2p_adj_matrix = compute_v2p_degree_matrix(env)
        p2p_adj_matrix = np.dot(v2p_adj_matrix.T, v2p_adj_matrix)
        p2p_adj_matrix[p2p_adj_matrix == 0] = self.max_arrival_time
        np.fill_diagonal(p2p_adj_matrix, self.max_arrival_time)
        self._p2p_embedding = self.sort(p2p_adj_matrix)

        v2p_adj_matrix = -v2p_adj_matrix
        v2p_adj_matrix[v2p_adj_matrix == 0] = self.max_arrival_time
        self._fixed_v_order = self.sort(v2p_adj_matrix)
        self._fixed_p_order = self.sort(v2p_adj_matrix.T)

    @property
    def p2p_static_graph(self):
        return self._p2p_embedding

    def sort(self, arrival_time, attr=None):
        """
        Given the arrival time matrix, this function sort the matrix and return the index matrix in the order of
        arrival time
        """
        n, m = arrival_time.shape
        if self._feature_config.attention_order == "ramdom":
            arrival_time = arrival_time + np.random.randint(self._max_tick, size=arrival_time.shape)
        at_index = np.argsort(arrival_time, axis=1)
        if attr is not None:
            idx_tmp = np.repeat(at_index, attr.shape[-1]).reshape(*at_index.shape, attr.shape[-1])
            attr = np.take_along_axis(attr, idx_tmp, axis=1)
        mask = np.sort(arrival_time, axis=1) >= self.max_arrival_time
        at_index += 1
        at_index[mask] = 0
        if attr is None:
            return at_index
        else:
            return at_index, attr

    def end_ep_callback(self, snapshot_list):
        if self._only_demo:
            return
        tick_range = np.arange(start=self.last_tick, stop=self._max_tick)
        self._sync_raw_features(snapshot_list, list(tick_range))
        self.last_tick = -1

    def _sync_raw_features(self, snapshot_list, tick_range, static_code=None, dynamic_code=None):
        """This function update the state_dict from snapshot_list in the given tick_range."""
        if len(tick_range) == 0:
            # This occurs when two actions happen at the same tick.
            return

        # One dim features.
        port_naive_feature = snapshot_list["ports"][tick_range: self.port_code_list: self.port_features] \
            .reshape(len(tick_range), self.port_cnt, -1)
        # Number of laden from source to destination.
        full_on_port = snapshot_list["matrices"][tick_range::"full_on_ports"].reshape(
            len(tick_range), self.port_cnt, self.port_cnt)
        # Normalize features to a small range.
        port_state_mat = self.normalize(port_naive_feature)

        if self._feature_config.onehot_identity:
            # Add onehot vector to identify port and vessel.
            port_onehot = np.repeat(self.port_one_hot_coding, len(tick_range), axis=0)
            if static_code is not None and dynamic_code is not None:
                # Identify the decision vessel at the decision port.
                port_onehot[-1, self.port_code_inv_dict[static_code], self.node_code_inv_dict_v[dynamic_code]] = -1
            port_state_mat = np.concatenate([port_state_mat, port_onehot], axis=2)
        self._state_dict["p"][tick_range] = port_state_mat

        vessel_naive_feature = snapshot_list["vessels"][tick_range:self.vessel_code_list: self.vessel_features] \
            .reshape(len(tick_range), self.vessel_cnt, -1)
        full_on_vessel = snapshot_list["matrices"][tick_range::"full_on_vessels"].reshape(
            len(tick_range), self.vessel_cnt, self.port_cnt)

        vessel_state_mat = self.normalize(vessel_naive_feature)
        if self._feature_config.onehot_identity:
            vessel_state_mat = np.concatenate(
                [vessel_state_mat, np.repeat(self.vessel_one_hot_coding, len(tick_range), axis=0)], axis=2)
        self._state_dict["v"][tick_range] = vessel_state_mat

        # last_arrival_time.shape: vessel_cnt * port_cnt
        # -1 means one vessel never stops at the port
        vessel_arrival_time = snapshot_list["matrices"][tick_range[-1]:: "vessel_plans"].reshape(
            self.vessel_cnt, self.port_cnt)
        # Use infinity time to identify vessels never arrive at the port.
        last_arrival_time = vessel_arrival_time + 1
        last_arrival_time[last_arrival_time == 0] = self.max_arrival_time
        if static_code is not None and dynamic_code is not None:
            # To differentiate vessel acting on the port and other vessels that have taken or wait to take actions.
            last_arrival_time[self.vessel_code_inv_dict[dynamic_code], self.port_code_inv_dict[static_code]] = 0

        # Here, we assume that the order of arriving time between two action/event is all the same.
        vedge_raw = self.normalize(np.stack((full_on_vessel[-1], last_arrival_time), axis=-1))
        vo, vedge = self.sort(last_arrival_time, attr=vedge_raw)
        po, pedge = self.sort(last_arrival_time.T, attr=vedge_raw.transpose((1, 0, 2)))
        self._state_dict["vo"][tick_range] = np.expand_dims(vo, axis=0)
        self._state_dict["vedge"][tick_range] = np.expand_dims(vedge, axis=0)
        self._state_dict["po"][tick_range] = np.expand_dims(po, axis=0)
        self._state_dict["pedge"][tick_range] = np.expand_dims(pedge, axis=0)
        self._state_dict["ppedge"][tick_range] = self.normalize(full_on_port[-1]).reshape(1, *full_on_port[-1].shape, 1)

    def __call__(self, action_info=None, snapshot_list=None, tick=None):
        if self._only_demo:
            return
        assert((action_info is not None and snapshot_list is not None) or tick is not None)

        if action_info is not None and snapshot_list is not None:
            # Update the state dict.
            static_code = action_info.port_idx
            dynamic_code = action_info.vessel_idx
            if self.last_tick == action_info.tick:
                tick_range = [action_info.tick]
            else:
                tick_range = list(range(self.last_tick + 1, action_info.tick + 1, 1))

            self.last_tick = action_info.tick
            self._sync_raw_features(snapshot_list, tick_range, static_code, dynamic_code)
            tick = action_info.tick

        # State_tick_range is inverse order.
        state_tick_range = np.arange(tick, max(-1, tick - self._sequence_buffer_size), -1)
        v = np.zeros((self._sequence_buffer_size, self.vessel_cnt, self.get_input_dim("v")))
        v[:len(state_tick_range)] = self._state_dict["v"][state_tick_range]
        p = np.zeros((self._sequence_buffer_size, self.port_cnt, self.get_input_dim("p")))
        p[:len(state_tick_range)] = self._state_dict["p"][state_tick_range]

        # True means padding.
        mask = np.ones(self._sequence_buffer_size, dtype=np.bool)
        mask[:len(state_tick_range)] = False
        ret = {
            "tick": state_tick_range,
            "v_idx": action_info.vessel_idx if action_info is not None else None,
            "p_idx": action_info.port_idx if action_info is not None else None,
            "v": v,
            "p": p,
            "vo": self._state_dict["vo"][tick],
            "po": self._state_dict["po"][tick],
            "vedge": self._state_dict["vedge"][tick],
            "pedge": self._state_dict["pedge"][tick],
            "ppedge": self._state_dict["ppedge"][tick],
            "mask": mask,
            "len": len(state_tick_range),
        }

        return ret

    def normalize(self, feature):
        if not self._normalize:
            return feature
        return feature * self._norm_scale

    def get_input_dim(self, agent_code):
        if agent_code in self.port_code_inv_dict or agent_code == "p":
            return len(self.port_features) + (self.node_cnt if self._feature_config.onehot_identity else 0)
        elif agent_code in self.vessel_code_inv_dict or agent_code == "v":
            return len(self.vessel_features) + (self.node_cnt if self._feature_config.onehot_identity else 0)
        elif agent_code == "vedge":
            # v-p edge: (arrival_time, laden to destination)
            return 2
        elif agent_code == "pedge":
            # p-p edge: (laden to destination, )
            return 1
        else:
            raise ValueError("agent not exist!")<|MERGE_RESOLUTION|>--- conflicted
+++ resolved
@@ -1,10 +1,6 @@
 import numpy as np
 
-<<<<<<< HEAD
-from maro.rl.shaping import Shaper
-=======
 from maro.rl import Shaper
->>>>>>> 2e27782a
 
 from examples.cim.gnn.components.utils import compute_v2p_degree_matrix
 
