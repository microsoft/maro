--- conflicted
+++ resolved
@@ -1,17 +1,6 @@
 import datetime
 import os
 
-<<<<<<< HEAD
-from examples.cim.gnn.actor import ParallelActor
-from examples.cim.gnn.agent_manager import SimpleAgentManger
-from examples.cim.gnn.learner import GNNLearner
-from examples.cim.gnn.state_shaper import GNNStateShaper
-from examples.cim.gnn.utils import (decision_cnt_analysis, load_config,
-                                    return_scaler, save_code, save_config)
-from maro.simulator import Env
-from maro.utils import Logger
-
-=======
 from maro.simulator import Env
 from maro.utils import Logger
 
@@ -21,7 +10,6 @@
 from .state_shaper import GNNStateShaper
 from .utils import decision_cnt_analysis, load_config, return_scaler, save_code, save_config
 
->>>>>>> fb26bbff
 if __name__ == "__main__":
     config_pth = "examples/cim/gnn/config.yml"
     config = load_config(config_pth)
