# Copyright (c) Microsoft Corporation.
# Licensed under the MIT license.

import os
import pickle

import numpy as np

from maro.rl import AbsAgent, EpsilonGreedyExplorer, ColumnBasedStore


class CIMAgent(AbsAgent):
    """Implementation of AbsAgent for the DQN algorithm.

    Args:
<<<<<<< HEAD
=======
        name (str): Agent's name.
        algorithm (AbsAlgorithm): A concrete algorithm instance that inherits from AbstractAlgorithm.
        explorer (AbsExplorer): Explorer instance to generate exploratory actions.
        experience_pool (AbsStore): It is used to store experiences processed by the experience shaper, which will be
            used by some value-based algorithms, such as DQN.
>>>>>>> 7594a9b6
        min_experiences_to_train: minimum number of experiences required for training.
        num_batches: number of batches to train the DQN model on per call to ``train``.
        batch_size: mini-batch size.
    """
<<<<<<< HEAD
    def __init__(self, name, algorithm, experience_pool: ColumnBasedStore, min_experiences_to_train,
                 num_batches, batch_size):
        super().__init__(name, algorithm, experience_pool)
=======
    def __init__(
        self,
        name: str,
        algorithm,
        experience_pool: ColumnBasedStore,
        min_experiences_to_train,
        num_batches,
        batch_size
    ):
        super().__init__(name, algorithm, experience_pool=experience_pool)
>>>>>>> 7594a9b6
        self._min_experiences_to_train = min_experiences_to_train
        self._num_batches = num_batches
        self._batch_size = batch_size

    def train(self):
        """Implementation of the training loop for DQN.

        Experiences are sampled using their TD errors as weights. After training, the new TD errors are updated
        in the experience pool.
        """
        if len(self._experience_pool) < self._min_experiences_to_train:
            return

        for _ in range(self._num_batches):
            indexes, sample = self._experience_pool.sample_by_key("loss", self._batch_size)
            state = np.asarray(sample["state"])
            action = np.asarray(sample["action"])
            reward = np.asarray(sample["reward"])
            next_state = np.asarray(sample["next_state"])
            loss = self._algorithm.train(state, action, reward, next_state)
            self._experience_pool.update(indexes, {"loss": loss})

    def dump_experience_pool(self, dir_path: str):
        """Dump the experience pool to disk."""
        os.makedirs(dir_path, exist_ok=True)
        with open(os.path.join(dir_path, self._name), "wb") as fp:
            pickle.dump(self._experience_pool, fp)<|MERGE_RESOLUTION|>--- conflicted
+++ resolved
@@ -13,23 +13,15 @@
     """Implementation of AbsAgent for the DQN algorithm.
 
     Args:
-<<<<<<< HEAD
-=======
         name (str): Agent's name.
         algorithm (AbsAlgorithm): A concrete algorithm instance that inherits from AbstractAlgorithm.
         explorer (AbsExplorer): Explorer instance to generate exploratory actions.
         experience_pool (AbsStore): It is used to store experiences processed by the experience shaper, which will be
             used by some value-based algorithms, such as DQN.
->>>>>>> 7594a9b6
         min_experiences_to_train: minimum number of experiences required for training.
         num_batches: number of batches to train the DQN model on per call to ``train``.
         batch_size: mini-batch size.
     """
-<<<<<<< HEAD
-    def __init__(self, name, algorithm, experience_pool: ColumnBasedStore, min_experiences_to_train,
-                 num_batches, batch_size):
-        super().__init__(name, algorithm, experience_pool)
-=======
     def __init__(
         self,
         name: str,
@@ -40,7 +32,6 @@
         batch_size
     ):
         super().__init__(name, algorithm, experience_pool=experience_pool)
->>>>>>> 7594a9b6
         self._min_experiences_to_train = min_experiences_to_train
         self._num_batches = num_batches
         self._batch_size = batch_size
