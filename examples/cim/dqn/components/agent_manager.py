# Copyright (c) Microsoft Corporation.
# Licensed under the MIT license.

from collections import defaultdict

import torch.nn as nn
from torch.optim import RMSprop

from maro.rl import (
    AbsAgentManager, DQN, DQNConfig, FullyConnectedBlock, NNStack, OptimizerOptions, SimpleMultiHeadedModel,
    SimpleStore
)
from maro.utils import set_seeds

from examples.cim.dqn.components.state_shaper import CIMStateShaper
from examples.cim.dqn.components.action_shaper import CIMActionShaper
from examples.cim.dqn.components.experience_shaper import TruncatedExperienceShaper


def create_dqn_agents(agent_id_list, config):
    num_actions = config.algorithm.num_actions
    set_seeds(config.seed)
    agent_dict = {}
    for agent_id in agent_id_list:
        q_net = NNStack(
            "q_value",
            FullyConnectedBlock(
                input_dim=config.algorithm.input_dim,
                output_dim=num_actions,
                activation=nn.LeakyReLU,
                is_head=True,
                **config.algorithm.model
            )
        )
        learning_model = SimpleMultiHeadedModel(
            q_net, 
            optimizer_options=OptimizerOptions(cls=RMSprop, params=config.algorithm.optimizer)
        )
        agent_dict[agent_id] = DQN(
            agent_id, learning_model, DQNConfig(**config.algorithm.hyper_params, loss_cls=nn.SmoothL1Loss)
        )

    return agent_dict


class DQNAgentManager(AbsAgentManager):
    def __init__(
        self,
        agent,
        state_shaper: CIMStateShaper = None,
        action_shaper: CIMActionShaper = None,
        experience_shaper: TruncatedExperienceShaper = None
    ):
        super().__init__(
            agent,
            state_shaper=state_shaper,
            action_shaper=action_shaper,
            experience_shaper=experience_shaper
        )
        # Data structure to temporarily store the trajectory
        self._trajectory = defaultdict(list)

    def choose_action(self, decision_event, snapshot_list):
        agent_id, model_state = self._state_shaper(decision_event, snapshot_list)
        action = self.agent[agent_id].choose_action(model_state)
        self._trajectory["state"].append(model_state)
        self._trajectory["agent_id"].append(agent_id)
        self._trajectory["event"].append(decision_event)
        self._trajectory["action"].append(action)
        return self._action_shaper(action, decision_event, snapshot_list)

    def train(self, experiences_by_agent):
        # store experiences for each agent
        for agent_id, exp in experiences_by_agent.items():
            exp.update({"loss": [1e8] * len(list(exp.values())[0])})
<<<<<<< HEAD
            self.agents[agent_id].store_experiences(exp)

        for agent in self.agents.values():
            agent.train()
=======
            self.agent[agent_id].store_experiences(exp)

        for agent in self.agent.values():
            agent.train()

    def on_env_feedback(self, metrics):
        self._trajectory["metrics"].append(metrics)

    def post_process(self, snapshot_list):
        experiences = self._experience_shaper(self._trajectory, snapshot_list)
        self._trajectory.clear()
        self._state_shaper.reset()
        self._action_shaper.reset()
        self._experience_shaper.reset()
        return experiences
>>>>>>> 649b38b8
<|MERGE_RESOLUTION|>--- conflicted
+++ resolved
@@ -73,12 +73,6 @@
         # store experiences for each agent
         for agent_id, exp in experiences_by_agent.items():
             exp.update({"loss": [1e8] * len(list(exp.values())[0])})
-<<<<<<< HEAD
-            self.agents[agent_id].store_experiences(exp)
-
-        for agent in self.agents.values():
-            agent.train()
-=======
             self.agent[agent_id].store_experiences(exp)
 
         for agent in self.agent.values():
@@ -93,5 +87,4 @@
         self._state_shaper.reset()
         self._action_shaper.reset()
         self._experience_shaper.reset()
-        return experiences
->>>>>>> 649b38b8
+        return experiences