--- conflicted
+++ resolved
@@ -4,13 +4,7 @@
 import torch.nn as nn
 from torch.optim import RMSprop
 
-<<<<<<< HEAD
-from maro.rl import (
-    ColumnBasedStore, DQN, DQNHyperParams, FullyConnectedNet, LearningModel, SimpleAgentManager
-)
-=======
 from maro.rl import DQN, ColumnBasedStore, DQNHyperParams, FullyConnectedNet, LearningModel, SimpleAgentManager
->>>>>>> fb26bbff
 from maro.utils import set_seeds
 
 from .agent import CIMAgent
