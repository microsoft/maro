--- conflicted
+++ resolved
@@ -4,14 +4,10 @@
 import torch.nn as nn
 from torch.optim import RMSprop
 
-<<<<<<< HEAD
-from maro.rl import DQN, ColumnBasedStore, DQNHyperParams, FullyConnectedNet, LearningModel, SimpleAgentManager
-=======
 from maro.rl import (
     ColumnBasedStore, DQN, DQNConfig, FullyConnectedBlock, LearningModuleManager, LearningModule, OptimizerOptions,
     SimpleAgentManager
 )
->>>>>>> 7594a9b6
 from maro.utils import set_seeds
 
 from .agent import CIMAgent
@@ -22,33 +18,6 @@
     set_seeds(config.seed)
     agent_dict = {}
     for agent_id in agent_id_list:
-<<<<<<< HEAD
-        eval_model = LearningModel(
-            decision_layers=FullyConnectedNet(
-                name=f'{agent_id}.policy',
-                input_dim=config.algorithm.input_dim,
-                output_dim=num_actions,
-                activation=nn.LeakyReLU, **config.algorithm.model
-            )
-        )
-
-        algorithm = DQN(
-            eval_model=eval_model,
-            optimizer_cls=RMSprop,
-            optimizer_params=config.algorithm.optimizer,
-            loss_func=nn.functional.smooth_l1_loss,
-            hyper_params=DQNHyperParams(
-                **config.algorithm.hyper_parameters,
-                num_actions=num_actions
-            )
-        )
-
-        experience_pool = ColumnBasedStore(**config.experience_pool)
-        agent_dict[agent_id] = CIMAgent(
-            name=agent_id,
-            algorithm=algorithm,
-            experience_pool=experience_pool,
-=======
         q_module = LearningModule(
             "q_value",
             [FullyConnectedBlock(
@@ -68,7 +37,6 @@
 
         agent_dict[agent_id] = CIMAgent(
             agent_id, algorithm, ColumnBasedStore(**config.experience_pool),
->>>>>>> 7594a9b6
             **config.training_loop_parameters
         )
 
