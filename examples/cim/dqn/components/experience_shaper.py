--- conflicted
+++ resolved
@@ -5,13 +5,9 @@
 
 import numpy as np
 
-<<<<<<< HEAD
-
-=======
 from maro.rl import Shaper
 
 
->>>>>>> 2e27782a
 class TruncatedExperienceShaper(Shaper):
     def __init__(
         self, *, time_window: int, time_decay_factor: float, fulfillment_factor: float, shortage_factor: float
