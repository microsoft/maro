# Copyright (c) Microsoft Corporation.
# Licensed under the MIT license.

"""
This script is used to debug distributed algorithm in single host multi-process mode.
"""

import argparse
import os

<<<<<<< HEAD
if __name__ == "__main__":
    parser = argparse.ArgumentParser()
    parser.add_argument("group_name", help="group name")
    parser.add_argument("num_actors", type=int, help="number of actors")
    args = parser.parse_args()
    learner_path = f"{os.path.split(os.path.realpath(__file__))[0]}/dist_learner.py &"
    actor_path = f"{os.path.split(os.path.realpath(__file__))[0]}/dist_actor.py &"
=======
from components import config
>>>>>>> 6a52323d

    # Launch the learner process
    os.system(f"GROUP={args.group_name} NUM_ACTORS={args.num_actors} python " + learner_path)

<<<<<<< HEAD
    # Launch the actor processes
    for _ in range(args.num_actors):
        os.system(f"GROUP={args.group_name} python " + actor_path)
=======
learner_path = f"{os.path.split(os.path.realpath(__file__))[0]}/dist_learner.py"
actor_path = f"{os.path.split(os.path.realpath(__file__))[0]}/dist_actor.py"

for l_num in range(LEARNER_NUM):
    os.system(f"python {learner_path} &")

for a_num in range(ACTOR_NUM):
    os.system(f"python {actor_path} &")
>>>>>>> 6a52323d
<|MERGE_RESOLUTION|>--- conflicted
+++ resolved
@@ -8,7 +8,7 @@
 import argparse
 import os
 
-<<<<<<< HEAD
+
 if __name__ == "__main__":
     parser = argparse.ArgumentParser()
     parser.add_argument("group_name", help="group name")
@@ -16,24 +16,10 @@
     args = parser.parse_args()
     learner_path = f"{os.path.split(os.path.realpath(__file__))[0]}/dist_learner.py &"
     actor_path = f"{os.path.split(os.path.realpath(__file__))[0]}/dist_actor.py &"
-=======
-from components import config
->>>>>>> 6a52323d
 
     # Launch the learner process
     os.system(f"GROUP={args.group_name} NUM_ACTORS={args.num_actors} python " + learner_path)
 
-<<<<<<< HEAD
     # Launch the actor processes
     for _ in range(args.num_actors):
-        os.system(f"GROUP={args.group_name} python " + actor_path)
-=======
-learner_path = f"{os.path.split(os.path.realpath(__file__))[0]}/dist_learner.py"
-actor_path = f"{os.path.split(os.path.realpath(__file__))[0]}/dist_actor.py"
-
-for l_num in range(LEARNER_NUM):
-    os.system(f"python {learner_path} &")
-
-for a_num in range(ACTOR_NUM):
-    os.system(f"python {actor_path} &")
->>>>>>> 6a52323d
+        os.system(f"GROUP={args.group_name} python " + actor_path)