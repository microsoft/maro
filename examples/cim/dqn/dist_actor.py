--- conflicted
+++ resolved
@@ -21,15 +21,9 @@
     if config.experience_shaping.type == "truncated":
         experience_shaper = TruncatedExperienceShaper(**config.experience_shaping.truncated)
     else:
-<<<<<<< HEAD
-        experience_shaper = KStepExperienceShaper(reward_func=lambda mt: 1 - mt["container_shortage"] /
-                                                    mt["order_requirements"],
-                                                  **config.experience_shaping.k_step)
-=======
         experience_shaper = KStepExperienceShaper(
             reward_func=lambda mt: 1 - mt["container_shortage"] / mt["order_requirements"],
             **config.experience_shaping.k_step)
->>>>>>> 8d89117b
 
     exploration_config = {"epsilon_range_dict": {"_all_": config.exploration.epsilon_range},
                           "split_point_dict": {"_all_": config.exploration.split_point},
