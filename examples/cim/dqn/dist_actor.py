# Copyright (c) Microsoft Corporation.
# Licensed under the MIT license.

import os

import numpy as np

from maro.simulator import Env
<<<<<<< HEAD
from maro.rl import AgentMode, AgentManagerMode, SimpleActor, ActorWorker, KStepExperienceShaper, TwoPhaseLinearExplorer

from components.action_shaper import CIMActionShaper
from components.agent_manager import create_dqn_agents, DQNAgentManager
from components.config import config
=======
from maro.rl import AgentManagerMode, SimpleActor, ActorWorker, KStepExperienceShaper
from maro.utils import convert_dottable

from components.action_shaper import CIMActionShaper
from components.agent_manager import create_dqn_agents, DQNAgentManager
from components.config import set_input_dim
>>>>>>> 1d5d6954
from components.experience_shaper import TruncatedExperienceShaper
from components.state_shaper import CIMStateShaper


def launch(config):
    set_input_dim(config)
    config = convert_dottable(config)
    env = Env(config.env.scenario, config.env.topology, durations=config.env.durations)
    agent_id_list = [str(agent_id) for agent_id in env.agent_idx_list]
    state_shaper = CIMStateShaper(**config.state_shaping)
    action_shaper = CIMActionShaper(action_space=list(np.linspace(-1.0, 1.0, config.agents.algorithm.num_actions)))
    if config.experience_shaping.type == "truncated":
        experience_shaper = TruncatedExperienceShaper(**config.experience_shaping.truncated)
    else:
        experience_shaper = KStepExperienceShaper(
<<<<<<< HEAD
            reward_func=lambda mt: 1-mt["container_shortage"]/mt["order_requirements"],
            **config.experience_shaping.k_step
        )

    exploration_config = {
        "epsilon_range_dict": {"_all_": config.exploration.epsilon_range},
        "split_point_dict": {"_all_": config.exploration.split_point},
        "with_cache": config.exploration.with_cache
    }
    explorer = TwoPhaseLinearExplorer(agent_id_list, config.general.total_training_episodes, **exploration_config)
    agent_manager = DQNAgentManager(
        name="cim_remote_actor",
        mode=AgentManagerMode.INFERENCE,
        agent_dict=create_dqn_agents(agent_id_list, AgentMode.INFERENCE, config.agents),
        state_shaper=state_shaper,
        action_shaper=action_shaper,
        experience_shaper=experience_shaper,
        explorer=explorer
    )
    proxy_params = {
        "group_name": config.distributed.group_name,
        "expected_peers": config.distributed.actor.peer,
        "redis_address": (config.distributed.redis.host_name, config.distributed.redis.port)
=======
            reward_func=lambda mt: 1 - mt["container_shortage"]/mt["order_requirements"],
            **config.experience_shaping.k_step
        )

    agent_manager = DQNAgentManager(
        name="distributed_cim_actor",
        mode=AgentManagerMode.INFERENCE,
        agent_dict=create_dqn_agents(agent_id_list, config.agents),
        state_shaper=state_shaper,
        action_shaper=action_shaper,
        experience_shaper=experience_shaper,
    )
    proxy_params = {
        "group_name": os.environ["GROUP"],
        "expected_peers": {"learner": 1},
        "redis_address": ("localhost", 6379)
>>>>>>> 1d5d6954
    }
    actor_worker = ActorWorker(
        local_actor=SimpleActor(env=env, inference_agents=agent_manager),
        proxy_params=proxy_params
    )
<<<<<<< HEAD
    actor_worker.launch()
=======
    actor_worker.launch()


if __name__ == "__main__":
    from components.config import config
    launch(config)
>>>>>>> 1d5d6954
<|MERGE_RESOLUTION|>--- conflicted
+++ resolved
@@ -6,20 +6,12 @@
 import numpy as np
 
 from maro.simulator import Env
-<<<<<<< HEAD
-from maro.rl import AgentMode, AgentManagerMode, SimpleActor, ActorWorker, KStepExperienceShaper, TwoPhaseLinearExplorer
-
-from components.action_shaper import CIMActionShaper
-from components.agent_manager import create_dqn_agents, DQNAgentManager
-from components.config import config
-=======
 from maro.rl import AgentManagerMode, SimpleActor, ActorWorker, KStepExperienceShaper
 from maro.utils import convert_dottable
 
 from components.action_shaper import CIMActionShaper
 from components.agent_manager import create_dqn_agents, DQNAgentManager
 from components.config import set_input_dim
->>>>>>> 1d5d6954
 from components.experience_shaper import TruncatedExperienceShaper
 from components.state_shaper import CIMStateShaper
 
@@ -35,31 +27,6 @@
         experience_shaper = TruncatedExperienceShaper(**config.experience_shaping.truncated)
     else:
         experience_shaper = KStepExperienceShaper(
-<<<<<<< HEAD
-            reward_func=lambda mt: 1-mt["container_shortage"]/mt["order_requirements"],
-            **config.experience_shaping.k_step
-        )
-
-    exploration_config = {
-        "epsilon_range_dict": {"_all_": config.exploration.epsilon_range},
-        "split_point_dict": {"_all_": config.exploration.split_point},
-        "with_cache": config.exploration.with_cache
-    }
-    explorer = TwoPhaseLinearExplorer(agent_id_list, config.general.total_training_episodes, **exploration_config)
-    agent_manager = DQNAgentManager(
-        name="cim_remote_actor",
-        mode=AgentManagerMode.INFERENCE,
-        agent_dict=create_dqn_agents(agent_id_list, AgentMode.INFERENCE, config.agents),
-        state_shaper=state_shaper,
-        action_shaper=action_shaper,
-        experience_shaper=experience_shaper,
-        explorer=explorer
-    )
-    proxy_params = {
-        "group_name": config.distributed.group_name,
-        "expected_peers": config.distributed.actor.peer,
-        "redis_address": (config.distributed.redis.host_name, config.distributed.redis.port)
-=======
             reward_func=lambda mt: 1 - mt["container_shortage"]/mt["order_requirements"],
             **config.experience_shaping.k_step
         )
@@ -76,19 +43,14 @@
         "group_name": os.environ["GROUP"],
         "expected_peers": {"learner": 1},
         "redis_address": ("localhost", 6379)
->>>>>>> 1d5d6954
     }
     actor_worker = ActorWorker(
         local_actor=SimpleActor(env=env, inference_agents=agent_manager),
         proxy_params=proxy_params
     )
-<<<<<<< HEAD
-    actor_worker.launch()
-=======
     actor_worker.launch()
 
 
 if __name__ == "__main__":
     from components.config import config
-    launch(config)
->>>>>>> 1d5d6954
+    launch(config)