--- conflicted
+++ resolved
@@ -29,10 +29,6 @@
         policies,
         {id_: f"TRAINER.{id_ % NUM_POLICY_TRAINERS}" for id_ in AGENT_IDS}, # policy-trainer mapping
         config["policy_manager"]["group"],
-<<<<<<< HEAD
-        proxy_kwargs={"redis_address": (config["async"]["redis"]["host"], config["async"]["redis"]["port"])},
-=======
         proxy_kwargs={"redis_address": (config["redis"]["host"], config["redis"]["port"])},
->>>>>>> 20c63857
         log_dir=log_dir
     )