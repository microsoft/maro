# Copyright (c) Microsoft Corporation.
# Licensed under the MIT license.

experiment_name: cim_dqn
<<<<<<< HEAD
mode: local # local, multi-process
=======
mode: multi-process # local, multi-process
>>>>>>> 11ca4be0
num_episodes: 100
# eval_schedule: 2
num_steps: -1
env:
  basic:
    scenario: cim
<<<<<<< HEAD
    topology: toy.4p_ssdd_l0.0
    # topology: global_trade.22p_l0.0
=======
    topology: global_trade.22p_l0.0
>>>>>>> 11ca4be0
    durations: 1120
  wrapper:
    port_attributes:
      - empty
      - full
      - on_shipper
      - on_consignee
      - booking
      - shortage
      - fulfillment
    vessel_attributes:
      - empty
      - full
      - remaining_space
    num_actions: 21
    # Parameters for computing states
    look_back: 7
    max_ports_downstream: 2
    # Parameters for computing actions
    finite_vessel_space: true
    has_early_discharge: true
    # Parameters for computing rewards
    reward_eval_delay: 99
    fulfillment_factor: 1.0
    shortage_factor: 1.0
    time_decay: 0.97
exploration:
  initial_value: 0.4
  final_value: 0.0
  splits:
    - [50, 0.32]
policy:
  model:
    network:
      hidden_dims:
        - 256
        - 128
        - 64
        - 32
      activation: leaky_relu
      softmax: false
      batch_norm: true
      skip_connection: false
      head: true
      dropout_p: 0.0
    optimization:
      optim_cls: rmsprop
      optim_params:
        lr: 0.05
  algorithm_config:
    reward_discount: .0
    target_update_freq: 5
    train_epochs: 10
    soft_update_coefficient: 0.1
    double: false
  experience_manager:
    rollout: # for experience managers in actor processes
      capacity: 1000
      overwrite_type: "rolling"
      batch_size: -1
      replace: false
    training: # for experience managers in the learner process
      capacity: 100000
      overwrite_type: "rolling"
      batch_size: 128
      alpha: 0.6
      beta: 0.4
      beta_step: 0.001
  update_trigger: 16
  warmup: 1
multi-process:
  rollout_mode: parallel # local, parallel
  policy_training_mode: parallel # local, parallel
  group: cim-dqn
  num_actors: 3
  num_policy_servers: 2
  redis_host: localhost
  redis_port: 6379
  # max_receive_attempts: 2
  # receive_timeout: 100  # in milli-seconds<|MERGE_RESOLUTION|>--- conflicted
+++ resolved
@@ -2,23 +2,14 @@
 # Licensed under the MIT license.
 
 experiment_name: cim_dqn
-<<<<<<< HEAD
-mode: local # local, multi-process
-=======
 mode: multi-process # local, multi-process
->>>>>>> 11ca4be0
 num_episodes: 100
 # eval_schedule: 2
 num_steps: -1
 env:
   basic:
     scenario: cim
-<<<<<<< HEAD
-    topology: toy.4p_ssdd_l0.0
-    # topology: global_trade.22p_l0.0
-=======
     topology: global_trade.22p_l0.0
->>>>>>> 11ca4be0
     durations: 1120
   wrapper:
     port_attributes:
