env:
  scenario: "cim"
  topology: "toy.4p_ssdd_l0.0"
  durations: 1120
  state_shaping:
    look_back: 7
    max_ports_downstream: 2
  experience_shaping:
    time_window: 100
    fulfillment_factor: 1.0
    shortage_factor: 1.0
    time_decay_factor: 0.97
main_loop:
  max_episode: 500
  exploration:
    parameter_names:
      - "epsilon"
    split_ep: 250
    start_values: 0.4
    mid_values: 0.32
    end_values: 0.0
  early_stopping:
    warmup_ep: 50
    last_k: 10
    perf_threshold: 0.9   # minimum performance (fulfillment ratio) required to trigger early stopping
    perf_stability_threshold: 0.1  # stability is measured by the maximum of abs(perf_(i+1) - perf_i) / perf_i
                                   # over the last k eisodes (where perf is short for performance). This value must
                                   # be below this threshold to trigger early stopping
agents:
  algorithm:
    num_actions: 21
    model:
      hidden_dims:
        - 256
        - 128
        - 64
      softmax_enabled: false
      batch_norm_enabled: true
      skip_connection_enabled: false
      dropout_p: 0.0
    optimizer:
      lr: 0.05
    config:
      reward_decay: .0
      target_update_frequency: 5
      tau: 0.1
      is_double: true
<<<<<<< HEAD
      advantage_mode: "mean"
=======
>>>>>>> af321561
      per_sample_td_error_enabled: true
  experience_pool:
    capacity: -1
  training_loop_parameters:
    min_experiences_to_train: 1024
    num_batches: 10
    batch_size: 128
  seed: 32   # for reproducibility<|MERGE_RESOLUTION|>--- conflicted
+++ resolved
@@ -45,10 +45,6 @@
       target_update_frequency: 5
       tau: 0.1
       is_double: true
-<<<<<<< HEAD
-      advantage_mode: "mean"
-=======
->>>>>>> af321561
       per_sample_td_error_enabled: true
   experience_pool:
     capacity: -1
