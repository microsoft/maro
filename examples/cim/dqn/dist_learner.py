# Copyright (c) Microsoft Corporation.
# Licensed under the MIT license.

import os

<<<<<<< HEAD
from components.agent_manager import DQNAgentManager, create_dqn_agents
from components.config import set_input_dim

from maro.rl import ActorProxy, AgentManagerMode, SimpleLearner, TwoPhaseLinearExplorer, concat_experiences_by_agent
=======
from maro.rl import ActorProxy, AgentMode, SimpleLearner, TwoPhaseLinearExplorer
>>>>>>> 6a52323d
from maro.simulator import Env
from maro.utils import Logger, convert_dottable

<<<<<<< HEAD

def launch(config, distributed_config):
    set_input_dim(config)
    config = convert_dottable(config)
    distributed_config = convert_dottable(distributed_config)
    env = Env(config.env.scenario, config.env.topology, durations=config.env.durations)
    agent_id_list = [str(agent_id) for agent_id in env.agent_idx_list]

    agent_manager = DQNAgentManager(
        name="distributed_cim_learner",
        mode=AgentManagerMode.TRAIN,
        agent_dict=create_dqn_agents(agent_id_list, config.agents),
=======
from components import CIMStateShaper, DQNAgentManager, config

if __name__ == "__main__":
    env = Env(config.env.scenario, config.env.topology, durations=config.env.durations)
    agent_id_list = [str(agent_id) for agent_id in env.agent_idx_list]
    state_shaper = CIMStateShaper(**config.state_shaping)
    exploration_config = {
        "epsilon_range_dict": {"_all_": config.exploration.epsilon_range},
        "split_point_dict": {"_all_": config.exploration.split_point},
        "with_cache": config.exploration.with_cache
    }
    explorer = TwoPhaseLinearExplorer(agent_id_list, config.general.total_training_episodes, **exploration_config)
    agent_manager = DQNAgentManager(
        name="cim_remote_learner",
        agent_id_list=agent_id_list,
        mode=AgentMode.TRAIN,
        state_shaper=state_shaper,
        explorer=explorer
>>>>>>> 6a52323d
    )

    proxy_params = {
        "group_name": os.environ["GROUP"] if "GROUP" in os.environ else distributed_config.group,
        "expected_peers": {
            "actor": int(
                os.environ["NUM_ACTORS"] if "NUM_ACTORS" in os.environ
                else distributed_config.num_actors
            )},
        "redis_address": (distributed_config.redis.hostname, distributed_config.redis.port),
        "max_retries": 15
    }
<<<<<<< HEAD

    learner = SimpleLearner(
        trainable_agents=agent_manager,
        actor=ActorProxy(proxy_params=proxy_params, experience_collecting_func=concat_experiences_by_agent),
        explorer=TwoPhaseLinearExplorer(**config.exploration),
        logger=Logger("distributed_cim_learner", auto_timestamp=False)
    )
    learner.train(max_episode=config.general.max_episode)
=======
    learner = SimpleLearner(
        trainable_agents=agent_manager,
        actor=ActorProxy(proxy_params=proxy_params),
        logger=Logger(
            tag="distributed_cim_learner",
            dump_folder=os.path.join(os.path.split(os.path.realpath(__file__))[0], "log"),
            auto_timestamp=False
        )
    )
    learner.train(total_episodes=config.general.total_training_episodes)
>>>>>>> 6a52323d
    learner.test()
    learner.dump_models(os.path.join(os.getcwd(), "models"))
    learner.exit()


if __name__ == "__main__":
    from components.config import config, distributed_config
    launch(config=config, distributed_config=distributed_config)<|MERGE_RESOLUTION|>--- conflicted
+++ resolved
@@ -3,18 +3,13 @@
 
 import os
 
-<<<<<<< HEAD
+from maro.rl import ActorProxy, AgentManagerMode, SimpleLearner, TwoPhaseLinearExplorer, concat_experiences_by_agent
+from maro.simulator import Env
+from maro.utils import Logger, convert_dottable
+
 from components.agent_manager import DQNAgentManager, create_dqn_agents
 from components.config import set_input_dim
 
-from maro.rl import ActorProxy, AgentManagerMode, SimpleLearner, TwoPhaseLinearExplorer, concat_experiences_by_agent
-=======
-from maro.rl import ActorProxy, AgentMode, SimpleLearner, TwoPhaseLinearExplorer
->>>>>>> 6a52323d
-from maro.simulator import Env
-from maro.utils import Logger, convert_dottable
-
-<<<<<<< HEAD
 
 def launch(config, distributed_config):
     set_input_dim(config)
@@ -27,26 +22,6 @@
         name="distributed_cim_learner",
         mode=AgentManagerMode.TRAIN,
         agent_dict=create_dqn_agents(agent_id_list, config.agents),
-=======
-from components import CIMStateShaper, DQNAgentManager, config
-
-if __name__ == "__main__":
-    env = Env(config.env.scenario, config.env.topology, durations=config.env.durations)
-    agent_id_list = [str(agent_id) for agent_id in env.agent_idx_list]
-    state_shaper = CIMStateShaper(**config.state_shaping)
-    exploration_config = {
-        "epsilon_range_dict": {"_all_": config.exploration.epsilon_range},
-        "split_point_dict": {"_all_": config.exploration.split_point},
-        "with_cache": config.exploration.with_cache
-    }
-    explorer = TwoPhaseLinearExplorer(agent_id_list, config.general.total_training_episodes, **exploration_config)
-    agent_manager = DQNAgentManager(
-        name="cim_remote_learner",
-        agent_id_list=agent_id_list,
-        mode=AgentMode.TRAIN,
-        state_shaper=state_shaper,
-        explorer=explorer
->>>>>>> 6a52323d
     )
 
     proxy_params = {
@@ -59,8 +34,6 @@
         "redis_address": (distributed_config.redis.hostname, distributed_config.redis.port),
         "max_retries": 15
     }
-<<<<<<< HEAD
-
     learner = SimpleLearner(
         trainable_agents=agent_manager,
         actor=ActorProxy(proxy_params=proxy_params, experience_collecting_func=concat_experiences_by_agent),
@@ -68,18 +41,6 @@
         logger=Logger("distributed_cim_learner", auto_timestamp=False)
     )
     learner.train(max_episode=config.general.max_episode)
-=======
-    learner = SimpleLearner(
-        trainable_agents=agent_manager,
-        actor=ActorProxy(proxy_params=proxy_params),
-        logger=Logger(
-            tag="distributed_cim_learner",
-            dump_folder=os.path.join(os.path.split(os.path.realpath(__file__))[0], "log"),
-            auto_timestamp=False
-        )
-    )
-    learner.train(total_episodes=config.general.total_training_episodes)
->>>>>>> 6a52323d
     learner.test()
     learner.dump_models(os.path.join(os.getcwd(), "models"))
     learner.exit()
