# Copyright (c) Microsoft Corporation.
# Licensed under the MIT license.

import yaml
from os import getenv
from os.path import dirname, join, realpath

import numpy as np

from maro.rl import (
<<<<<<< HEAD
    Actor, ActorCritic, ActorCriticConfig, FullyConnectedBlock, AgentManager, Learner, Scheduler,
=======
    Actor, ActorCritic, ActorCriticConfig, FullyConnectedBlock, MultiAgentWrapper, Learner, Scheduler,
>>>>>>> cf764da7
    SimpleMultiHeadModel, OptimOption
)
from maro.simulator import Env
from maro.utils import set_seeds

from examples.cim.env_wrapper import CIMEnvWrapper
<<<<<<< HEAD

=======
>>>>>>> cf764da7

DEFAULT_CONFIG_PATH = join(dirname(realpath(__file__)), "config.yml")
with open(getenv("CONFIG_PATH", default=DEFAULT_CONFIG_PATH), "r") as config_file:
    config = yaml.safe_load(config_file)

<<<<<<< HEAD
# model input and output dimensions
IN_DIM = (
    (config["shaping"]["look_back"] + 1) *
    (config["shaping"]["max_ports_downstream"] + 1) *
    len(config["shaping"]["port_attributes"]) +
    len(config["shaping"]["vessel_attributes"])
)
OUT_DIM = config["shaping"]["num_actions"]


def get_ac_agent():
    cfg = config["agent"]
    actor_net  = FullyConnectedBlock(input_dim=IN_DIM, output_dim=OUT_DIM, **cfg["model"]["actor"])
    critic_net = FullyConnectedBlock(input_dim=IN_DIM, output_dim=1, **cfg["model"]["critic"])
    ac_model = SimpleMultiHeadModel(
=======
DEFAULT_CONFIG_PATH = join(dirname(realpath(__file__)), "config.yml")
with open(getenv("CONFIG_PATH", default=DEFAULT_CONFIG_PATH), "r") as config_file:
    config = yaml.safe_load(config_file)

# model input and output dimensions
IN_DIM = (
    (config["shaping"]["look_back"] + 1) *
    (config["shaping"]["max_ports_downstream"] + 1) *
    len(config["shaping"]["port_attributes"]) +
    len(config["shaping"]["vessel_attributes"])
)
OUT_DIM = config["shaping"]["num_actions"]


def get_ac_policy():
    cfg = config["agent"]
    actor_net  = FullyConnectedBlock(input_dim=IN_DIM, output_dim=OUT_DIM, **cfg["model"]["actor"])
    critic_net = FullyConnectedBlock(input_dim=IN_DIM, output_dim=1, **cfg["model"]["critic"])
    ac_net = SimpleMultiHeadModel(
>>>>>>> cf764da7
        {"actor": actor_net, "critic": critic_net},
        optim_option={
            "actor":  OptimOption(**cfg["optimization"]["actor"]),
            "critic": OptimOption(**cfg["optimization"]["critic"])
        }
    )
<<<<<<< HEAD
    return ActorCritic(ac_model, ActorCriticConfig(**cfg["algorithm"]), **cfg["experience_memory"])
=======
    return ActorCritic(ac_net, ActorCriticConfig(**cfg["algorithm"]))
>>>>>>> cf764da7


# Single-threaded launcher
if __name__ == "__main__":
    set_seeds(1024)  # for reproducibility
    env = Env(**config["training"]["env"])
<<<<<<< HEAD
    agent = AgentManager({name: get_ac_agent() for name in env.agent_idx_list})
=======
    agent = MultiAgentWrapper({name: get_ac_agent() for name in env.agent_idx_list})
>>>>>>> cf764da7
    scheduler = Scheduler(config["training"]["max_episode"])
    learner = Learner(
        CIMEnvWrapper(env, **config["shaping"]), agent, scheduler,
        agent_update_interval=config["training"]["agent_update_interval"],
        log_env_metrics=True
    ) 
    learner.run()<|MERGE_RESOLUTION|>--- conflicted
+++ resolved
@@ -8,43 +8,15 @@
 import numpy as np
 
 from maro.rl import (
-<<<<<<< HEAD
     Actor, ActorCritic, ActorCriticConfig, FullyConnectedBlock, AgentManager, Learner, Scheduler,
-=======
-    Actor, ActorCritic, ActorCriticConfig, FullyConnectedBlock, MultiAgentWrapper, Learner, Scheduler,
->>>>>>> cf764da7
     SimpleMultiHeadModel, OptimOption
 )
 from maro.simulator import Env
 from maro.utils import set_seeds
 
 from examples.cim.env_wrapper import CIMEnvWrapper
-<<<<<<< HEAD
-
-=======
->>>>>>> cf764da7
-
-DEFAULT_CONFIG_PATH = join(dirname(realpath(__file__)), "config.yml")
-with open(getenv("CONFIG_PATH", default=DEFAULT_CONFIG_PATH), "r") as config_file:
-    config = yaml.safe_load(config_file)
-
-<<<<<<< HEAD
-# model input and output dimensions
-IN_DIM = (
-    (config["shaping"]["look_back"] + 1) *
-    (config["shaping"]["max_ports_downstream"] + 1) *
-    len(config["shaping"]["port_attributes"]) +
-    len(config["shaping"]["vessel_attributes"])
-)
-OUT_DIM = config["shaping"]["num_actions"]
 
 
-def get_ac_agent():
-    cfg = config["agent"]
-    actor_net  = FullyConnectedBlock(input_dim=IN_DIM, output_dim=OUT_DIM, **cfg["model"]["actor"])
-    critic_net = FullyConnectedBlock(input_dim=IN_DIM, output_dim=1, **cfg["model"]["critic"])
-    ac_model = SimpleMultiHeadModel(
-=======
 DEFAULT_CONFIG_PATH = join(dirname(realpath(__file__)), "config.yml")
 with open(getenv("CONFIG_PATH", default=DEFAULT_CONFIG_PATH), "r") as config_file:
     config = yaml.safe_load(config_file)
@@ -64,29 +36,20 @@
     actor_net  = FullyConnectedBlock(input_dim=IN_DIM, output_dim=OUT_DIM, **cfg["model"]["actor"])
     critic_net = FullyConnectedBlock(input_dim=IN_DIM, output_dim=1, **cfg["model"]["critic"])
     ac_net = SimpleMultiHeadModel(
->>>>>>> cf764da7
         {"actor": actor_net, "critic": critic_net},
         optim_option={
             "actor":  OptimOption(**cfg["optimization"]["actor"]),
             "critic": OptimOption(**cfg["optimization"]["critic"])
         }
     )
-<<<<<<< HEAD
-    return ActorCritic(ac_model, ActorCriticConfig(**cfg["algorithm"]), **cfg["experience_memory"])
-=======
     return ActorCritic(ac_net, ActorCriticConfig(**cfg["algorithm"]))
->>>>>>> cf764da7
 
 
 # Single-threaded launcher
 if __name__ == "__main__":
     set_seeds(1024)  # for reproducibility
     env = Env(**config["training"]["env"])
-<<<<<<< HEAD
     agent = AgentManager({name: get_ac_agent() for name in env.agent_idx_list})
-=======
-    agent = MultiAgentWrapper({name: get_ac_agent() for name in env.agent_idx_list})
->>>>>>> cf764da7
     scheduler = Scheduler(config["training"]["max_episode"])
     learner = Learner(
         CIMEnvWrapper(env, **config["shaping"]), agent, scheduler,
