# Copyright (c) Microsoft Corporation.
# Licensed under the MIT license.

import yaml
from os import getenv
from os.path import dirname, join, realpath

import numpy as np
import torch

from maro.rl import (
<<<<<<< HEAD
    Actor, ActorCritic, ActorCriticConfig, FullyConnectedBlock, AgentManager, Learner, Scheduler,
    SimpleMultiHeadModel, OptimOption
=======
    ActorCritic, ActorCriticConfig, DiscreteACNet, ExperienceManager, FullyConnectedBlock, LocalLearner, OptimOption
>>>>>>> 2e925aba
)
from maro.simulator import Env
from maro.utils import set_seeds

from examples.cim.env_wrapper import CIMEnvWrapper


DEFAULT_CONFIG_PATH = join(dirname(realpath(__file__)), "config.yml")
with open(getenv("CONFIG_PATH", default=DEFAULT_CONFIG_PATH), "r") as config_file:
    config = yaml.safe_load(config_file)

# model input and output dimensions
IN_DIM = (
    (config["env"]["wrapper"]["look_back"] + 1) *
    (config["env"]["wrapper"]["max_ports_downstream"] + 1) *
    len(config["env"]["wrapper"]["port_attributes"]) +
    len(config["env"]["wrapper"]["vessel_attributes"])
)
OUT_DIM = config["env"]["wrapper"]["num_actions"]


def get_ac_policy(name):
    class MyACNET(DiscreteACNet):
        def forward(self, states, actor: bool = True, critic: bool = True):
            states = torch.from_numpy(np.asarray(states))
            if len(states.shape) == 1:
                states = states.unsqueeze(dim=0)

            states = states.to(self.device)
            return (
                self.component["actor"](states) if actor else None,
                self.component["critic"](states) if critic else None
            )

    cfg = config["policy"]
    ac_net = MyACNET(
        component={
            "actor": FullyConnectedBlock(input_dim=IN_DIM, output_dim=OUT_DIM, **cfg["model"]["network"]["actor"]),
            "critic": FullyConnectedBlock(input_dim=IN_DIM, output_dim=1, **cfg["model"]["network"]["critic"])
        },
        optim_option={
            "actor":  OptimOption(**cfg["model"]["optimization"]["actor"]),
            "critic": OptimOption(**cfg["model"]["optimization"]["critic"])
        }
    )
    experience_manager = ExperienceManager(**cfg["experience_manager"])
    return ActorCritic(name, ac_net, experience_manager, ActorCriticConfig(**cfg["algorithm_config"]))


# Single-threaded launcher
if __name__ == "__main__":
    set_seeds(1024)  # for reproducibility
<<<<<<< HEAD
    env = Env(**config["training"]["env"])
    agent = AgentManager({name: get_ac_agent() for name in env.agent_idx_list})
    scheduler = Scheduler(config["training"]["max_episode"])
    learner = Learner(
        CIMEnvWrapper(env, **config["shaping"]), agent, scheduler,
        agent_update_interval=config["training"]["agent_update_interval"],
        log_env_metrics=True
    ) 
=======
    env = Env(**config["env"]["basic"])
    env_wrapper = CIMEnvWrapper(env, **config["env"]["wrapper"])
    policies = [get_ac_policy(id_) for id_ in env.agent_idx_list]
    agent2policy = {agent_id: agent_id for agent_id in env.agent_idx_list}
    learner = LocalLearner(env_wrapper, policies, agent2policy, 40)  # 40 episodes
>>>>>>> 2e925aba
    learner.run()<|MERGE_RESOLUTION|>--- conflicted
+++ resolved
@@ -9,12 +9,7 @@
 import torch
 
 from maro.rl import (
-<<<<<<< HEAD
-    Actor, ActorCritic, ActorCriticConfig, FullyConnectedBlock, AgentManager, Learner, Scheduler,
-    SimpleMultiHeadModel, OptimOption
-=======
     ActorCritic, ActorCriticConfig, DiscreteACNet, ExperienceManager, FullyConnectedBlock, LocalLearner, OptimOption
->>>>>>> 2e925aba
 )
 from maro.simulator import Env
 from maro.utils import set_seeds
@@ -67,20 +62,9 @@
 # Single-threaded launcher
 if __name__ == "__main__":
     set_seeds(1024)  # for reproducibility
-<<<<<<< HEAD
-    env = Env(**config["training"]["env"])
-    agent = AgentManager({name: get_ac_agent() for name in env.agent_idx_list})
-    scheduler = Scheduler(config["training"]["max_episode"])
-    learner = Learner(
-        CIMEnvWrapper(env, **config["shaping"]), agent, scheduler,
-        agent_update_interval=config["training"]["agent_update_interval"],
-        log_env_metrics=True
-    ) 
-=======
     env = Env(**config["env"]["basic"])
     env_wrapper = CIMEnvWrapper(env, **config["env"]["wrapper"])
     policies = [get_ac_policy(id_) for id_ in env.agent_idx_list]
     agent2policy = {agent_id: agent_id for agent_id in env.agent_idx_list}
     learner = LocalLearner(env_wrapper, policies, agent2policy, 40)  # 40 episodes
->>>>>>> 2e925aba
     learner.run()