--- conflicted
+++ resolved
@@ -3,16 +3,11 @@
 
 import io
 import os
-<<<<<<< HEAD
 import numpy
-
-from setuptools import setup, find_packages, Extension
-=======
 
 from setuptools import Extension, find_packages, setup
 
 from maro import __version__
->>>>>>> f7bd11a4
 
 # Set environment variable to skip deployment process of MARO
 os.environ["SKIP_DEPLOYMENT"] = "TRUE"
