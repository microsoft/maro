--- conflicted
+++ resolved
@@ -50,11 +50,7 @@
       if: runner.os == 'Linux' && matrix.python-version == '3.7'
       uses: RalfG/python-wheels-manylinux-build@v0.3.1-manylinux2010_x86_64
       env:
-<<<<<<< HEAD
-        GITHUB_BUILD_ACTION: "yes"
-=======
         GITHUB_BUILD_ACTION: True
->>>>>>> a1536952
       with:
         python-versions: 'cp37-cp37m cp38-cp38m cp39-cp39m'
         build-requirements: 'numpy'
