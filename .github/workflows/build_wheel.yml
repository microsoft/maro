
name: build

on:
  push:
    tags:
    - "maro-[0-9]+\\.[0-9]+\\.*"
  workflow_dispatch:

jobs:
  build:
    runs-on: ${{ matrix.os }}
    strategy:
      matrix:
        os: [ubuntu-latest, windows-latest, macos-latest]
        python-version: [3.6, 3.7]

    steps:
    - uses: actions/checkout@v2

    - name: setup python
      uses: actions/setup-python@v2
      with:
        python-version: ${{ matrix.python-version }}

    - name: Install dependencies
      run: |
        python -m pip install --upgrade pip
        pip install wheel twine

    - name: Install build dependencies
      run: |
        pip install -r maro/requirements.build.txt

    - name: Compile cython files
      run: |
<<<<<<< HEAD
        cython ./maro/backends/backend.pyx ./maro/backends/np_backend.pyx ./maro/backends/raw_backend.pyx ./maro/backends/frame.pyx ./maro/data_lib/binary/binaryreader.pyx ./maro/data_lib/binary/binaryconverter.pyx --cplus -3 -E NODES_MEMORY_LAYOUT=ONE_BLOCK -X embedsignature=True
=======
        python ./scripts/code_gen.py
        cython ./maro/backends/backend.pyx ./maro/backends/np_backend.pyx ./maro/backends/raw_backend.pyx ./maro/backends/frame.pyx --cplus -3 -E NODES_MEMORY_LAYOUT=ONE_BLOCK -X embedsignature=True
>>>>>>> b795c3df

    - name: Build wheel on Windows and macOS
      if: runner.os == 'Windows' || runner.os == 'macOS'
      run: |
        python setup.py bdist_wheel

    - name: Build manylinux wheel
      if: runner.os == 'Linux' && matrix.python-version == '3.6'
      uses: RalfG/python-wheels-manylinux-build@v0.3.1-manylinux2010_x86_64
      with:
        python-versions: 'cp36-cp36m cp37-cp37m'
        build-requirements: 'numpy'
        pip-wheel-args: '-w ./wheelhouse' # save wheel packages to wheelhouse folder
        pre-build-command: 'export LD_LIBRARY_PATH=/usr/local/lib/:$LD_LIBRARY_PATH'

    - name: Move valid packages to dist folder for manylinux
      if: runner.os == 'Linux' && matrix.python-version == '3.6'
      run: |
        mkdir -p dist
        cp wheelhouse/pymaro-*-manylinux*.whl dist

    - name: Build source package on linux
      if: runner.os == 'Linux' && matrix.python-version == '3.6'
      run: |
        python setup.py sdist

    - name: Upload linux wheel to artifact
      uses: actions/upload-artifact@v2
      with:
        name: local-wheels
        path: |
          dist/*.whl
          dist/*.gz

    - name: Publish wheels to PyPI
      env:
        TWINE_USERNAME: ${{ secrets.PYPI_USERNAME }}
        TWINE_PASSWORD: ${{ secrets.PYPI_PASSWORD }}
      if: (runner.os == 'Linux' && matrix.python-version == '3.6') || (runner.os == 'Windows' || runner.os == 'macOS')
      run: |
        twine upload --verbose dist/*.whl<|MERGE_RESOLUTION|>--- conflicted
+++ resolved
@@ -34,12 +34,8 @@
 
     - name: Compile cython files
       run: |
-<<<<<<< HEAD
+        python ./scripts/code_gen.py
         cython ./maro/backends/backend.pyx ./maro/backends/np_backend.pyx ./maro/backends/raw_backend.pyx ./maro/backends/frame.pyx ./maro/data_lib/binary/binaryreader.pyx ./maro/data_lib/binary/binaryconverter.pyx --cplus -3 -E NODES_MEMORY_LAYOUT=ONE_BLOCK -X embedsignature=True
-=======
-        python ./scripts/code_gen.py
-        cython ./maro/backends/backend.pyx ./maro/backends/np_backend.pyx ./maro/backends/raw_backend.pyx ./maro/backends/frame.pyx --cplus -3 -E NODES_MEMORY_LAYOUT=ONE_BLOCK -X embedsignature=True
->>>>>>> b795c3df
 
     - name: Build wheel on Windows and macOS
       if: runner.os == 'Windows' || runner.os == 'macOS'
