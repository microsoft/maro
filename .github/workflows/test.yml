--- conflicted
+++ resolved
@@ -13,11 +13,7 @@
     runs-on: ${{ matrix.os }}
     strategy:
         matrix:
-<<<<<<< HEAD
-          os: [ubuntu-16.04, ubuntu-18.04, windows-latest, macos-latest]
-=======
           os: [ubuntu-18.04, windows-latest, macos-latest]
->>>>>>> 0973783e
           python-version: [3.6, 3.7, 3.8, 3.9]
 
     steps:
