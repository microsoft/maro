--- conflicted
+++ resolved
@@ -19,11 +19,8 @@
     .github,
     scripts,
     tests,
-<<<<<<< HEAD
     maro/backends/*.cpp
-=======
     setup.py
->>>>>>> e5e4d61a
 
 max-line-length = 120
 
